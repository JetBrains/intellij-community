--- conflicted
+++ resolved
@@ -223,14 +223,10 @@
             self.testStarted(testName, captureStandardOutput, is_suite=is_suite, metainfo=metainfo)
 
     def testFailed(self, testName, message='', details='', flowId=None, comparison_failure=None):
-<<<<<<< HEAD
         testName = ".".join(_jb_utils.test_to_list(testName))
-=======
-        testName = ".".join(self._test_to_list(testName))
         if JB_DISABLE_BUFFERING:
             self._print_error(details)
             details = None
->>>>>>> 8abad318
         _old_service_messages.testFailed(self, testName, message, details, comparison_failure=comparison_failure)
 
     def _print_error(self, message):
