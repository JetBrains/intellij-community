--- conflicted
+++ resolved
@@ -1021,7 +1021,85 @@
     );
   }
 
-<<<<<<< HEAD
+  // PY-36008
+  public void testInitializingTypedDictBasedType() {
+    runWithLanguageLevel(
+      LanguageLevel.PYTHON36,
+      () -> {
+        final Map<String, PsiElement> test = loadTest(2);
+
+        feignCtrlP(test.get("<arg1>").getTextOffset()).check("*, name: str, year: int",
+                                                             ArrayUtilRt.EMPTY_STRING_ARRAY,
+                                                             ArrayUtilRt.EMPTY_STRING_ARRAY);
+        feignCtrlP(test.get("<arg2>").getTextOffset()).check("<no parameters>",
+                                                             ArrayUtilRt.EMPTY_STRING_ARRAY,
+                                                             new String[]{"<no parameters>"});
+      }
+    );
+  }
+
+  // PY-36008
+  public void testInitializingTypedDictBasedTypeWithTotal() {
+    runWithLanguageLevel(
+      LanguageLevel.PYTHON36,
+      () -> {
+        final Map<String, PsiElement> test = loadTest(2);
+
+        feignCtrlP(test.get("<arg1>").getTextOffset()).check("*, name: str=..., year: int=...",
+                                                             ArrayUtilRt.EMPTY_STRING_ARRAY,
+                                                             ArrayUtilRt.EMPTY_STRING_ARRAY);
+        feignCtrlP(test.get("<arg2>").getTextOffset()).check("*, name: str, year: int",
+                                                             ArrayUtilRt.EMPTY_STRING_ARRAY,
+                                                             ArrayUtilRt.EMPTY_STRING_ARRAY);
+      }
+    );
+  }
+
+  // PY-36008
+  public void testInitializingInheritedTypedDictType() {
+    runWithLanguageLevel(
+      LanguageLevel.PYTHON36,
+      () -> {
+        final Map<String, PsiElement> test = loadTest(2);
+
+        feignCtrlP(test.get("<arg1>").getTextOffset()).check("*, name: str, year: int, based_on: str=...",
+                                                             ArrayUtilRt.EMPTY_STRING_ARRAY,
+                                                             ArrayUtilRt.EMPTY_STRING_ARRAY);
+        feignCtrlP(test.get("<arg2>").getTextOffset()).check("*, name: str, year: int, based_on: str=..., rating: float",
+                                                             ArrayUtilRt.EMPTY_STRING_ARRAY,
+                                                             ArrayUtilRt.EMPTY_STRING_ARRAY);
+      }
+    );
+  }
+
+  // PY-36008
+  public void testDefiningTypedDictTypeAlternativeSyntax() {
+    runWithLanguageLevel(
+      LanguageLevel.PYTHON36,
+      () -> {
+        final Map<String, PsiElement> test = loadTest(1);
+
+        feignCtrlP(test.get("<arg1>").getTextOffset()).check("name: str, fields: Dict[str, Any], total: bool=True",
+                                                             new String[]{"name: str, "},
+                                                             ArrayUtilRt.EMPTY_STRING_ARRAY);
+      }
+    );
+  }
+
+  // PY-36008
+  public void testTypedDictGet() {
+    runWithLanguageLevel(
+      LanguageLevel.PYTHON36,
+      () -> {
+        final Map<String, PsiElement> test = loadTest(1);
+
+        feignCtrlP(test.get("<arg1>").getTextOffset()).check("key: str, default=None",
+                                                             new String[]{"key: str, "},
+                                                             ArrayUtilRt.EMPTY_STRING_ARRAY);
+      }
+    );
+  }
+
   // PY-37802
   public void testPydanticInitializingDataclass() {
     runWithLanguageLevel(
@@ -1137,83 +1215,6 @@
         feignCtrlP(marks.get("<arg3>").getTextOffset()).check("obj, **changes", new String[]{"**changes"});
         feignCtrlP(marks.get("<arg4>").getTextOffset()).check("obj, **changes", new String[]{"**changes"});
         feignCtrlP(marks.get("<arg5>").getTextOffset()).check("obj: C5, *, x: int=..., z: str=...", ArrayUtilRt.EMPTY_STRING_ARRAY);
-=======
-  // PY-36008
-  public void testInitializingTypedDictBasedType() {
-    runWithLanguageLevel(
-      LanguageLevel.PYTHON36,
-      () -> {
-        final Map<String, PsiElement> test = loadTest(2);
-
-        feignCtrlP(test.get("<arg1>").getTextOffset()).check("*, name: str, year: int",
-                                                             ArrayUtilRt.EMPTY_STRING_ARRAY,
-                                                             ArrayUtilRt.EMPTY_STRING_ARRAY);
-        feignCtrlP(test.get("<arg2>").getTextOffset()).check("<no parameters>",
-                                                             ArrayUtilRt.EMPTY_STRING_ARRAY,
-                                                             new String[]{"<no parameters>"});
-      }
-    );
-  }
-
-  // PY-36008
-  public void testInitializingTypedDictBasedTypeWithTotal() {
-    runWithLanguageLevel(
-      LanguageLevel.PYTHON36,
-      () -> {
-        final Map<String, PsiElement> test = loadTest(2);
-
-        feignCtrlP(test.get("<arg1>").getTextOffset()).check("*, name: str=..., year: int=...",
-                                                             ArrayUtilRt.EMPTY_STRING_ARRAY,
-                                                             ArrayUtilRt.EMPTY_STRING_ARRAY);
-        feignCtrlP(test.get("<arg2>").getTextOffset()).check("*, name: str, year: int",
-                                                             ArrayUtilRt.EMPTY_STRING_ARRAY,
-                                                             ArrayUtilRt.EMPTY_STRING_ARRAY);
-      }
-    );
-  }
-
-  // PY-36008
-  public void testInitializingInheritedTypedDictType() {
-    runWithLanguageLevel(
-      LanguageLevel.PYTHON36,
-      () -> {
-        final Map<String, PsiElement> test = loadTest(2);
-
-        feignCtrlP(test.get("<arg1>").getTextOffset()).check("*, name: str, year: int, based_on: str=...",
-                                                             ArrayUtilRt.EMPTY_STRING_ARRAY,
-                                                             ArrayUtilRt.EMPTY_STRING_ARRAY);
-        feignCtrlP(test.get("<arg2>").getTextOffset()).check("*, name: str, year: int, based_on: str=..., rating: float",
-                                                             ArrayUtilRt.EMPTY_STRING_ARRAY,
-                                                             ArrayUtilRt.EMPTY_STRING_ARRAY);
-      }
-    );
-  }
-
-  // PY-36008
-  public void testDefiningTypedDictTypeAlternativeSyntax() {
-    runWithLanguageLevel(
-      LanguageLevel.PYTHON36,
-      () -> {
-        final Map<String, PsiElement> test = loadTest(1);
-
-        feignCtrlP(test.get("<arg1>").getTextOffset()).check("name: str, fields: Dict[str, Any], total: bool=True",
-                                                             new String[]{"name: str, "},
-                                                             ArrayUtilRt.EMPTY_STRING_ARRAY);
-      }
-    );
-  }
-
-  // PY-36008
-  public void testTypedDictGet() {
-    runWithLanguageLevel(
-      LanguageLevel.PYTHON36,
-      () -> {
-        final Map<String, PsiElement> test = loadTest(1);
-
-        feignCtrlP(test.get("<arg1>").getTextOffset()).check("key: str, default=None",
-                                                             new String[]{"key: str, "},
-                                                             ArrayUtilRt.EMPTY_STRING_ARRAY);
->>>>>>> bc0fca01
       }
     );
   }
