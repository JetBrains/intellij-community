/*
 * Copyright 2000-2014 JetBrains s.r.o.
 *
 * Licensed under the Apache License, Version 2.0 (the "License");
 * you may not use this file except in compliance with the License.
 * You may obtain a copy of the License at
 *
 * http://www.apache.org/licenses/LICENSE-2.0
 *
 * Unless required by applicable law or agreed to in writing, software
 * distributed under the License is distributed on an "AS IS" BASIS,
 * WITHOUT WARRANTIES OR CONDITIONS OF ANY KIND, either express or implied.
 * See the License for the specific language governing permissions and
 * limitations under the License.
 */
package com.jetbrains.python.psi.impl.references;

import com.intellij.codeInsight.completion.CompletionUtil;
import com.intellij.codeInsight.lookup.AutoCompletionPolicy;
import com.intellij.codeInsight.lookup.LookupElement;
import com.intellij.codeInsight.lookup.LookupElementBuilder;
import com.intellij.openapi.diagnostic.Logger;
import com.intellij.openapi.project.Project;
import com.intellij.openapi.util.Comparing;
import com.intellij.openapi.util.text.StringUtil;
import com.intellij.openapi.vfs.VirtualFile;
import com.intellij.psi.*;
import com.intellij.psi.search.GlobalSearchScope;
import com.intellij.psi.search.ProjectScope;
import com.intellij.psi.stubs.StubUpdatingIndex;
import com.intellij.psi.util.PsiTreeUtil;
import com.intellij.psi.util.QualifiedName;
import com.intellij.util.ArrayUtil;
import com.intellij.util.PlatformIcons;
import com.intellij.util.ProcessingContext;
import com.intellij.util.indexing.FileBasedIndex;
import com.jetbrains.python.PyNames;
import com.jetbrains.python.codeInsight.controlflow.ControlFlowCache;
import com.jetbrains.python.codeInsight.controlflow.ScopeOwner;
import com.jetbrains.python.codeInsight.dataflow.scope.Scope;
import com.jetbrains.python.codeInsight.dataflow.scope.ScopeUtil;
import com.jetbrains.python.psi.*;
import com.jetbrains.python.psi.impl.PyBuiltinCache;
import com.jetbrains.python.psi.impl.PyImportedModule;
import com.jetbrains.python.psi.impl.ResolveResultList;
import com.jetbrains.python.psi.resolve.ImplicitResolveResult;
import com.jetbrains.python.psi.resolve.PyResolveContext;
import com.jetbrains.python.psi.resolve.QualifiedNameFinder;
import com.jetbrains.python.psi.resolve.RatedResolveResult;
import com.jetbrains.python.psi.search.PyProjectScopeBuilder;
import com.jetbrains.python.psi.stubs.PyClassNameIndexInsensitive;
import com.jetbrains.python.psi.stubs.PyFunctionNameIndex;
import com.jetbrains.python.psi.stubs.PyInstanceAttributeIndex;
import com.jetbrains.python.psi.types.*;
import org.jetbrains.annotations.NotNull;
import org.jetbrains.annotations.Nullable;

import java.util.*;

/**
 * @author yole
 */
public class PyQualifiedReference extends PyReferenceImpl {
  private static final Logger LOG = Logger.getInstance(PyQualifiedReference.class);

  public PyQualifiedReference(PyQualifiedExpression element, PyResolveContext context) {
    super(element, context);
  }

  @NotNull
  @Override
  protected List<RatedResolveResult> resolveInner() {
    ResolveResultList ret = new ResolveResultList();

    final String referencedName = myElement.getReferencedName();
    if (referencedName == null) return ret;

    final PyExpression qualifier = myElement.getQualifier();
    if (qualifier == null) {
      return ret;
    }

    // regular attributes
    PyType qualifierType = myContext.getTypeEvalContext().getType(qualifier);
    // is it a class-private name qualified by a different class?
    if (PyUtil.isClassPrivateName(referencedName) && qualifierType instanceof PyClassType) {
      if (isOtherClassQualifying(qualifier, (PyClassType)qualifierType)) return Collections.emptyList();
    }
    //
    if (qualifierType != null) {
      qualifierType.assertValid("qualifier: " + qualifier);
      // resolve within the type proper
      AccessDirection ctx = AccessDirection.of(myElement);
      final List<? extends RatedResolveResult> membersOfQualifier = qualifierType.resolveMember(referencedName, qualifier, ctx, myContext);
      if (membersOfQualifier == null) {
        return ret; // qualifier is positive that such name cannot exist in it
      }
      ret.addAll(membersOfQualifier);
    }

    // look for assignment of this attribute in containing function
    if (qualifier instanceof PyQualifiedExpression && ret.isEmpty()) {
      if (addAssignedAttributes(ret, referencedName, (PyQualifiedExpression)qualifier)) {
        return ret;
      }
    }

<<<<<<< HEAD
    if (qualifierType == null && myContext.allowImplicits() && canQualifyAnImplicitName(qualifier)) {
=======
    if ((PyTypeChecker.isUnknown(qualifierType) ||
         (qualifierType instanceof PyStructuralType && ((PyStructuralType)qualifierType).isInferredFromUsages())) &&
        myContext.allowImplicits() && canQualifyAnImplicitName(qualifier, qualifierType)) {
>>>>>>> 4af840d1
      addImplicitResolveResults(referencedName, ret);
    }

    // special case of __doc__
    if ("__doc__".equals(referencedName)) {
      addDocReference(ret, qualifier, qualifierType);
    }
    return ret;
  }

  private static boolean isOtherClassQualifying(PyExpression qualifier, PyClassType qualifierType) {
    final List<? extends PsiElement> match = PyUtil.searchForWrappingMethod(qualifier, true);
    if (match == null) {
      return true;
    }
    if (match.size() > 1) {
      final PyClass ourClass = qualifierType.getPyClass();
      final PsiElement theirClass = CompletionUtil.getOriginalOrSelf(match.get(match.size() - 1));
      if (ourClass != theirClass) return true;
    }
    return false;
  }

  private void addImplicitResolveResults(String referencedName, ResolveResultList ret) {
    final Project project = myElement.getProject();
    final GlobalSearchScope scope = PyProjectScopeBuilder.excludeSdkTestsScope(project);
    final Collection functions = PyFunctionNameIndex.find(referencedName, project, scope);
    final PsiFile containingFile = myElement.getContainingFile();
    final List<QualifiedName> imports;
    if (containingFile instanceof PyFile) {
      imports = collectImports((PyFile)containingFile);
    }
    else {
      imports = Collections.emptyList();
    }
    for (Object function : functions) {
      if (!(function instanceof PyFunction)) {
        FileBasedIndex.getInstance().scheduleRebuild(StubUpdatingIndex.INDEX_ID,
                                                     new Throwable("found non-function object " + function + " in function list"));
        break;
      }
      PyFunction pyFunction = (PyFunction)function;
      if (pyFunction.getContainingClass() != null) {
        ret.add(new ImplicitResolveResult(pyFunction, getImplicitResultRate(pyFunction, imports)));
      }
    }

    final Collection attributes = PyInstanceAttributeIndex.find(referencedName, project, scope);
    for (Object attribute : attributes) {
      if (!(attribute instanceof PyTargetExpression)) {
        FileBasedIndex.getInstance().scheduleRebuild(StubUpdatingIndex.INDEX_ID,
                                                     new Throwable(
                                                       "found non-target expression object " + attribute + " in target expression list"));
        break;
      }
      ret.add(new ImplicitResolveResult((PyTargetExpression)attribute, getImplicitResultRate((PyTargetExpression)attribute, imports)));
    }
  }

  private static List<QualifiedName> collectImports(PyFile containingFile) {
    List<QualifiedName> imports = new ArrayList<QualifiedName>();
    for (PyFromImportStatement anImport : containingFile.getFromImports()) {
      final QualifiedName source = anImport.getImportSourceQName();
      if (source != null) {
        imports.add(source);
      }
    }
    for (PyImportElement importElement : containingFile.getImportTargets()) {
      final QualifiedName qName = importElement.getImportedQName();
      if (qName != null) {
        imports.add(qName.removeLastComponent());
      }
    }
    return imports;
  }

  private int getImplicitResultRate(PyElement target, List<QualifiedName> imports) {
    int rate = RatedResolveResult.RATE_LOW;
    if (target.getContainingFile() == myElement.getContainingFile()) {
      rate += 200;
    }
    else {
      final VirtualFile vFile = target.getContainingFile().getVirtualFile();
      if (vFile != null) {
        if (ProjectScope.getProjectScope(myElement.getProject()).contains(vFile)) {
          rate += 80;
        }
        final QualifiedName qName = QualifiedNameFinder.findShortestImportableQName(myElement, vFile);
        if (qName != null && imports.contains(qName)) {
          rate += 70;
        }
      }
    }
    if (myElement.getParent() instanceof PyCallExpression) {
      if (target instanceof PyFunction) rate += 50;
    }
    else {
      if (!(target instanceof PyFunction)) rate += 50;
    }
    return rate;
  }

  private static boolean canQualifyAnImplicitName(@NotNull PyExpression qualifier) {
    if (qualifier instanceof PyCallExpression) {
      final PyExpression callee = ((PyCallExpression)qualifier).getCallee();
      if (callee instanceof PyReferenceExpression && PyNames.SUPER.equals(callee.getName())) {
        final PsiElement target = ((PyReferenceExpression)callee).getReference().resolve();
        if (target != null && PyBuiltinCache.getInstance(qualifier).isBuiltin(target)) return false; // super() of unresolved type
      }
    }
    return true;
  }

  private static boolean addAssignedAttributes(ResolveResultList ret, String referencedName, PyQualifiedExpression qualifier) {
    for (PyExpression ex : collectAssignedAttributes(qualifier)) {
      if (referencedName.equals(ex.getName())) {
        ret.poke(ex, RatedResolveResult.RATE_NORMAL);
        return true;
      }
    }
    return false;
  }

  private void addDocReference(ResolveResultList ret, PyExpression qualifier, PyType qualifierType) {
    PsiElement docstring = null;
    if (qualifierType instanceof PyClassType) {
      PyClass qualClass = ((PyClassType)qualifierType).getPyClass();
      docstring = qualClass.getDocStringExpression();
    }
    else if (qualifierType instanceof PyModuleType) {
      PyFile qualModule = ((PyModuleType)qualifierType).getModule();
      docstring = qualModule.getDocStringExpression();
    }
    else if (qualifier instanceof PyReferenceExpression) {
      PsiElement qual_object = ((PyReferenceExpression)qualifier).getReference(myContext).resolve();
      if (qual_object instanceof PyDocStringOwner) {
        docstring = ((PyDocStringOwner)qual_object).getDocStringExpression();
      }
    }
    ret.poke(docstring, RatedResolveResult.RATE_HIGH);
  }

  @NotNull
  @Override
  public Object[] getVariants() {
    PyExpression qualifier = myElement.getQualifier();
    if (qualifier != null) {
      qualifier = CompletionUtil.getOriginalOrSelf(qualifier);
    }
    if (qualifier == null) {
      return EMPTY_ARRAY;
    }
    final PyQualifiedExpression element = CompletionUtil.getOriginalOrSelf(myElement);

<<<<<<< HEAD
    final PyType qualifierType = TypeEvalContext.userInitiated(element.getContainingFile()).getType(qualifier);
=======
    PyType qualifierType = TypeEvalContext.codeCompletion(element.getProject(), element.getContainingFile()).getType(qualifier);
>>>>>>> 4af840d1
    ProcessingContext ctx = new ProcessingContext();
    final Set<String> namesAlready = new HashSet<String>();
    ctx.put(PyType.CTX_NAMES, namesAlready);
    final Collection<Object> variants = new ArrayList<Object>();
    if (qualifierType != null) {
      Collections.addAll(variants, getVariantFromHasAttr(qualifier));
      if (qualifierType instanceof PyStructuralType && ((PyStructuralType)qualifierType).isInferredFromUsages()) {
        final PyClassType guessedType = guessClassTypeByName();
        if (guessedType != null) {
          Collections.addAll(variants, getTypeCompletionVariants(myElement, guessedType));
        }
      }
      if (qualifier instanceof PyQualifiedExpression) {
        Collection<PyExpression> attrs = collectAssignedAttributes((PyQualifiedExpression)qualifier);
        for (PyExpression ex : attrs) {
          final String name = ex.getName();
          if (name != null && name.endsWith(CompletionUtil.DUMMY_IDENTIFIER_TRIMMED)) {
            continue;
          }
          if (ex instanceof PsiNamedElement && qualifierType instanceof PyClassType) {
            variants.add(LookupElementBuilder.create((PsiNamedElement)ex)
                           .withTypeText(qualifierType.getName())
                           .withIcon(PlatformIcons.FIELD_ICON));
          }
          if (ex instanceof PyReferenceExpression) {
            PyReferenceExpression refExpr = (PyReferenceExpression)ex;
            namesAlready.add(refExpr.getReferencedName());
          }
          else if (ex instanceof PyTargetExpression) {
            PyTargetExpression targetExpr = (PyTargetExpression)ex;
            namesAlready.add(targetExpr.getName());
          }
        }
        Collections.addAll(variants, qualifierType.getCompletionVariants(element.getName(), element, ctx));
        return variants.toArray();
      }
      else {
        return qualifierType.getCompletionVariants(element.getName(), element, ctx);
      }
    }
    else {
      final PyClassType guessedType = guessClassTypeByName();
      if (guessedType != null) {
        Collections.addAll(variants, getTypeCompletionVariants(myElement, guessedType));
      }
      if (qualifier instanceof PyReferenceExpression) {
        Collections.addAll(variants, collectSeenMembers(qualifier.getText()));
      }
      return variants.toArray();
    }
  }

  private Object[] getVariantFromHasAttr(PyExpression qualifier) {
    Collection<Object> variants = new ArrayList<Object>();
    PyIfStatement ifStatement = PsiTreeUtil.getParentOfType(myElement, PyIfStatement.class);
    while (ifStatement != null) {
      PyExpression condition = ifStatement.getIfPart().getCondition();
      if (condition instanceof PyCallExpression && ((PyCallExpression)condition).isCalleeText(PyNames.HAS_ATTR)) {
        PyCallExpression call = (PyCallExpression)condition;
        if (call.getArguments().length > 1 && call.getArguments()[0].getText().equals(qualifier.getText())) {
          PyStringLiteralExpression string = call.getArgument(1, PyStringLiteralExpression.class);
          if (string != null && StringUtil.isJavaIdentifier(string.getStringValue())) variants.add(string.getStringValue());
        }
      }
      ifStatement = PsiTreeUtil.getParentOfType(ifStatement, PyIfStatement.class);
    }
    return variants.toArray();
  }

  @Nullable
  private PyClassType guessClassTypeByName() {
    final PyExpression qualifierElement = myElement.getQualifier();
    if (qualifierElement instanceof PyReferenceExpression) {
      PyReferenceExpression qualifier = (PyReferenceExpression)qualifierElement;
      final String className = qualifier.getReferencedName();
      if (className != null) {
        Collection<PyClass> classes = PyClassNameIndexInsensitive.find(className, getElement().getProject());
        classes = filterByImports(classes, myElement.getContainingFile());
        if (classes.size() == 1) {
          return new PyClassTypeImpl(classes.iterator().next(), false);
        }
      }
<<<<<<< HEAD
      return collectSeenMemberVariants(qualifier.getText());
=======
>>>>>>> 4af840d1
    }
    return null;
  }

  private static Collection<PyClass> filterByImports(Collection<PyClass> classes, PsiFile containingFile) {
    if (classes.size() <= 1) {
      return classes;
    }
    List<PyClass> result = new ArrayList<PyClass>();
    for (PyClass pyClass : classes) {
      if (pyClass.getContainingFile() == containingFile) {
        result.add(pyClass);
      }
      else {
        final PsiElement exportedClass = ((PyFile)containingFile).getElementNamed(pyClass.getName());
        if (exportedClass == pyClass) {
          result.add(pyClass);
        }
      }
    }
    return result;
  }

  @NotNull
  private Object[] collectSeenMemberVariants(@NotNull String qualifier) {
    final Set<String> members = collectSeenMemberNames(qualifier);
    final List<LookupElement> results = new ArrayList<LookupElement>(members.size());
    for (String member : members) {
      results.add(AutoCompletionPolicy.NEVER_AUTOCOMPLETE.applyPolicy(LookupElementBuilder.create(member)));
    }
    return ArrayUtil.toObjectArray(results);
  }

  @NotNull
  private Set<String> collectSeenMemberNames(@NotNull final String qualifierName) {
    final Set<String> members = new HashSet<String>();
    myElement.getContainingFile().accept(new PyRecursiveElementVisitor() {
      @Override
      public void visitPyReferenceExpression(PyReferenceExpression node) {
        super.visitPyReferenceExpression(node);
        visitPyQualifiedExpression(node);
      }

      @Override
      public void visitPyTargetExpression(PyTargetExpression node) {
        super.visitPyTargetExpression(node);
        visitPyQualifiedExpression(node);
      }

      private void visitPyQualifiedExpression(PyQualifiedExpression node) {
        if (node != myElement) {
          final PyExpression qualifier = node.getQualifier();
          if (qualifier != null && qualifier.getText().equals(qualifierName)) {
            final String refName = node.getReferencedName();
            if (refName != null) {
              members.add(refName);
            }
          }
        }
      }
    });
<<<<<<< HEAD
    return members;
=======
    List<LookupElement> results = new ArrayList<LookupElement>(members.size());
    for (String member : members) {
      results.add(AutoCompletionPolicy.NEVER_AUTOCOMPLETE.applyPolicy(LookupElementBuilder.create(member)));
    }
    return ArrayUtil.toObjectArray(results);
>>>>>>> 4af840d1
  }

  private static Collection<PyExpression> collectAssignedAttributes(PyQualifiedExpression qualifier) {
    final Set<String> names = new HashSet<String>();
    final QualifiedName qualifierQName = qualifier.asQualifiedName();
    if (qualifierQName != null) {
      final List<PyExpression> results = new ArrayList<PyExpression>();
      for (ScopeOwner owner = ScopeUtil.getScopeOwner(qualifier); owner != null; owner = ScopeUtil.getScopeOwner(owner)) {
        final Scope scope = ControlFlowCache.getScope(owner);
        for (PyTargetExpression target : scope.getTargetExpressions()) {
          final QualifiedName targetQName = target.asQualifiedName();
          if (targetQName != null) {
            if (targetQName.getComponentCount() == qualifierQName.getComponentCount() + 1 && targetQName.matchesPrefix(qualifierQName)) {
              final String name = target.getName();
              if (!names.contains(name)) {
                names.add(name);
                results.add(target);
              }
            }
          }
        }
      }
      return results;
    }
    return Collections.emptyList();
  }

  @Override
  public boolean isReferenceTo(PsiElement element) {
    // performance: a qualified reference can never resolve to a local variable or parameter
    if (isLocalScope(element)) {
      return false;
    }
    final String referencedName = myElement.getReferencedName();
    PyResolveContext resolveContext = myContext.withoutImplicits();
    // Guess type eval context origin for switching to local dataflow and return type analysis
    if (resolveContext.getTypeEvalContext().getOrigin() == null) {
      final PsiFile containingFile = myElement.getContainingFile();
      if (containingFile instanceof StubBasedPsiElement) {
        assert ((StubBasedPsiElement)containingFile).getStub() == null : "Stub origin for type eval context in isReferenceTo()";
      }
      final TypeEvalContext context = TypeEvalContext.codeAnalysis(containingFile.getProject(), containingFile);
      resolveContext = resolveContext.withTypeEvalContext(context);
    }
    if (element instanceof PyFunction && Comparing.equal(referencedName, ((PyFunction)element).getName()) &&
        ((PyFunction)element).getContainingClass() != null && !PyNames.INIT.equals(referencedName)) {
      final PyExpression qualifier = myElement.getQualifier();
      if (qualifier != null) {
        final PyType qualifierType = resolveContext.getTypeEvalContext().getType(qualifier);
        if (qualifierType == null ||
            (qualifierType instanceof PyStructuralType && ((PyStructuralType)qualifierType).isInferredFromUsages())) {
          return true;
        }
      }
    }
    for (ResolveResult result : copyWithResolveContext(resolveContext).multiResolve(false)) {
      LOG.assertTrue(!(result instanceof ImplicitResolveResult));
      PsiElement resolveResult = result.getElement();
      if (isResolvedToResult(element, resolveResult)) {
        return true;
      }
    }

    return false;
  }

  @NotNull
  protected PyQualifiedReference copyWithResolveContext(PyResolveContext context) {
    return new PyQualifiedReference(myElement, context);
  }

  private boolean isResolvedToResult(PsiElement element, PsiElement resolveResult) {
    if (resolveResult instanceof PyImportedModule) {
      resolveResult = resolveResult.getNavigationElement();
    }
    if (element instanceof PsiDirectory && resolveResult instanceof PyFile &&
        PyNames.INIT_DOT_PY.equals(((PyFile)resolveResult).getName()) && ((PyFile)resolveResult).getContainingDirectory() == element) {
      return true;
    }
    if (resolveResult == element) {
      return true;
    }
    if (resolveResult instanceof PyTargetExpression && PyUtil.isAttribute((PyTargetExpression)resolveResult) &&
        element instanceof PyTargetExpression && PyUtil.isAttribute((PyTargetExpression)element) && Comparing.equal(
      ((PyTargetExpression)resolveResult).getReferencedName(),
      ((PyTargetExpression)element).getReferencedName())) {
      PyClass aClass = PsiTreeUtil.getParentOfType(resolveResult, PyClass.class);
      PyClass bClass = PsiTreeUtil.getParentOfType(element, PyClass.class);

      if (isSubclass(aClass, bClass)
          || (isSubclass(bClass, aClass))) {
        return true;
      }
    }

    if (resolvesToWrapper(element, resolveResult)) {
      return true;
    }
    return false;
  }

  private static boolean isSubclass(@Nullable PyClass aClass, @Nullable PyClass bClass) {
    if (aClass == null || bClass == null) {
      return false;
    }
    return bClass.isSubclass(aClass);
  }

  private static boolean isLocalScope(PsiElement element) {
    if (element instanceof PyParameter) {
      return true;
    }
    if (element instanceof PyTargetExpression) {
      final PyTargetExpression target = (PyTargetExpression)element;
      return !target.isQualified() && ScopeUtil.getScopeOwner(target) instanceof PyFunction;
    }
    return false;
  }

  @Override
  public String toString() {
    return "PyQualifiedReference(" + myElement + "," + myContext + ")";
  }
}<|MERGE_RESOLUTION|>--- conflicted
+++ resolved
@@ -105,13 +105,9 @@
       }
     }
 
-<<<<<<< HEAD
-    if (qualifierType == null && myContext.allowImplicits() && canQualifyAnImplicitName(qualifier)) {
-=======
     if ((PyTypeChecker.isUnknown(qualifierType) ||
          (qualifierType instanceof PyStructuralType && ((PyStructuralType)qualifierType).isInferredFromUsages())) &&
-        myContext.allowImplicits() && canQualifyAnImplicitName(qualifier, qualifierType)) {
->>>>>>> 4af840d1
+        myContext.allowImplicits() && canQualifyAnImplicitName(qualifier)) {
       addImplicitResolveResults(referencedName, ret);
     }
 
@@ -266,11 +262,7 @@
     }
     final PyQualifiedExpression element = CompletionUtil.getOriginalOrSelf(myElement);
 
-<<<<<<< HEAD
-    final PyType qualifierType = TypeEvalContext.userInitiated(element.getContainingFile()).getType(qualifier);
-=======
     PyType qualifierType = TypeEvalContext.codeCompletion(element.getProject(), element.getContainingFile()).getType(qualifier);
->>>>>>> 4af840d1
     ProcessingContext ctx = new ProcessingContext();
     final Set<String> namesAlready = new HashSet<String>();
     ctx.put(PyType.CTX_NAMES, namesAlready);
@@ -353,10 +345,6 @@
           return new PyClassTypeImpl(classes.iterator().next(), false);
         }
       }
-<<<<<<< HEAD
-      return collectSeenMemberVariants(qualifier.getText());
-=======
->>>>>>> 4af840d1
     }
     return null;
   }
@@ -380,18 +368,7 @@
     return result;
   }
 
-  @NotNull
-  private Object[] collectSeenMemberVariants(@NotNull String qualifier) {
-    final Set<String> members = collectSeenMemberNames(qualifier);
-    final List<LookupElement> results = new ArrayList<LookupElement>(members.size());
-    for (String member : members) {
-      results.add(AutoCompletionPolicy.NEVER_AUTOCOMPLETE.applyPolicy(LookupElementBuilder.create(member)));
-    }
-    return ArrayUtil.toObjectArray(results);
-  }
-
-  @NotNull
-  private Set<String> collectSeenMemberNames(@NotNull final String qualifierName) {
+  private Object[] collectSeenMembers(final String text) {
     final Set<String> members = new HashSet<String>();
     myElement.getContainingFile().accept(new PyRecursiveElementVisitor() {
       @Override
@@ -409,7 +386,7 @@
       private void visitPyQualifiedExpression(PyQualifiedExpression node) {
         if (node != myElement) {
           final PyExpression qualifier = node.getQualifier();
-          if (qualifier != null && qualifier.getText().equals(qualifierName)) {
+          if (qualifier != null && qualifier.getText().equals(text)) {
             final String refName = node.getReferencedName();
             if (refName != null) {
               members.add(refName);
@@ -418,15 +395,11 @@
         }
       }
     });
-<<<<<<< HEAD
-    return members;
-=======
     List<LookupElement> results = new ArrayList<LookupElement>(members.size());
     for (String member : members) {
       results.add(AutoCompletionPolicy.NEVER_AUTOCOMPLETE.applyPolicy(LookupElementBuilder.create(member)));
     }
     return ArrayUtil.toObjectArray(results);
->>>>>>> 4af840d1
   }
 
   private static Collection<PyExpression> collectAssignedAttributes(PyQualifiedExpression qualifier) {
