<idea-plugin xmlns:xi="http://www.w3.org/2001/XInclude">
  <!-- Components and extensions declared in this file work both in PyCharm and Python plugin.
       Both Community and Professional editions. -->

  <resource-bundle>com.jetbrains.python.PyBundle</resource-bundle>

  <module value="com.intellij.modules.python"/>

  <!-- Enable command-line language -->
  <xi:include href="/META-INF/command-line.xml" xpointer="xpointer(/idea-plugin/*)"/>

  <extensions defaultExtensionNs="com.intellij">
    <applicationInitializedListener implementation="com.jetbrains.python.testing.PyTestLegacyInteropInitializer"/>
    <psi.treeChangePreprocessor implementation="com.jetbrains.python.PythonPsiManager"/>
    <library.type implementation="com.jetbrains.python.library.PythonLibraryType"/>
    <renameHandler implementation="com.jetbrains.python.magicLiteral.PyMagicLiteralRenameHandler"/>
    <nameSuggestionProvider implementation="com.jetbrains.python.refactoring.PyNameSuggestionProvider"/>
    <methodNavigationOffsetProvider implementation="com.jetbrains.python.codeInsight.PyMethodNavigationOffsetProvider"/>
    <copyPastePreProcessor implementation="com.jetbrains.python.editor.PythonCopyPasteProcessor"/>
    <fileTypeFactory implementation="com.jetbrains.python.PythonFileTypeFactory"/>
    <fileTypeDetector implementation="com.jetbrains.python.PyFileTypeDetector"/>
    <editorHighlighterProvider filetype="Python" implementationClass="com.jetbrains.python.PyEditorHighlighterProvider"/>
    <lang.syntaxHighlighterFactory language="Python" implementationClass="com.jetbrains.python.highlighting.PySyntaxHighlighterFactory"/>
    <lang.braceMatcher language="Python" implementationClass="com.jetbrains.python.PyBraceMatcher"/>
    <lang.parserDefinition language="Python" implementationClass="com.jetbrains.python.PythonParserDefinition"/>
    <lang.commenter language="Python" implementationClass="com.jetbrains.python.PythonCommenter"/>
    <lang.foldingBuilder language="Python" implementationClass="com.jetbrains.python.PythonFoldingBuilder"/>
    <lang.findUsagesProvider language="Python" implementationClass="com.jetbrains.python.findUsages.PythonFindUsagesProvider"/>
    <lang.formatter language="Python" implementationClass="com.jetbrains.python.formatter.PythonFormattingModelBuilder"/>
    <lang.ast.factory language="Python" implementationClass="com.jetbrains.python.psi.impl.PythonASTFactory"/>
    <preFormatProcessor implementation="com.jetbrains.python.formatter.PyPreFormatProcessor"/>
    <postFormatProcessor implementation="com.jetbrains.python.formatter.PyTrailingBlankLinesPostFormatProcessor"/>
    <postFormatProcessor implementation="com.jetbrains.python.formatter.PyFromImportPostFormatProcessor"/>
    <lang.whiteSpaceFormattingStrategy language="Python"
                                       implementationClass="com.jetbrains.python.formatter.PyWhiteSpaceFormattingStrategy"/>
    <lang.lineWrapStrategy language="Python" implementationClass="com.jetbrains.python.formatter.PyLineWrapPositionStrategy"/>
    <lang.namesValidator language="Python" implementationClass="com.jetbrains.python.refactoring.rename.PythonNamesValidator"/>
    <lang.surroundDescriptor language="Python"
                             implementationClass="com.jetbrains.python.refactoring.surround.PyStatementSurroundDescriptor"/>
    <lang.surroundDescriptor language="Python"
                             implementationClass="com.jetbrains.python.refactoring.surround.PyExpressionSurroundDescriptor"/>
    <lang.unwrapDescriptor language="Python" implementationClass="com.jetbrains.python.refactoring.unwrap.PyUnwrapDescriptor"/>
    <lang.psiStructureViewFactory language="Python" implementationClass="com.jetbrains.python.structureView.PyStructureViewFactory"/>
    <lang.documentationProvider language="Python" implementationClass="com.jetbrains.python.documentation.PythonDocumentationProvider"/>
    <lang.documentationProvider language="Python" implementationClass="com.jetbrains.python.console.PydevDocumentationProvider"/>
    <lang.emacs language="Python" implementationClass="com.jetbrains.python.editor.PyEmacsHandler"/>
    <highlightRangeExtension implementation="com.jetbrains.python.validation.PyHighlightingAnnotator"/>
    <annotator language="Python" implementationClass="com.jetbrains.python.validation.PyAnnotatingVisitor"/>
    <annotator language="Python" implementationClass="com.jetbrains.python.validation.PyCompositeAnnotator"/>
    <annotator language="Python" implementationClass="com.jetbrains.python.inspections.PyCompatibilityInspectionAdvertiser"/>

    <quoteHandler fileType="Python" className="com.jetbrains.python.editor.PythonQuoteHandler"/>
    <enterHandlerDelegate implementation="com.jetbrains.python.editor.PythonEnterHandler"/>
    <enterHandlerDelegate implementation="com.jetbrains.python.editor.PyEnterAtIndentHandler" order="first"/>
    <enterBetweenBracesDelegate language="Python"  implementationClass="com.intellij.codeInsight.editorActions.enter.EnterBetweenBracesAndBracketsDelegate"/>
    <editorActionHandler action="EditorCopy" implementationClass="com.jetbrains.python.console.PyConsoleCopyHandler"/>

    <editor.backspaceModeOverride language="Python" implementationClass="com.intellij.codeInsight.editorActions.SmartBackspaceDisabler"/>
    <sdkType implementation="com.jetbrains.python.sdk.PythonSdkType"/>
    <gotoClassContributor implementation="com.jetbrains.python.PyGotoClassContributor"/>
    <gotoSymbolContributor implementation="com.jetbrains.python.PyGotoSymbolContributor"/>
    <codeInsight.parameterInfo language="Python" implementationClass="com.jetbrains.python.PyParameterInfoHandler"/>
    <codeInsight.fillParagraph language="Python" implementationClass="com.jetbrains.python.actions.PyFillParagraphHandler"/>
    <colorSettingsPage implementation="com.jetbrains.python.highlighting.PythonColorsPage"/>
    <extendWordSelectionHandler implementation="com.jetbrains.python.editor.selectWord.PyWordSelectionHandler"/>
    <extendWordSelectionHandler implementation="com.jetbrains.python.editor.selectWord.PyLiteralSelectionHandler"/>
    <extendWordSelectionHandler implementation="com.jetbrains.python.editor.selectWord.PyStatementSelectionHandler"/>
    <extendWordSelectionHandler implementation="com.jetbrains.python.editor.selectWord.PyListSelectionHandler"/>
    <extendWordSelectionHandler implementation="com.jetbrains.python.editor.selectWord.PyCommaSelectionHandler"/>
    <basicWordSelectionFilter implementation="com.jetbrains.python.editor.selectWord.PyBasicWordSelectionFilter"/>
    <stripTrailingSpacesFilterFactory implementation="com.jetbrains.python.editor.PyStripTrailingSpacesFilterFactory"/>
    <completion.contributor language="Python"
                            implementationClass="com.jetbrains.python.testing.PyTestParameterCompletionContributor"/>
    <completion.contributor language="Python"
                            implementationClass="com.jetbrains.python.codeInsight.completion.PyKeywordCompletionContributor"/>
    <completion.contributor language="Python"
                            implementationClass="com.jetbrains.python.codeInsight.completion.PySpecialMethodNamesCompletionContributor"/>
    <completion.contributor language="Python"
                            implementationClass="com.jetbrains.python.codeInsight.completion.PySuperMethodCompletionContributor"/>
    <completion.contributor language="Python"
                            implementationClass="com.jetbrains.python.codeInsight.completion.PySuperClassAttributesCompletionContributor"/>
    <completion.contributor language="Python"
                            implementationClass="com.jetbrains.python.codeInsight.completion.PyDictKeyNamesCompletionContributor"/>
    <completion.contributor language="Python"
                            implementationClass="com.jetbrains.python.codeInsight.completion.PyParameterCompletionContributor"/>
    <completion.contributor language="Python"
                            implementationClass="com.jetbrains.python.codeInsight.completion.PyDocstringCompletionContributor"/>
    <completion.contributor language="Python"
                            implementationClass="com.jetbrains.python.codeInsight.completion.PyMetaClassCompletionContributor"/>
    <completion.contributor language="Python"
                            implementationClass="com.jetbrains.python.codeInsight.completion.PyStructuralTypeAttributesCompletionContributor"/>
    <completion.contributor language="Python"
                            implementationClass="com.jetbrains.python.codeInsight.completion.PyDataclassCompletionContributor"/>

    <completion.contributor language="Python"
                            implementationClass="com.jetbrains.python.codeInsight.completion.PyStringFormatCompletionContributor" />

    <lang.tokenSeparatorGenerator language="Python" implementationClass="com.jetbrains.python.PyTokenSeparatorGenerator"/>
    <lang.elementManipulator forClass="com.jetbrains.python.psi.PyReferenceExpression"
                             implementationClass="com.jetbrains.python.psi.impl.PyReferenceExpressionManipulator"/>

    <projectService serviceInterface="com.jetbrains.python.psi.PyElementGenerator"
                    serviceImplementation="com.jetbrains.python.psi.impl.PyElementGeneratorImpl"/>

    <projectService serviceInterface="com.jetbrains.python.psi.types.TypeEvalContextCache"
                    serviceImplementation="com.jetbrains.python.psi.types.TypeEvalContextCacheImpl"
                  />

    <projectService serviceImplementation="com.jetbrains.python.inspections.PyCompatibilityInspectionAdvertiserSettings"/>
    <projectService serviceImplementation="com.jetbrains.python.packaging.PyPackagingSettings"/>
    <projectService serviceImplementation="com.jetbrains.python.findUsages.PyFindUsagesOptions"/>

    <applicationService serviceImplementation="com.jetbrains.python.sdk.PySdkSettings"/>
    <applicationService serviceInterface="com.jetbrains.python.packaging.PyPackageService"
                        serviceImplementation="com.jetbrains.python.packaging.PyPackageService"/>
    <applicationService serviceInterface="com.jetbrains.python.packaging.PyCondaPackageService"
                        serviceImplementation="com.jetbrains.python.packaging.PyCondaPackageService"/>
    <applicationService serviceInterface="com.jetbrains.python.module.PyModuleService"
                        serviceImplementation="com.jetbrains.python.module.PyModuleServiceImpl"/>
    <applicationService serviceInterface="com.jetbrains.python.sdk.flavors.WinRegistryService"
                        serviceImplementation="com.jetbrains.python.sdk.flavors.WinRegistryServiceImpl"/>
    <applicationService
        serviceImplementation="com.jetbrains.python.sdk.flavors.WinPythonSdkFlavor"/>
    <typedHandler implementation="com.jetbrains.python.codeInsight.PyKeywordTypedHandler" id="pyCommaAfterKwd"/>
    <typedHandler implementation="com.jetbrains.python.codeInsight.PyMethodNameTypedHandler" id="pyMethodNameTypedHandler"/>
    <typedHandler implementation="com.jetbrains.python.editor.PythonSpaceHandler"/>

    <stubIndex implementation="com.jetbrains.python.psi.stubs.PyClassNameIndex"/>
    <stubIndex implementation="com.jetbrains.python.psi.stubs.PyClassNameIndexInsensitive"/>
    <stubIndex implementation="com.jetbrains.python.psi.stubs.PyFunctionNameIndex"/>
    <stubIndex implementation="com.jetbrains.python.psi.stubs.PySuperClassIndex"/>
    <stubIndex implementation="com.jetbrains.python.psi.stubs.PyVariableNameIndex"/>
    <stubIndex implementation="com.jetbrains.python.psi.stubs.PyDecoratorStubIndex"/>
    <stubIndex implementation="com.jetbrains.python.psi.stubs.PyClassAttributesIndex"/>
    <fileBasedIndex implementation="com.jetbrains.python.psi.stubs.PyModuleNameIndex"/>
    <fileBasedIndex implementation="com.jetbrains.python.psi.stubs.PySetuptoolsNamespaceIndex"/>

    <idIndexer filetype="Python" implementationClass="com.jetbrains.python.PyIdIndexer"/>
    <todoIndexer filetype="Python" implementationClass="com.jetbrains.python.PyTodoIndexer" />
    <indexPatternBuilder implementation="com.jetbrains.python.PyIndexPatternBuilder" />

    <declarationRangeHandler key="com.jetbrains.python.psi.PyClass"
                             implementationClass="com.jetbrains.python.codeInsight.PyDeclarationRangeHandler"/>

    <declarationRangeHandler key="com.jetbrains.python.psi.PyFunction"
                             implementationClass="com.jetbrains.python.codeInsight.PyDeclarationRangeHandler"/>

    <targetElementEvaluator language="Python" implementationClass="com.jetbrains.python.codeInsight.PyTargetElementEvaluator"/>

    <moduleService serviceInterface="com.jetbrains.python.ReSTService"
                   serviceImplementation="com.jetbrains.python.ReSTService"/>

    <!-- Run/Debug -->
    <applicationService serviceInterface="com.jetbrains.python.run.PyRunConfigurationFactory"
                        serviceImplementation="com.jetbrains.python.run.PyRunConfigurationFactoryImpl"/>
    <applicationService serviceInterface="com.jetbrains.python.run.PythonRunConfigurationExtensionsManager"
                        serviceImplementation="com.jetbrains.python.run.PythonRunConfigurationExtensionsManager"/>
    <projectService serviceImplementation="com.jetbrains.python.debugger.PyDebugValueExecutionService"/>
    <configurationType implementation="com.jetbrains.python.run.PythonConfigurationType"/>
    <programRunner implementation="com.jetbrains.python.run.PythonRunner" order="first"/>
    <programRunner implementation="com.jetbrains.python.debugger.PyDebugRunner"/>
    <runConfigurationProducer implementation="com.jetbrains.python.run.PythonRunConfigurationProducer"/>
    <xdebugger.breakpointType implementation="com.jetbrains.python.debugger.PyLineBreakpointType"/>
    <xdebugger.breakpointType implementation="com.jetbrains.python.debugger.PyExceptionBreakpointType"/>
    <xdebugger.settings implementation="com.jetbrains.python.debugger.settings.PyDebuggerSettings"/>
    <xdebugger.localAttachDebuggerProvider implementation="com.jetbrains.python.debugger.attach.PyLocalAttachDebuggerProvider"/>

    <configurationType implementation="com.jetbrains.python.testing.PythonTestConfigurationType"/>
    <configurationType implementation="com.jetbrains.python.testing.tox.PyToxConfigurationType"/>

    <runConfigurationProducer implementation="com.jetbrains.python.testing.unittestLegacy.PythonUnitTestConfigurationProducer"/>
    <runConfigurationProducer implementation="com.jetbrains.python.testing.pytestLegacy.PyTestConfigurationProducer"/>
    <runConfigurationProducer implementation="com.jetbrains.python.testing.doctest.PythonDocTestConfigurationProducer"/>
    <runConfigurationProducer implementation="com.jetbrains.python.testing.tox.PyToxConfigurationProducer"/>
    <runConfigurationProducer implementation="com.jetbrains.python.testing.nosetestLegacy.PythonNoseTestConfigurationProducer"/>
    <runConfigurationProducer implementation="com.jetbrains.python.testing.PyTestsConfigurationProducer"/>
    <runLineMarkerContributor language="Python"
                              implementationClass="com.jetbrains.python.testing.PyTestLineMarkerContributor"/>

    <codeInsight.lineMarkerProvider language="Python" implementationClass="com.jetbrains.python.codeInsight.PyLineMarkerProvider"/>
    <codeInsight.typeInfo language="Python" implementationClass="com.jetbrains.python.actions.PythonExpressionTypeProvider"/>
    <runLineMarkerContributor language="Python" implementationClass="com.jetbrains.python.codeInsight.PyRunLineMarkerContributor"/>
    <definitionsSearch implementation="com.jetbrains.python.psi.search.PyDefinitionsSearch"/>
    <gotoTargetRendererProvider implementation="com.jetbrains.python.codeInsight.PyGotoTargetRendererProvider"/>

    <typeHierarchyProvider language="Python" implementationClass="com.jetbrains.python.hierarchy.PyTypeHierachyProvider"/>
    <callHierarchyProvider language="Python" implementationClass="com.jetbrains.python.hierarchy.call.PyCallHierarchyProvider"/>
    <highlightUsagesHandlerFactory implementation="com.jetbrains.python.codeInsight.highlighting.PyHighlightExitPointsHandlerFactory"/>

    <joinLinesHandler implementation="com.jetbrains.python.editor.PyJoinLinesHandler"/>

    <intentionAction>
      <className>com.jetbrains.python.codeInsight.intentions.PyConvertMethodToPropertyIntention</className>
      <category>Python</category>
    </intentionAction>

    <intentionAction>
      <className>com.jetbrains.python.codeInsight.intentions.ImportToImportFromIntention</className>
      <category>Python</category>
    </intentionAction>

    <intentionAction>
      <className>com.jetbrains.python.codeInsight.intentions.PyConvertStaticMethodToFunctionIntention</className>
      <category>Python</category>
    </intentionAction>

    <intentionAction>
      <className>com.jetbrains.python.codeInsight.intentions.SpecifyTypeInDocstringIntention</className>
      <category>Python</category>
    </intentionAction>

    <intentionAction>
      <className>com.jetbrains.python.codeInsight.intentions.SpecifyTypeInPy3AnnotationsIntention</className>
      <category>Python</category>
    </intentionAction>

    <intentionAction>
      <className>com.jetbrains.python.codeInsight.intentions.PyAnnotateTypesIntention</className>
      <category>Python</category>
    </intentionAction>

    <intentionAction>
      <className>com.jetbrains.python.codeInsight.intentions.TypeAssertionIntention</className>
      <category>Python</category>
    </intentionAction>

    <intentionAction>
      <className>com.jetbrains.python.codeInsight.intentions.ImportFromToImportIntention</className>
      <category>Python</category>
    </intentionAction>

    <intentionAction>
      <className>com.jetbrains.python.codeInsight.intentions.ImportToggleAliasIntention</className>
      <category>Python</category>
    </intentionAction>

    <intentionAction>
      <className>com.jetbrains.python.codeInsight.intentions.PySplitIfIntention</className>
      <category>Python</category>
    </intentionAction>

    <intentionAction>
      <className>com.jetbrains.python.codeInsight.intentions.PyNegateComparisonIntention</className>
      <category>Python</category>
    </intentionAction>

    <intentionAction>
      <className>com.jetbrains.python.codeInsight.intentions.PyStringConcatenationToFormatIntention</className>
      <category>Python</category>
    </intentionAction>

    <intentionAction>
      <className>com.jetbrains.python.codeInsight.intentions.ConvertFormatOperatorToMethodIntention</className>
      <category>Python</category>
    </intentionAction>

    <intentionAction>
      <className>com.jetbrains.python.codeInsight.intentions.PyFlipComparisonIntention</className>
      <category>Python</category>
    </intentionAction>

    <intentionAction>
      <className>com.jetbrains.python.codeInsight.intentions.PyDemorganIntention</className>
      <category>Python</category>
    </intentionAction>

    <intentionAction>
      <className>com.jetbrains.python.codeInsight.intentions.ReplaceListComprehensionWithForIntention</className>
      <category>Python</category>
    </intentionAction>

    <intentionAction>
      <className>com.jetbrains.python.codeInsight.intentions.PyJoinIfIntention</className>
      <category>Python</category>
    </intentionAction>

    <intentionAction>
      <className>com.jetbrains.python.codeInsight.intentions.PyDictConstructorToLiteralFormIntention</className>
      <category>Python</category>
    </intentionAction>

    <intentionAction>
      <className>com.jetbrains.python.codeInsight.intentions.PyDictLiteralFormToConstructorIntention</className>
      <category>Python</category>
    </intentionAction>

    <intentionAction>
      <className>com.jetbrains.python.codeInsight.intentions.PyQuotedStringIntention</className>
      <category>Python</category>
    </intentionAction>

    <intentionAction>
      <className>com.jetbrains.python.codeInsight.intentions.PyConvertLambdaToFunctionIntention</className>
      <category>Python</category>
    </intentionAction>

    <intentionAction>
      <className>com.jetbrains.python.codeInsight.intentions.ConvertVariadicParamIntention</className>
      <category>Python</category>
    </intentionAction>

    <intentionAction>
      <className>com.jetbrains.python.codeInsight.intentions.PyConvertTripleQuotedStringIntention</className>
      <category>Python</category>
    </intentionAction>

    <intentionAction>
      <className>com.jetbrains.python.codeInsight.intentions.PyConvertLiteralToTupleIntention</className>
      <category>Python</category>
    </intentionAction>

    <intentionAction>
      <className>com.jetbrains.python.codeInsight.intentions.PyConvertLiteralToListIntention</className>
      <category>Python</category>
    </intentionAction>

    <intentionAction>
      <className>com.jetbrains.python.codeInsight.intentions.PyConvertLiteralToSetIntention</className>
      <category>Python</category>
    </intentionAction>

    <intentionAction>
      <className>com.jetbrains.python.codeInsight.intentions.PyTransformConditionalExpressionIntention</className>
      <category>Python</category>
    </intentionAction>

    <intentionAction>
      <className>com.jetbrains.python.codeInsight.intentions.PyGenerateDocstringIntention</className>
      <category>Python</category>
    </intentionAction>

    <intentionAction>
      <className>com.jetbrains.python.codeInsight.intentions.PyYieldFromIntention</className>
      <category>Python</category>
    </intentionAction>

    <intentionAction>
      <className>com.jetbrains.python.codeInsight.intentions.convertToFString.PyConvertToFStringIntention</className>
      <category>Python</category>
    </intentionAction>

    <intentionAction>
      <className>com.jetbrains.python.codeInsight.intentions.PyConvertTypeCommentToVariableAnnotationIntention</className>
      <category>Python</category>
    </intentionAction>

    <intentionAction>
      <className>com.jetbrains.python.codeInsight.intentions.PyAnnotateVariableTypeIntention</className>
      <category>Python</category>
    </intentionAction>

    <testFinder implementation="com.jetbrains.python.codeInsight.testIntegration.PyTestFinder"/>
    <testCreator language="Python" implementationClass="com.jetbrains.python.codeInsight.testIntegration.PyTestCreator"/>

    <stubElementTypeHolder class="com.jetbrains.python.PyStubElementTypes" externalIdPrefix="py."/>
    <localInspection language="Python" shortName="PyTestParametrizedInspection" suppressId="PyTestParametrized"
                     bundle="com.jetbrains.python.PyBundle" key="INSP.NAME.pytest-parametrized" groupKey="INSP.GROUP.python"
                     enabledByDefault="true" level="WARNING"
                     implementationClass="com.jetbrains.python.testing.pyTestParametrized.PyTestParametrizedInspection"/>
    <localInspection language="Python" shortName="PyArgumentListInspection" suppressId="PyArgumentList" bundle="com.jetbrains.python.PyBundle" key="INSP.NAME.incorrect.call.arguments" groupKey="INSP.GROUP.python" enabledByDefault="true"  level="WARNING" implementationClass="com.jetbrains.python.inspections.PyArgumentListInspection"/>
    <localInspection language="Python" shortName="PyRedeclarationInspection" suppressId="PyRedeclaration" bundle="com.jetbrains.python.PyBundle" key="INSP.NAME.redeclaration" groupKey="INSP.GROUP.python" enabledByDefault="true"  level="WARNING" implementationClass="com.jetbrains.python.inspections.PyRedeclarationInspection"/>
    <localInspection language="Python" shortName="PyUnresolvedReferencesInspection" suppressId="PyUnresolvedReferences" bundle="com.jetbrains.python.PyBundle" key="INSP.NAME.unresolved.refs" groupKey="INSP.GROUP.python" enabledByDefault="true"  level="WARNING" implementationClass="com.jetbrains.python.inspections.unresolvedReference.PyUnresolvedReferencesInspection"/>
    <localInspection language="Python" shortName="PyInterpreterInspection" suppressId="PyInterpreter" bundle="com.jetbrains.python.PyBundle" key="INSP.NAME.invalid.interpreter" groupKey="INSP.GROUP.python" enabledByDefault="true"  level="WARNING" implementationClass="com.jetbrains.python.inspections.PyInterpreterInspection"/>
    <localInspection language="Python" shortName="PyMethodParametersInspection" suppressId="PyMethodParameters" bundle="com.jetbrains.python.PyBundle" key="INSP.NAME.problematic.first.parameter" groupKey="INSP.GROUP.python" enabledByDefault="true"  level="WEAK WARNING" implementationClass="com.jetbrains.python.inspections.PyMethodParametersInspection"/>
    <localInspection language="Python" shortName="PyUnreachableCodeInspection" suppressId="PyUnreachableCode" bundle="com.jetbrains.python.PyBundle" key="INSP.NAME.unreachable.code" groupKey="INSP.GROUP.python" enabledByDefault="true"  level="WARNING" implementationClass="com.jetbrains.python.inspections.PyUnreachableCodeInspection"/>
    <localInspection language="Python" shortName="PyMethodFirstArgAssignmentInspection" suppressId="PyMethodFirstArgAssignment" bundle="com.jetbrains.python.PyBundle" key="INSP.NAME.first.arg.assign" groupKey="INSP.GROUP.python" enabledByDefault="true"  level="WARNING" implementationClass="com.jetbrains.python.inspections.PyMethodFirstArgAssignmentInspection"/>
    <localInspection language="Python" shortName="PyStringFormatInspection" suppressId="PyStringFormat" bundle="com.jetbrains.python.PyBundle" key="INSP.NAME.str.format" groupKey="INSP.GROUP.python" enabledByDefault="true"  level="WARNING" implementationClass="com.jetbrains.python.inspections.PyStringFormatInspection"/>
    <localInspection language="Python" shortName="PyMethodOverridingInspection" suppressId="PyMethodOverriding" bundle="com.jetbrains.python.PyBundle" key="INSP.NAME.method.over" groupKey="INSP.GROUP.python" enabledByDefault="true"  level="WARNING" implementationClass="com.jetbrains.python.inspections.PyMethodOverridingInspection"/>
    <localInspection language="Python" shortName="PyInitNewSignatureInspection" suppressId="PyInitNewSignature" bundle="com.jetbrains.python.PyBundle" key="INSP.NAME.new.init.signature" groupKey="INSP.GROUP.python" enabledByDefault="true"  level="WARNING" implementationClass="com.jetbrains.python.inspections.PyInitNewSignatureInspection"/>
    <localInspection language="Python" shortName="PyTrailingSemicolonInspection" suppressId="PyTrailingSemicolon" bundle="com.jetbrains.python.PyBundle" key="INSP.NAME.trailing.semicolon" groupKey="INSP.GROUP.python" enabledByDefault="true"  level="WARNING" implementationClass="com.jetbrains.python.inspections.PyTrailingSemicolonInspection"/>
    <localInspection language="Python" shortName="PyReturnFromInitInspection" suppressId="PyReturnFromInit" bundle="com.jetbrains.python.PyBundle" key="INSP.NAME.init.return" groupKey="INSP.GROUP.python" enabledByDefault="true"  level="WARNING" implementationClass="com.jetbrains.python.inspections.PyReturnFromInitInspection"/>
    <localInspection language="Python" shortName="PyUnusedLocalInspection" suppressId="PyUnusedLocal" bundle="com.jetbrains.python.PyBundle" key="INSP.NAME.unused" groupKey="INSP.GROUP.python" enabledByDefault="true"  level="WEAK WARNING" implementationClass="com.jetbrains.python.inspections.PyUnusedLocalInspection"/>
    <localInspection language="Python" shortName="PyDictCreationInspection" suppressId="PyDictCreation" bundle="com.jetbrains.python.PyBundle" key="INSP.NAME.dict.creation" groupKey="INSP.GROUP.python" enabledByDefault="true"  level="WEAK WARNING" implementationClass="com.jetbrains.python.inspections.PyDictCreationInspection"/>
    <localInspection language="Python" shortName="PyDictDuplicateKeysInspection" suppressId="PyDictDuplicateKeys" bundle="com.jetbrains.python.PyBundle" key="INSP.NAME.duplicate.keys" groupKey="INSP.GROUP.python" enabledByDefault="true"  level="WARNING" implementationClass="com.jetbrains.python.inspections.PyDictDuplicateKeysInspection"/>
    <localInspection language="Python" shortName="PyExceptClausesOrderInspection" suppressId="PyExceptClausesOrder" bundle="com.jetbrains.python.PyBundle" key="INSP.NAME.bad.except.clauses.order" groupKey="INSP.GROUP.python" enabledByDefault="true"  level="WARNING" implementationClass="com.jetbrains.python.inspections.PyExceptClausesOrderInspection"/>
    <localInspection language="Python" shortName="PyTupleAssignmentBalanceInspection" suppressId="PyTupleAssignmentBalance" bundle="com.jetbrains.python.PyBundle" key="INSP.NAME.incorrect.assignment" groupKey="INSP.GROUP.python" enabledByDefault="true"  level="WARNING" implementationClass="com.jetbrains.python.inspections.PyTupleAssignmentBalanceInspection"/>
    <localInspection language="Python" shortName="PyClassicStyleClassInspection" suppressId="PyClassicStyleClass" bundle="com.jetbrains.python.PyBundle" key="INSP.NAME.classic.class.usage" groupKey="INSP.GROUP.python" enabledByDefault="false"  level="WARNING" implementationClass="com.jetbrains.python.inspections.PyClassicStyleClassInspection"/>
    <localInspection language="Python" shortName="PyExceptionInheritInspection" suppressId="PyExceptionInherit" bundle="com.jetbrains.python.PyBundle" key="INSP.NAME.exception.not.inherit" groupKey="INSP.GROUP.python" enabledByDefault="true"  level="WARNING" implementationClass="com.jetbrains.python.inspections.PyExceptionInheritInspection"/>
    <localInspection language="Python" shortName="PyDefaultArgumentInspection" suppressId="PyDefaultArgument" bundle="com.jetbrains.python.PyBundle" key="INSP.NAME.default.argument" groupKey="INSP.GROUP.python" enabledByDefault="true"  level="WARNING" implementationClass="com.jetbrains.python.inspections.PyDefaultArgumentInspection"/>
    <localInspection language="Python" shortName="PyIncorrectDocstringInspection" suppressId="PyIncorrectDocstring" bundle="com.jetbrains.python.PyBundle" key="INSP.NAME.incorrect.docstring" groupKey="INSP.GROUP.python" enabledByDefault="true" level="WEAK WARNING" implementationClass="com.jetbrains.python.inspections.PyIncorrectDocstringInspection"/>
    <localInspection language="Python" shortName="PyMissingOrEmptyDocstringInspection" suppressId="PyMissingOrEmptyDocstring" bundle="com.jetbrains.python.PyBundle" key="INSP.NAME.missing.or.empty.docstring" groupKey="INSP.GROUP.python" enabledByDefault="false" level="WEAK WARNING" implementationClass="com.jetbrains.python.inspections.PyMissingOrEmptyDocstringInspection"/>
    <localInspection language="Python" shortName="PyUnboundLocalVariableInspection" suppressId="PyUnboundLocalVariable" bundle="com.jetbrains.python.PyBundle" key="INSP.NAME.unbound" groupKey="INSP.GROUP.python" enabledByDefault="true"  level="WARNING" implementationClass="com.jetbrains.python.inspections.PyUnboundLocalVariableInspection"/>
    <localInspection language="Python" shortName="PyStatementEffectInspection" suppressId="PyStatementEffect" bundle="com.jetbrains.python.PyBundle" key="INSP.NAME.statement.effect" groupKey="INSP.GROUP.python" enabledByDefault="true"  level="WARNING" implementationClass="com.jetbrains.python.inspections.PyStatementEffectInspection"/>
    <localInspection language="Python" shortName="PySimplifyBooleanCheckInspection" suppressId="PySimplifyBooleanCheck" bundle="com.jetbrains.python.PyBundle" key="INSP.NAME.check.can.be.simplified" groupKey="INSP.GROUP.python" enabledByDefault="true"  level="WEAK WARNING" implementationClass="com.jetbrains.python.inspections.PySimplifyBooleanCheckInspection"/>
    <localInspection language="Python" shortName="PyFromFutureImportInspection" suppressId="PyFromFutureImport" bundle="com.jetbrains.python.PyBundle" key="INSP.NAME.from.future.import" groupKey="INSP.GROUP.python" enabledByDefault="true"  level="WARNING" implementationClass="com.jetbrains.python.inspections.PyFromFutureImportInspection"/>
    <localInspection language="Python" shortName="PyComparisonWithNoneInspection" suppressId="PyComparisonWithNone" bundle="com.jetbrains.python.PyBundle" key="INSP.NAME.comparison.with.none" groupKey="INSP.GROUP.python" enabledByDefault="true"  level="WEAK WARNING" implementationClass="com.jetbrains.python.inspections.PyComparisonWithNoneInspection"/>
    <localInspection language="Python" shortName="PyStringExceptionInspection" suppressId="PyStringException" bundle="com.jetbrains.python.PyBundle" key="INSP.NAME.raising.string.exception" groupKey="INSP.GROUP.python" enabledByDefault="true"  level="ERROR" implementationClass="com.jetbrains.python.inspections.PyStringExceptionInspection"/>
    <localInspection language="Python" shortName="PySuperArgumentsInspection" suppressId="PySuperArguments" bundle="com.jetbrains.python.PyBundle" key="INSP.NAME.wrong.super.arguments" groupKey="INSP.GROUP.python" enabledByDefault="true"  level="WARNING" implementationClass="com.jetbrains.python.inspections.PySuperArgumentsInspection"/>
    <localInspection language="Python" shortName="PyByteLiteralInspection" suppressId="PyByteLiteral" bundle="com.jetbrains.python.PyBundle" key="INSP.NAME.byte.literal" groupKey="INSP.GROUP.python" enabledByDefault="true"  level="WARNING" implementationClass="com.jetbrains.python.inspections.PyByteLiteralInspection"/>
    <localInspection language="Python" shortName="PyNonAsciiCharInspection" suppressId="PyNonAsciiChar" bundle="com.jetbrains.python.PyBundle" key="INSP.NAME.non.ascii" groupKey="INSP.GROUP.python" enabledByDefault="true"  level="WARNING" implementationClass="com.jetbrains.python.inspections.PyNonAsciiCharInspection"/>
    <localInspection language="Python" shortName="PyTupleItemAssignmentInspection" suppressId="PyTupleItemAssignment" bundle="com.jetbrains.python.PyBundle" key="INSP.NAME.tuple.item.assignment" groupKey="INSP.GROUP.python" enabledByDefault="true"  level="WARNING" implementationClass="com.jetbrains.python.inspections.PyTupleItemAssignmentInspection"/>
    <localInspection language="Python" shortName="PyCallingNonCallableInspection" suppressId="PyCallingNonCallable" displayName="Trying to call a non-callable object" groupKey="INSP.GROUP.python" enabledByDefault="true"  level="WARNING" implementationClass="com.jetbrains.python.inspections.PyCallingNonCallableInspection"/>
    <localInspection language="Python" shortName="PyPropertyAccessInspection" suppressId="PyPropertyAccess" bundle="com.jetbrains.python.PyBundle" key="INSP.NAME.property.access" groupKey="INSP.GROUP.python" enabledByDefault="true"  level="WARNING" implementationClass="com.jetbrains.python.inspections.PyPropertyAccessInspection"/>
    <localInspection language="Python" shortName="PyPropertyDefinitionInspection" suppressId="PyPropertyDefinition" bundle="com.jetbrains.python.PyBundle" key="INSP.NAME.property.definition" groupKey="INSP.GROUP.python" enabledByDefault="true"  level="WARNING" implementationClass="com.jetbrains.python.inspections.PyPropertyDefinitionInspection"/>
    <localInspection language="Python" shortName="PyInconsistentIndentationInspection" suppressId="PyInconsistentIndentation" displayName="Inconsistent indentation" groupKey="INSP.GROUP.python" enabledByDefault="true"  level="WARNING" implementationClass="com.jetbrains.python.inspections.PyInconsistentIndentationInspection"/>
    <localInspection language="Python" shortName="PyNestedDecoratorsInspection" suppressId="PyNestedDecorators" bundle="com.jetbrains.python.PyBundle" key="INSP.NAME.nested.decorators" groupKey="INSP.GROUP.python" enabledByDefault="true"  level="WEAK WARNING" implementationClass="com.jetbrains.python.inspections.PyNestedDecoratorsInspection"/>
    <localInspection language="Python" shortName="PyCallByClassInspection" suppressId="PyCallByClass" bundle="com.jetbrains.python.PyBundle" key="INSP.NAME.different.class.call" groupKey="INSP.GROUP.python" enabledByDefault="true"  level="WEAK WARNING" implementationClass="com.jetbrains.python.inspections.PyCallByClassInspection"/>
    <localInspection language="Python" shortName="PyBroadExceptionInspection" suppressId="PyBroadException" bundle="com.jetbrains.python.PyBundle" key="INSP.NAME.too.broad.exception.clauses" groupKey="INSP.GROUP.python" enabledByDefault="true"  level="WEAK WARNING" implementationClass="com.jetbrains.python.inspections.PyBroadExceptionInspection"/>
    <localInspection language="Python" shortName="PyRedundantParenthesesInspection" suppressId="PyRedundantParentheses" bundle="com.jetbrains.python.PyBundle" key="INSP.NAME.redundant.parentheses" groupKey="INSP.GROUP.python" enabledByDefault="true"  level="WEAK WARNING" implementationClass="com.jetbrains.python.inspections.PyRedundantParenthesesInspection"/>
    <localInspection language="Python" shortName="PyAugmentAssignmentInspection" suppressId="PyAugmentAssignment" bundle="com.jetbrains.python.PyBundle" key="INSP.NAME.augment.assignment" groupKey="INSP.GROUP.python" enabledByDefault="false"  level="WEAK WARNING" implementationClass="com.jetbrains.python.inspections.PyAugmentAssignmentInspection"/>
    <localInspection language="Python" shortName="PyChainedComparisonsInspection" suppressId="PyChainedComparisons" bundle="com.jetbrains.python.PyBundle" key="INSP.NAME.chained.comparisons" groupKey="INSP.GROUP.python" enabledByDefault="true"  level="WEAK WARNING" implementationClass="com.jetbrains.python.inspections.PyChainedComparisonsInspection"/>
    <localInspection language="Python" shortName="PyOldStyleClassesInspection" suppressId="PyOldStyleClasses" bundle="com.jetbrains.python.PyBundle" key="INSP.NAME.oldstyle.class" groupKey="INSP.GROUP.python" enabledByDefault="true"  level="WARNING" implementationClass="com.jetbrains.python.inspections.PyOldStyleClassesInspection"/>
    <localInspection language="Python" shortName="PyCompatibilityInspection" suppressId="PyCompatibility" bundle="com.jetbrains.python.PyBundle" key="INSP.NAME.compatibility" groupKey="INSP.GROUP.python" enabledByDefault="false"  level="WARNING" implementationClass="com.jetbrains.python.inspections.PyCompatibilityInspection"/>
    <localInspection language="Python" shortName="PyListCreationInspection" suppressId="PyListCreation" bundle="com.jetbrains.python.PyBundle" key="INSP.NAME.list.creation" groupKey="INSP.GROUP.python" enabledByDefault="true"  level="WEAK WARNING" implementationClass="com.jetbrains.python.inspections.PyListCreationInspection"/>
    <localInspection language="Python" shortName="PyUnnecessaryBackslashInspection" suppressId="PyUnnecessaryBackslash" bundle="com.jetbrains.python.PyBundle" key="INSP.NAME.unnecessary.backslash" groupKey="INSP.GROUP.python" enabledByDefault="true"  level="WARNING" implementationClass="com.jetbrains.python.inspections.PyUnnecessaryBackslashInspection"/>
    <localInspection language="Python" shortName="PySingleQuotedDocstringInspection" suppressId="PySingleQuotedDocstring" bundle="com.jetbrains.python.PyBundle" key="INSP.NAME.single.quoted.docstring" groupKey="INSP.GROUP.python" enabledByDefault="true"  level="WEAK WARNING" implementationClass="com.jetbrains.python.inspections.PySingleQuotedDocstringInspection"/>
    <localInspection language="Python" shortName="PyMissingConstructorInspection" suppressId="PyMissingConstructor" bundle="com.jetbrains.python.PyBundle" key="INSP.NAME.missing.super.constructor" groupKey="INSP.GROUP.python" enabledByDefault="true"  level="WARNING" implementationClass="com.jetbrains.python.inspections.PyMissingConstructorInspection"/>
    <localInspection language="Python" shortName="PyArgumentEqualDefaultInspection" suppressId="PyArgumentEqualDefault" bundle="com.jetbrains.python.PyBundle" key="INSP.NAME.argument.equal.default" groupKey="INSP.GROUP.python" enabledByDefault="false"  level="WEAK WARNING" implementationClass="com.jetbrains.python.inspections.PyArgumentEqualDefaultInspection"/>
    <localInspection language="Python" shortName="PySetFunctionToLiteralInspection" suppressId="PySetFunctionToLiteral" bundle="com.jetbrains.python.PyBundle" key="INSP.NAME.set.function.to.literal" groupKey="INSP.GROUP.python" enabledByDefault="true"  level="WARNING" implementationClass="com.jetbrains.python.inspections.PySetFunctionToLiteralInspection"/>
    <localInspection language="Python" shortName="PyDecoratorInspection" suppressId="PyDecorator" bundle="com.jetbrains.python.PyBundle" key="INSP.NAME.decorator.outside.class" groupKey="INSP.GROUP.python" enabledByDefault="true"  level="WARNING" implementationClass="com.jetbrains.python.inspections.PyDecoratorInspection"/>
    <localInspection language="Python" shortName="PyTypeCheckerInspection" suppressId="PyTypeChecker" displayName="Type checker" groupKey="INSP.GROUP.python" enabledByDefault="true"  level="WARNING" implementationClass="com.jetbrains.python.inspections.PyTypeCheckerInspection"/>
    <localInspection language="Python" shortName="PyDeprecationInspection" suppressId="PyDeprecation" displayName="Deprecated function, class or module" groupKey="INSP.GROUP.python" enabledByDefault="true"  level="WARNING" implementationClass="com.jetbrains.python.inspections.PyDeprecationInspection"/>
    <localInspection language="Python" shortName="PyMandatoryEncodingInspection" suppressId="PyMandatoryEncoding" displayName="No encoding specified for file" groupKey="INSP.GROUP.python" enabledByDefault="false"  level="WARNING" implementationClass="com.jetbrains.python.inspections.PyMandatoryEncodingInspection"/>
    <localInspection shortName="PyPackageRequirementsInspection" suppressId="PyPackageRequirements" bundle="com.jetbrains.python.PyBundle" key="INSP.NAME.requirements" groupKey="INSP.GROUP.python" enabledByDefault="true"  level="WARNING" implementationClass="com.jetbrains.python.inspections.PyPackageRequirementsInspection"/>
    <localInspection language="Python" shortName="PyPep8Inspection" suppressId="PyPep8" displayName="PEP 8 coding style violation" groupKey="INSP.GROUP.python" enabledByDefault="true" level="WEAK WARNING" implementationClass="com.jetbrains.python.inspections.PyPep8Inspection"/>
    <localInspection language="Python" shortName="PyAttributeOutsideInitInspection" suppressId="PyAttributeOutsideInit" displayName="Instance attribute defined outside __init__" groupKey="INSP.GROUP.python" enabledByDefault="true" level="WEAK WARNING" implementationClass="com.jetbrains.python.inspections.PyAttributeOutsideInitInspection"/>
    <localInspection language="Python" shortName="PyClassHasNoInitInspection" suppressId="PyClassHasNoInit" displayName="Class has no __init__ method" groupKey="INSP.GROUP.python" enabledByDefault="true" level="WEAK WARNING" implementationClass="com.jetbrains.python.inspections.PyClassHasNoInitInspection"/>
    <localInspection language="Python" shortName="PyNoneFunctionAssignmentInspection" suppressId="PyNoneFunctionAssignment" displayName="Assigning function call that doesn't return anything" groupKey="INSP.GROUP.python" enabledByDefault="true" level="WEAK WARNING" implementationClass="com.jetbrains.python.inspections.PyNoneFunctionAssignmentInspection"/>
    <localInspection language="Python" shortName="PyGlobalUndefinedInspection" suppressId="PyGlobalUndefined" displayName="Global variable is undefined at the module level" groupKey="INSP.GROUP.python" enabledByDefault="true" level="WEAK WARNING" implementationClass="com.jetbrains.python.inspections.PyGlobalUndefinedInspection"/>
    <localInspection language="Python" shortName="PyProtectedMemberInspection" suppressId="PyProtectedMember" displayName="Access to a protected member of a class or a module" groupKey="INSP.GROUP.python" enabledByDefault="true" level="WEAK WARNING" implementationClass="com.jetbrains.python.inspections.PyProtectedMemberInspection"/>
    <localInspection language="Python" shortName="PyMethodMayBeStaticInspection" suppressId="PyMethodMayBeStatic" displayName="Method may be static" groupKey="INSP.GROUP.python" enabledByDefault="true" level="WEAK WARNING" implementationClass="com.jetbrains.python.inspections.PyMethodMayBeStaticInspection"/>
    <localInspection language="Python" shortName="PyDocstringTypesInspection" suppressId="PyDocstringTypes" bundle="com.jetbrains.python.PyBundle" key="INSP.NAME.docstring.types" groupKey="INSP.GROUP.python" enabledByDefault="true"  level="WEAK WARNING" implementationClass="com.jetbrains.python.inspections.PyDocstringTypesInspection"/>
    <localInspection language="Python" shortName="PyShadowingBuiltinsInspection" suppressId="PyShadowingBuiltins" displayName="Shadowing built-ins" groupKey="INSP.GROUP.python" enabledByDefault="true"  level="WEAK WARNING" implementationClass="com.jetbrains.python.inspections.PyShadowingBuiltinsInspection"/>
    <localInspection language="Python" shortName="PyShadowingNamesInspection" suppressId="PyShadowingNames" displayName="Shadowing names from outer scopes" groupKey="INSP.GROUP.python" enabledByDefault="true"  level="WEAK WARNING" implementationClass="com.jetbrains.python.inspections.PyShadowingNamesInspection"/>
    <localInspection language="Python" shortName="PyAbstractClassInspection" suppressId="PyAbstractClass" displayName="Class must implement all abstract methods" groupKey="INSP.GROUP.python" enabledByDefault="true"  level="WEAK WARNING" implementationClass="com.jetbrains.python.inspections.PyAbstractClassInspection"/>
    <localInspection language="Python" shortName="PyPep8NamingInspection" suppressId="PyPep8Naming" displayName="PEP 8 naming convention violation" groupKey="INSP.GROUP.python" enabledByDefault="true"  level="WEAK WARNING" implementationClass="com.jetbrains.python.inspections.PyPep8NamingInspection"/>
    <localInspection language="Python" shortName="PyAssignmentToLoopOrWithParameterInspection" suppressId="PyAssignmentToLoopOrWithParameter" displayName="Assignment to 'for' loop or 'with' statement parameter" groupKey="INSP.GROUP.python" enabledByDefault="true"  level="WEAK WARNING" implementationClass="com.jetbrains.python.inspections.PyAssignmentToLoopOrWithParameterInspection"/>
    <localInspection language="Python" shortName="PyDunderSlotsInspection" suppressId="PyDunderSlots" displayName="Definition of __slots__ in a class" groupKey="INSP.GROUP.python" enabledByDefault="true" level="WARNING" implementationClass="com.jetbrains.python.inspections.PyDunderSlotsInspection"/>
    <localInspection language="Python" shortName="PyMissingTypeHintsInspection" suppressId="PyMissingTypeHints" displayName="Missing type hinting for function definition" groupKey="INSP.GROUP.python" enabledByDefault="false"  level="WEAK WARNING" implementationClass="com.jetbrains.python.inspections.PyMissingTypeHintsInspection"/>
    <localInspection language="Python" shortName="PyOverloadsInspection" suppressId="PyOverloads" displayName="Overloads in regular Python files" groupKey="INSP.GROUP.python" enabledByDefault="true"  level="WARNING" implementationClass="com.jetbrains.python.inspections.PyOverloadsInspection"/>
    <localInspection language="Python" shortName="PyNamedTupleInspection" suppressId="PyNamedTuple" displayName="Namedtuple definition" groupKey="INSP.GROUP.python" enabledByDefault="true"  level="WARNING" implementationClass="com.jetbrains.python.inspections.PyNamedTupleInspection"/>
    <localInspection language="Python" shortName="PyDataclassInspection" suppressId="PyDataclass" displayName="Dataclass definition and usages" groupKey="INSP.GROUP.python" enabledByDefault="true"  level="WARNING" implementationClass="com.jetbrains.python.inspections.PyDataclassInspection"/>
    <localInspection language="Python" shortName="PyProtocolInspection" suppressId="PyProtocol" displayName="Protocol definition and usages" groupKey="INSP.GROUP.python" enabledByDefault="true"  level="WARNING" implementationClass="com.jetbrains.python.inspections.PyProtocolInspection"/>
    <localInspection language="Python" shortName="PyTypeHintsInspection" suppressId="PyTypeHints" displayName="Type hints definitions and usages" groupKey="INSP.GROUP.python" enabledByDefault="true"  level="WARNING" implementationClass="com.jetbrains.python.inspections.PyTypeHintsInspection"/>
    <localInspection language="Python" shortName="PyAsyncCallInspection" suppressId="PyAsyncCall" displayName="Coroutine is not awaited" groupKey="INSP.GROUP.python" enabledByDefault="true" level="WARNING" implementationClass="com.jetbrains.python.inspections.PyAsyncCallInspection"/>
    <localInspection language="Python" shortName="PyStubPackagesAdvertiser" suppressId="PyStubPackagesAdvertiser" displayName="Stub packages advertiser" groupKey="INSP.GROUP.python" enabledByDefault="true"  level="WARNING" implementationClass="com.jetbrains.python.codeInsight.typing.PyStubPackagesAdvertiser"/>
    <localInspection language="Python" shortName="PyStubPackagesCompatibilityInspection" suppressId="PyStubPackagesCompatibility" displayName="Stub packages compatibility inspection" groupKey="INSP.GROUP.python" enabledByDefault="true"  level="WARNING" implementationClass="com.jetbrains.python.codeInsight.typing.PyStubPackagesCompatibilityInspection"/>

    <defaultLiveTemplatesProvider implementation="com.jetbrains.python.codeInsight.liveTemplates.PyDefaultLiveTemplatesProvider"/>
    <liveTemplateContext implementation="com.jetbrains.python.codeInsight.liveTemplates.PythonTemplateContextType$General"/>
    <liveTemplateContext implementation="com.jetbrains.python.codeInsight.liveTemplates.PythonTemplateContextType$Class"/>
    <liveTemplateMacro implementation="com.jetbrains.python.codeInsight.liveTemplates.CollectionElementNameMacro"/>
    <liveTemplateMacro implementation="com.jetbrains.python.codeInsight.liveTemplates.PyClassNameMacro"/>
    <liveTemplateMacro implementation="com.jetbrains.python.codeInsight.liveTemplates.PyFunctionNameMacro"/>
    <liveTemplateMacro implementation="com.jetbrains.python.codeInsight.liveTemplates.PyIterableVariableMacro"/>

    <codeInsight.overrideMethod language="Python" implementationClass="com.jetbrains.python.codeInsight.override.PyOverrideMethodsHandler"/>
    <codeInsight.implementMethod language="Python" implementationClass="com.jetbrains.python.codeInsight.implement.PyImplementMethodsHandler"/>
    <lang.refactoringSupport language="Python" implementationClass="com.jetbrains.python.refactoring.PyRefactoringProvider"/>
    <lang.refactoringSupport.classMembersRefactoringSupport language="Python"
                                                            implementationClass="com.jetbrains.python.refactoring.classes.PyMembersRefactoringSupport"/>
    <inlineActionHandler implementation="com.jetbrains.python.refactoring.inline.PyInlineLocalHandler"/>
    <codeInsight.gotoSuper language="Python" implementationClass="com.jetbrains.python.codeInsight.PyGotoSuperHandler"/>
    <gotoDeclarationHandler implementation="com.jetbrains.python.codeInsight.PyBreakContinueGotoProvider" order="FIRST"/>
    <gotoDeclarationHandler implementation="com.jetbrains.python.psi.impl.PyGotoDeclarationHandler"/>
    <lang.smartEnterProcessor language="Python"
                              implementationClass="com.jetbrains.python.codeInsight.editorActions.smartEnter.PySmartEnterProcessor"/>
    <statementUpDownMover implementation="com.jetbrains.python.codeInsight.editorActions.moveUpDown.PyStatementMover" id="statement"
                          order="before line"/>

    <filePropertyPusher implementation="com.jetbrains.python.psi.impl.PythonLanguageLevelPusher"/>

    <elementDescriptionProvider implementation="com.jetbrains.python.findUsages.PyElementDescriptionProvider"/>
    <elementDescriptionProvider implementation="com.jetbrains.python.magicLiteral.PyMagicLiteralElementDescriptionProvider"/>
    <fileStructureGroupRuleProvider implementation="com.jetbrains.python.findUsages.PyFunctionGroupingRuleProvider" id="py-function"/>
    <usageTypeProvider implementation="com.jetbrains.python.findUsages.PyUsageTypeProvider"/>
    <usageTargetProvider implementation="com.jetbrains.python.magicLiteral.PyMagicLiteralUsageTargetProvider"/>
    <importFilteringRule implementation="com.jetbrains.python.findUsages.PyImportFilteringRule"/>

    <multiHostInjector implementation="com.jetbrains.python.codeInsight.regexp.PythonRegexpInjector"/>
    <lang.parserDefinition language="PythonRegExp"
                           implementationClass="com.jetbrains.python.codeInsight.regexp.PythonRegexpParserDefinition"/>
    <lang.syntaxHighlighterFactory language="PythonRegExp"
                                   implementationClass="com.jetbrains.python.codeInsight.regexp.PythonRegexpSyntaxHighlighterFactory"/>
    <lang.parserDefinition language="PythonVerboseRegExp"
                           implementationClass="com.jetbrains.python.codeInsight.regexp.PythonVerboseRegexpParserDefinition"/>
    <lang.syntaxHighlighterFactory language="PythonVerboseRegExp"
                                   implementationClass="com.jetbrains.python.codeInsight.regexp.PythonVerboseRegexpSyntaxHighlighterFactory"/>

    <applicationService serviceInterface="com.jetbrains.python.codeInsight.PyCodeInsightSettings"
                        serviceImplementation="com.jetbrains.python.codeInsight.PyCodeInsightSettings"/>
    <applicationService serviceInterface="com.jetbrains.python.testing.PyTestFrameworkService"
                        serviceImplementation="com.jetbrains.python.testing.PyTestFrameworkService"/>
    <autoImportOptionsProvider instance="com.jetbrains.python.codeInsight.imports.PyAutoImportOptions"/>

    <completion.contributor language="Python"
                            implementationClass="com.jetbrains.python.codeInsight.completion.PyClassNameCompletionContributor"/>
    <completion.contributor language="Python"
                            implementationClass="com.jetbrains.python.codeInsight.completion.PyModulePackageCompletionContributor"/>
    <!--<completion.contributor language="Python"-->
                            <!--implementationClass="com.jetbrains.python.codeInsight.completion.PyPathCompletionContributor"/>-->
    <weigher key="completion" implementationClass="com.jetbrains.python.codeInsight.completion.PythonCompletionWeigher" order="first"/>
    <completion.confidence language="Python" implementationClass="com.jetbrains.python.codeInsight.completion.PyCompletionConfidence"/>
    <typedHandler implementation="com.jetbrains.python.console.completion.PythonConsoleAutopopupBlockingHandler" id="pydevBlockAutoPopup"
                  order="first, before completionAutoPopup"/>

    <referencesSearch implementation="com.jetbrains.python.psi.search.PyInitReferenceSearchExecutor"/>
    <referencesSearch implementation="com.jetbrains.python.psi.search.PyClassReferenceSearchExecutor"/>
    <referencesSearch implementation="com.jetbrains.python.magicLiteral.PyMagicLiteralReferenceSearcher"/>
    <referencesSearch implementation="com.jetbrains.python.psi.search.PyKeywordArgumentSearchExecutor"/>
    <referencesSearch implementation="com.jetbrains.python.psi.search.PyStringReferenceSearch"/>
    <findUsagesHandlerFactory implementation="com.jetbrains.python.findUsages.PyFindUsagesHandlerFactory" id="Python"
                              order="last, before default"/>
    <readWriteAccessDetector implementation="com.jetbrains.python.findUsages.PyReadWriteAccessDetector"/>
    <findUsagesHandlerFactory implementation="com.jetbrains.python.magicLiteral.PyMagicLiteralFindUsagesHandlerFactory"/>

    <renamePsiElementProcessor implementation="com.jetbrains.python.refactoring.rename.RenamePyVariableProcessor" order="last" id="pyvar"/>
    <renamePsiElementProcessor implementation="com.jetbrains.python.refactoring.rename.RenamePyFunctionProcessor" order="before pyvar"/>
    <renamePsiElementProcessor implementation="com.jetbrains.python.refactoring.rename.RenamePyClassProcessor" order="before pyvar"/>
    <renamePsiElementProcessor implementation="com.jetbrains.python.magicLiteral.PyMagicLiteralRenameProcessor" order="before pyvar"/>
    <renamePsiElementProcessor implementation="com.jetbrains.python.refactoring.rename.RenamePyFileProcessor" order="first"/>
    <renamePsiElementProcessor implementation="com.jetbrains.python.refactoring.rename.RenameUnsupportedExpressionProcessor"/>

    <automaticRenamerFactory implementation="com.jetbrains.python.refactoring.rename.PyContainingFileRenamerFactory"/>
    <automaticRenamerFactory implementation="com.jetbrains.python.refactoring.rename.PyInheritorRenameFactory"/>
    <automaticRenamerFactory implementation="com.jetbrains.python.refactoring.rename.PyParametersRenameFactory"/>

    <moveFileHandler implementation="com.jetbrains.python.refactoring.move.PyMoveFileHandler"/>
    <refactoring.moveHandler implementation="com.jetbrains.python.refactoring.move.PyMoveSymbolDelegate"/>

    <refactoring.changeSignatureUsageProcessor implementation="com.jetbrains.python.refactoring.changeSignature.PyChangeSignatureUsageProcessor" id="Python"/>

    <lang.importOptimizer language="Python" implementationClass="com.jetbrains.python.codeInsight.imports.PyImportOptimizer"/>

    <langCodeStyleSettingsProvider implementation="com.jetbrains.python.formatter.PyLanguageCodeStyleSettingsProvider"/>

    <lang.elementManipulator forClass="com.jetbrains.python.psi.PyStringLiteralExpression"
                             implementationClass="com.jetbrains.python.psi.impl.PyStringLiteralExpressionManipulator"/>
    <lang.elementManipulator forClass="com.jetbrains.python.psi.PyKeywordArgument"
                             implementationClass="com.jetbrains.python.psi.impl.PyKeywordArgumentManipulator"/>

    <analyzeStacktraceFilter implementation="com.jetbrains.python.run.PythonTracebackFilter"/>
    <analyzeStacktraceFilter implementation="com.jetbrains.python.run.PyRemoteAnalyzeStacktraceFilter"/>

    <internalFileTemplate name="Python Script"/>
    <internalFileTemplate name="Python Unit Test"/>
    <internalFileTemplate name="Setup Script"/>

    <moduleService serviceInterface="com.jetbrains.python.psi.resolve.PythonPathCache"
                   serviceImplementation="com.jetbrains.python.psi.resolve.PythonModulePathCache"/>

    <problemFileHighlightFilter implementation="com.jetbrains.python.codeInsight.PyProblemFileHighlightFilter"/>

    <editorSmartKeysConfigurable instance="com.jetbrains.python.codeInsight.PySmartKeysOptions"/>
    <editorSmartKeysConfigurable instance="com.jetbrains.python.codeInsight.PySpecificSmartKeysOptions"/>

    <psi.referenceContributor implementation="com.jetbrains.python.codeInsight.PyStdReferenceContributor" language="Python"/>
    <psi.referenceContributor implementation="com.jetbrains.python.testing.pyTestFixtures.PyTestFixtureReferenceContributor" language="Python"/>

    <applicationService serviceInterface="com.jetbrains.python.documentation.PythonDocumentationMap"
                        serviceImplementation="com.jetbrains.python.documentation.PythonDocumentationMap"/>
    <applicationConfigurable groupId="tools" instance="com.jetbrains.python.documentation.PythonDocumentationConfigurable"
                             id="com.jetbrains.python.documentation.PythonDocumentationConfigurable"
                             displayName="Python External Documentation"/>
    <projectConfigurable groupId="tools" instance="com.jetbrains.python.configuration.PyIntegratedToolsModulesConfigurable"
                         id="com.jetbrains.python.configuration.PyIntegratedToolsModulesConfigurable" displayName="Python Integrated Tools"
                         nonDefaultProject="true"/>
    <search.optionContributor implementation="com.jetbrains.python.PySearchableOptionContributor"/>
    <moduleService serviceInterface="com.jetbrains.python.documentation.PyDocumentationSettings"
                   serviceImplementation="com.jetbrains.python.documentation.PyDocumentationSettings"/>
<<<<<<< HEAD
    <psi.referenceContributor implementation="com.jetbrains.python.documentation.docstrings.DocStringReferenceContributor"/>
    <psi.referenceContributor implementation="com.jetbrains.python.codeInsight.PythonFormattedStringReferenceContributor"/>
    <psi.referenceContributor implementation="com.jetbrains.python.codeInsight.PythonPathReferenceContributor"/>
=======
    <psi.referenceContributor implementation="com.jetbrains.python.documentation.docstrings.DocStringReferenceContributor"
                              language="Python"/>
    <psi.referenceContributor implementation="com.jetbrains.python.codeInsight.PythonFormattedStringReferenceContributor"
                              language="Python"/>
>>>>>>> fd5f4a1b
    <completion.contributor language="Python" implementationClass="com.jetbrains.python.documentation.docstrings.DocStringTagCompletionContributor"/>
    <completion.contributor language="Python" implementationClass="com.jetbrains.python.documentation.docstrings.DocStringSectionHeaderCompletionContributor"/>

    <treeStructureProvider implementation="com.jetbrains.python.projectView.PyTreeStructureProvider"/>

    <project.converterProvider implementation="com.jetbrains.python.testing.converters.PythonTestConverterProvider"/>

    <projectConfigurable groupId="build" dynamic="true" id="pyconsole" instance="com.jetbrains.python.console.PyConsoleOptionsConfigurable"
                         displayName="Console"/>
    <projectService serviceImplementation="com.jetbrains.python.console.PyConsoleOptions"/>

    <projectConfigurable groupId="build" groupWeight="119" id="reference.idesettings.debugger.python" instance="com.jetbrains.python.debugger.PyDebuggerConfigurable"
                         displayName="Python Debugger"/>
    <projectService serviceImplementation="com.jetbrains.python.debugger.PyDebuggerOptionsProvider"/>

    <codeBlockProvider language="Python" implementationClass="com.jetbrains.python.codeInsight.PyCodeBlockProvider"/>

    <iconProvider implementation="com.jetbrains.python.PyDirectoryIconProvider" id="pyDirectoryDefault"/>

    <projectService serviceInterface="com.jetbrains.python.debugger.PySignatureCacheManager"
                    serviceImplementation="com.jetbrains.python.debugger.PySignatureCacheManagerImpl"/>

    <projectService serviceInterface="com.jetbrains.python.psi.PyPsiFacade"
                    serviceImplementation="com.jetbrains.python.psi.impl.PyPsiFacadeImpl"/>
    <applicationService serviceInterface="com.jetbrains.python.packaging.PyPackageManagers"
                        serviceImplementation="com.jetbrains.python.packaging.PyPackageManagersImpl"/>
    <applicationService serviceImplementation="com.jetbrains.python.codeInsight.typing.PyStubPackagesAdvertiserCache"/>
    <projectService serviceImplementation="com.jetbrains.python.codeInsight.typing.PyStubPackagesInstallingStatus"/>

    <qualifiedNameProvider implementation="com.jetbrains.python.actions.PyQualifiedNameProvider"/>

    <externalAnnotator language="Python" implementationClass="com.jetbrains.python.validation.Pep8ExternalAnnotator"/>

    <additionalTextAttributes scheme="Default" file="colorSchemes/PythonDefault.xml"/>
    <additionalTextAttributes scheme="Darcula" file="colorSchemes/PythonDarcula.xml"/>

    <postStartupActivity implementation="com.jetbrains.python.sdk.PythonSdkUpdater"/>
    <postStartupActivity implementation="com.jetbrains.python.packaging.PyPackagesUpdater"/>
    <directoryProjectConfigurator implementation="com.jetbrains.python.testing.PyIntegratedToolsProjectConfigurator" id="integratedTools" order="after sdk"/>


    <macro implementation="com.jetbrains.python.sdk.InterpreterDirectoryMacro"/>

    <!-- User skeletons -->
    <codeInsight.lineMarkerProvider language="Python" implementationClass="com.jetbrains.python.codeInsight.userSkeletons.PyUserSkeletonsLineMarkerProvider"/>

    <!-- TestRunnerService -->
    <moduleService serviceInterface="com.jetbrains.python.testing.TestRunnerService"
                   serviceImplementation="com.jetbrains.python.testing.TestRunnerService"/>

    <!-- PyDocstring -->
    <languageInjector implementation="com.jetbrains.python.documentation.doctest.PyDocstringLanguageInjector"/>
    <lang.parserDefinition language="PyDocstring" implementationClass="com.jetbrains.python.documentation.doctest.PyDocstringParserDefinition"/>
    <highlightErrorFilter implementation="com.jetbrains.python.documentation.doctest.PyDocstringErrorFilter"/>

    <!-- PyFunctionTypeAnnotation -->
    <lang.parserDefinition language="PyFunctionTypeComment"
                           implementationClass="com.jetbrains.python.codeInsight.functionTypeComments.PyFunctionTypeAnnotationParserDefinition"/>

    <!-- Packaging -->
    <moduleService serviceInterface="com.jetbrains.python.packaging.PyPackageRequirementsSettings"
                   serviceImplementation="com.jetbrains.python.packaging.PyPackageRequirementsSettings"/>

    <!-- typing -->
    <multiHostInjector implementation="com.jetbrains.python.codeInsight.typing.PyTypingAnnotationInjector"/>
    <lang.parserDefinition language="PythonStub" implementationClass="com.jetbrains.python.pyi.PyiParserDefinition"/>
    <fileTypeFactory implementation="com.jetbrains.python.pyi.PyiFileTypeFactory"/>
    <codeInsight.lineMarkerProvider language="Python" implementationClass="com.jetbrains.python.pyi.PyiRelatedItemLineMarkerProvider"/>

    <lang.inspectionSuppressor language="Python" implementationClass="com.jetbrains.python.inspections.PyInspectionsSuppressor"/>
    <refactoring.invertBoolean implementation="com.jetbrains.python.refactoring.invertBoolean.PyInvertBooleanDelegate"/>

    <backspaceHandlerDelegate implementation="com.jetbrains.python.codeInsight.editorActions.PyTripleQuoteBackspaceDelegate"/>

    <!--folding-->
    <codeFoldingOptionsProvider instance="com.jetbrains.python.PythonFoldingOptionsProvider"/>
    <applicationService serviceInterface="com.jetbrains.python.PythonFoldingSettings"
                        serviceImplementation="com.jetbrains.python.PythonFoldingSettings"/>

    <!-- postfix templates!-->
    <codeInsight.template.postfixTemplateProvider language="Python"
                                                  implementationClass="com.jetbrains.python.codeInsight.postfix.PyPostfixTemplateProvider"/>

    <breadcrumbsInfoProvider implementation="com.jetbrains.python.breadcrumbs.PyBreadcrumbsInfoProvider"/>
    <highlightVisitor implementation="com.jetbrains.python.highlighting.PyRainbowVisitor"/>

    <projectService serviceInterface="com.jetbrains.python.debugger.containerview.PyDataView" serviceImplementation="com.jetbrains.python.debugger.containerview.PyDataView"/>
    <createFromTemplateHandler implementation="com.jetbrains.python.packaging.setupPy.PyCreateSetupPyFromTemplateHandler"/>

    <consoleHistoryModelProvider implementation="com.jetbrains.python.console.PyConsoleHistoryModelProvider"/>
    <scratch.rootType implementation="com.jetbrains.python.console.PyConsoleRootType" />
    <consoleFilterProvider implementation="com.jetbrains.python.run.PyMessageFilterProvider"/>

    <controlFlowProvider implementation="com.jetbrains.python.codeInsight.controlflow.PyControlFlowProvider"/>

    <!-- Run Anything -->
    <runAnything.executionProvider order="after RunAnythingRunConfigurationProvider" implementation="com.jetbrains.python.run.runAnything.PyRunAnythingProvider"/>
    <runAnything.executionProvider order="after RunAnythingRunConfigurationProvider" implementation="com.jetbrains.python.run.runAnything.PyConsoleRunAnythingProvider"/>
    <runAnything.helpGroup implementation="com.jetbrains.python.run.runAnything.PyRunAnythingHelpGroup"/>
    <runAnything.commandCustomizer implementation="com.jetbrains.python.run.runAnything.PyRunAnythingCommandCustomizer"/>

    <!-- Statistics -->
    <statistics.projectUsagesCollector implementation="com.jetbrains.python.statistics.PyInterpreterUsagesCollector"/>
    <statistics.projectUsagesCollector implementation="com.jetbrains.python.statistics.PyInterpreterRemoteUsagesCollector"/>
    <statistics.projectUsagesCollector implementation="com.jetbrains.python.statistics.PyInterpreterVersionUsagesCollector"/>
    <statistics.projectUsagesCollector implementation="com.jetbrains.python.statistics.PyInterpreterTypeUsagesCollector"/>
    <statistics.projectUsagesCollector implementation="com.jetbrains.python.statistics.PyPackageUsagesCollector"/>
    <statistics.projectUsagesCollector implementation="com.jetbrains.python.statistics.PyPackageVersionUsagesCollector"/>
  </extensions>

  <extensionPoints>
    <extensionPoint qualifiedName="Pythonid.pyReferenceCustomTargetChecker" interface="com.jetbrains.python.psi.impl.references.PyReferenceCustomTargetChecker"/>
    <extensionPoint qualifiedName="Pythonid.remoteSdkValidator" interface="com.jetbrains.python.sdk.PyRemoteSdkValidator"/>
    <extensionPoint qualifiedName="Pythonid.pyTestFixtureExtension" interface="com.jetbrains.python.testing.pyTestFixtures.PyTestFixtureExtension"/>
    <extensionPoint qualifiedName="Pythonid.pyTestConfigurationSelector"  interface="com.jetbrains.python.testing.PyTestConfigurationSelector"/>
    <extensionPoint qualifiedName="Pythonid.pythonDocumentationQuickInfoProvider" interface="com.jetbrains.python.documentation.PythonDocumentationQuickInfoProvider"/>
    <extensionPoint qualifiedName="Pythonid.pythonCommandLineEnvironmentProvider" interface="com.jetbrains.python.run.PythonCommandLineEnvironmentProvider"/>
    <extensionPoint qualifiedName="Pythonid.importResolver" interface="com.jetbrains.python.psi.impl.PyImportResolver"/>
    <extensionPoint qualifiedName="Pythonid.magicLiteral" interface="com.jetbrains.python.magicLiteral.PyMagicLiteralExtensionPoint"/>
    <extensionPoint qualifiedName="Pythonid.unresolvedReferenceSkipper" interface="com.jetbrains.python.inspections.unresolvedReference.PyUnresolvedReferenceSkipperExtPoint"/>
    <extensionPoint qualifiedName="Pythonid.resolveResultRater" interface="com.jetbrains.python.psi.impl.PyResolveResultRater"/>
    <extensionPoint qualifiedName="Pythonid.typeProvider" interface="com.jetbrains.python.psi.impl.PyTypeProvider"/>
    <extensionPoint qualifiedName="Pythonid.pySuperMethodsSearch" interface="com.intellij.util.QueryExecutor"/>
    <extensionPoint qualifiedName="Pythonid.pyClassInheritorsSearch" interface="com.intellij.util.QueryExecutor"/>
    <extensionPoint qualifiedName="Pythonid.pyClassMembersProvider" interface="com.jetbrains.python.psi.types.PyClassMembersProvider"/>
    <extensionPoint qualifiedName="Pythonid.pyModuleMembersProvider" interface="com.jetbrains.python.psi.types.PyModuleMembersProvider"/>
    <extensionPoint qualifiedName="Pythonid.pyOverridingMethodsSearch" interface="com.intellij.util.QueryExecutor"/>
    <extensionPoint qualifiedName="Pythonid.runnableScriptFilter" interface="com.jetbrains.python.run.RunnableScriptFilter"/>
    <extensionPoint qualifiedName="Pythonid.runnableUnitTestFilter" interface="com.jetbrains.python.testing.RunnableUnitTestFilter"/>
    <extensionPoint qualifiedName="Pythonid.unresolvedReferenceQuickFixProvider"
                    interface="com.jetbrains.python.inspections.PyUnresolvedReferenceQuickFixProvider"/>
    <extensionPoint qualifiedName="Pythonid.pyAnnotator" interface="com.jetbrains.python.validation.PyAnnotator"/>
    <extensionPoint qualifiedName="Pythonid.inspectionExtension" interface="com.jetbrains.python.inspections.PyInspectionExtension"/>
    <extensionPoint qualifiedName="Pythonid.customTargetExpressionStubType"
                    interface="com.jetbrains.python.psi.impl.stubs.CustomTargetExpressionStubType"/>
    <extensionPoint qualifiedName="Pythonid.customClassStubType"
                    interface="com.jetbrains.python.psi.impl.stubs.PyCustomClassStubType"/>
    <extensionPoint qualifiedName="Pythonid.knownDecoratorProvider" interface="com.jetbrains.python.psi.PyKnownDecoratorProvider"/>
    <extensionPoint qualifiedName="Pythonid.documentationLinkProvider" interface="com.jetbrains.python.documentation.PythonDocumentationLinkProvider"/>
    <extensionPoint qualifiedName="Pythonid.importCandidateProvider" interface="com.jetbrains.python.codeInsight.imports.PyImportCandidateProvider"/>
    <extensionPoint qualifiedName="Pythonid.dialectsTokenSetContributor" interface="com.jetbrains.python.PythonDialectsTokenSetContributor"/>
    <extensionPoint qualifiedName="Pythonid.runConfigurationExtension" interface="com.jetbrains.python.run.PythonRunConfigurationExtension"/>
    <extensionPoint qualifiedName="Pythonid.visitorFilter" beanClass="com.intellij.lang.LanguageExtensionPoint">
      <with attribute="implementationClass" implements="com.jetbrains.python.inspections.PythonVisitorFilter"/>
    </extensionPoint>
    <extensionPoint qualifiedName="Pythonid.remoteInterpreterManager" interface="com.jetbrains.python.remote.PythonRemoteInterpreterManager"/>
    <extensionPoint qualifiedName="Pythonid.remoteSkeletonGeneratorFactory" interface="com.jetbrains.python.remote.PyRemoteSkeletonGeneratorFactory"/>
    <extensionPoint qualifiedName="Pythonid.remoteProcessStarterManager" interface="com.jetbrains.python.run.PyRemoteProcessStarterManager"/>
    <extensionPoint qualifiedName="Pythonid.remoteConsoleProcessCreator" interface="com.jetbrains.python.console.PythonConsoleRemoteProcessCreator"/>
    <extensionPoint qualifiedName="Pythonid.keywordArgumentProvider" interface="com.jetbrains.python.psi.impl.PyKeywordArgumentProvider"/>
    <extensionPoint qualifiedName="Pythonid.canonicalPathProvider" interface="com.jetbrains.python.psi.resolve.PyCanonicalPathProvider"/>
    <extensionPoint qualifiedName="Pythonid.pyReferenceResolveProvider" interface="com.jetbrains.python.psi.resolve.PyReferenceResolveProvider"/>
    <extensionPoint qualifiedName="Pythonid.breakpointHandler" interface="com.jetbrains.python.debugger.PyBreakpointHandlerFactory"/>
    <extensionPoint qualifiedName="Pythonid.consoleOptionsProvider" interface="com.jetbrains.python.console.PyConsoleOptionsProvider"/>
    <extensionPoint qualifiedName="Pythonid.pyRootTypeProvider" interface="com.jetbrains.python.module.PyRootTypeProvider"/>
    <extensionPoint qualifiedName="Pythonid.runConfigurationEditorExtension" interface="com.jetbrains.python.run.PyRunConfigurationEditorExtension"/>
    <extensionPoint qualifiedName="Pythonid.pyCustomSdkUiProvider" interface="com.jetbrains.python.sdk.PyCustomSdkUiProvider"/>
    <extensionPoint qualifiedName="Pythonid.pep8ProblemSuppressor" interface="com.jetbrains.python.validation.Pep8ProblemSuppressor"/>
    <extensionPoint qualifiedName="Pythonid.pythonFlavorProvider" interface="com.jetbrains.python.sdk.flavors.PythonFlavorProvider"/>
    <extensionPoint qualifiedName="Pythonid.debugSessionFactory" interface="com.jetbrains.python.debugger.PyDebugSessionFactory"/>
    <extensionPoint qualifiedName="Pythonid.customPackageIdentifier" interface="com.jetbrains.python.psi.PyCustomPackageIdentifier"/>
    <extensionPoint qualifiedName="Pythonid.pythonSdkComparator" interface="com.jetbrains.python.sdk.PySdkComparator" />
    <extensionPoint qualifiedName="Pythonid.pyPregeneratedSkeletonsProvider"
                    interface="com.jetbrains.python.sdk.skeletons.PyPregeneratedSkeletonsProvider"/>
    <extensionPoint qualifiedName="Pythonid.pyAddSdkProvider" interface="com.jetbrains.python.sdk.add.PyAddSdkProvider"/>
    <extensionPoint qualifiedName="Pythonid.packageManagerProvider" interface="com.jetbrains.python.packaging.PyPackageManagerProvider"/>
<<<<<<< HEAD
    <extensionPoint qualifiedName="Pythonid.scientific.displayMessageHandler"
                    interface="com.jetbrains.scientific.extension.DisplayMessageHandler"/>
    <extensionPoint qualifiedName="Pythonid.stringPathFilter" interface="com.jetbrains.python.codeInsight.completion.pathFilters.PyPathFilter"/>
=======
>>>>>>> fd5f4a1b
  </extensionPoints>

  <extensions defaultExtensionNs="Pythonid">
    <pyReferenceCustomTargetChecker implementation="com.jetbrains.python.testing.pyTestFixtures.PyTestFixtureTargetChecker"/>
    <pySuperMethodsSearch implementation="com.jetbrains.python.psi.search.PySuperMethodsSearchExecutor"/>
    <pyClassInheritorsSearch implementation="com.jetbrains.python.psi.search.PyClassInheritorsSearchExecutor"/>
    <pyOverridingMethodsSearch implementation="com.jetbrains.python.psi.search.PyOverridingMethodsSearchExecutor"/>
    <pyAnnotator implementation="com.jetbrains.python.validation.DocStringAnnotator"/>
    <pyAnnotator implementation="com.jetbrains.python.validation.PyDefinitionsAnnotator"/>
    <pyAnnotator implementation="com.jetbrains.python.validation.GeneratorInArgumentListAnnotator"/>
    <pyAnnotator implementation="com.jetbrains.python.validation.StarAnnotator"/>
    <pyAnnotator implementation="com.jetbrains.python.validation.StringLiteralQuotesAnnotator"/>
    <pyAnnotator implementation="com.jetbrains.python.validation.FStringsAnnotator"/>
    <pyAnnotator implementation="com.jetbrains.python.validation.PyHighlightingAnnotator"/>

    <customTargetExpressionStubType implementation="com.jetbrains.python.psi.impl.stubs.PropertyStubType"/>
    <customTargetExpressionStubType implementation="com.jetbrains.python.psi.impl.stubs.PyNamedTupleStubType"/>
    <customTargetExpressionStubType implementation="com.jetbrains.python.psi.impl.stubs.PyTypingAliasStubType"/>
    <customTargetExpressionStubType implementation="com.jetbrains.python.psi.impl.stubs.PyDataclassFieldStubType"/>
    <customTargetExpressionStubType implementation="com.jetbrains.python.psi.impl.stubs.PyTypingNewTypeStubType"/>

    <customClassStubType implementation="com.jetbrains.python.psi.impl.stubs.PyDataclassStubType"/>

    <dialectsTokenSetContributor implementation="com.jetbrains.python.PythonTokenSetContributor"/>

    <!--stdlib-->
    <typeProvider implementation="com.jetbrains.python.codeInsight.stdlib.PyStdlibTypeProvider"/>
    <typeProvider implementation="com.jetbrains.python.codeInsight.stdlib.PyDataclassTypeProvider"/>
    <typeProvider implementation="com.jetbrains.python.codeInsight.stdlib.PyNamedTupleTypeProvider"/>
    <typeProvider implementation="com.jetbrains.python.codeInsight.stdlib.PyNamedTupleOverridingTypeProvider"/>
    <typeProvider implementation="com.jetbrains.python.psi.types.PyCollectionTypeByModificationsProvider"/>
    <pyModuleMembersProvider implementation="com.jetbrains.python.codeInsight.stdlib.PyStdlibModuleMembersProvider"/>
    <pyModuleMembersProvider implementation="com.jetbrains.python.codeInsight.stdlib.PyStdlibOverridingModuleMembersProvider"/>
    <documentationLinkProvider implementation="com.jetbrains.python.codeInsight.stdlib.PyStdlibDocumentationLinkProvider"/>
    <canonicalPathProvider implementation="com.jetbrains.python.codeInsight.stdlib.PyStdlibCanonicalPathProvider"/>
    <inspectionExtension implementation="com.jetbrains.python.inspections.stdlib.PyStdlibInspectionExtension"/>
    <pyClassMembersProvider implementation="com.jetbrains.python.codeInsight.stdlib.PyStdlibClassMembersProvider"/>
    <pyClassMembersProvider implementation="com.jetbrains.python.codeInsight.stdlib.PyOverridingClassDunderMembersProvider"/>

    <!-- typing -->
    <typeProvider implementation="com.jetbrains.python.codeInsight.typing.PyTypingTypeProvider"/>
    <typeProvider implementation="com.jetbrains.python.pyi.PyiTypeProvider"/>
    <pyModuleMembersProvider implementation="com.jetbrains.python.pyi.PyiModuleMembersProvider"/>
    <pyClassMembersProvider implementation="com.jetbrains.python.pyi.PyiClassMembersProvider"/>
    <pyReferenceResolveProvider implementation="com.jetbrains.python.psi.resolve.PyForwardReferenceResolveProvider"/>
    <visitorFilter language="PythonStub" implementationClass="com.jetbrains.python.pyi.PyiVisitorFilter"/>
    <inspectionExtension implementation="com.jetbrains.python.pyi.PyiInspectionExtension"/>
    <inspectionExtension implementation="com.jetbrains.python.codeInsight.typing.PyTypingInspectionExtension"/>
    <customPackageIdentifier implementation="com.jetbrains.python.pyi.PyiCustomPackageIdentifier"/>


    <!--pytest fixture -->
    <inspectionExtension implementation="com.jetbrains.python.testing.pyTestFixtures.PyTestFixtureInspectionExtension"/>
    <inspectionExtension implementation="com.jetbrains.python.testing.pyTestParametrized.PyTestParametrizedInspectionExtension"/>
    <typeProvider implementation="com.jetbrains.python.testing.pyTestParametrized.PyTestParametrizedTypeProvider"/>
    <typeProvider implementation="com.jetbrains.python.testing.pyTestFixtures.PyTextFixtureTypeProvider"/>


    <!-- User skeletons -->
    <pyModuleMembersProvider implementation="com.jetbrains.python.codeInsight.userSkeletons.PyUserSkeletonsModuleMembersProvider"/>
    <pyClassMembersProvider implementation="com.jetbrains.python.codeInsight.userSkeletons.PyUserSkeletonsClassMembersProvider"/>
    <typeProvider implementation="com.jetbrains.python.codeInsight.userSkeletons.PyUserSkeletonsTypeProvider"/>

    <typeProvider implementation="com.jetbrains.python.debugger.PyCallSignatureTypeProvider"/>
    <pyReferenceResolveProvider implementation="com.jetbrains.python.psi.resolve.PythonBuiltinReferenceResolveProvider"/>
    <pyReferenceResolveProvider implementation="com.jetbrains.python.psi.resolve.PythonOverridingBuiltinReferenceResolveProvider"/>

    <!-- NumPy -->
    <pyModuleMembersProvider implementation="com.jetbrains.numpy.codeInsight.NumpyModuleMembersProvider"/>
    <typeProvider implementation="com.jetbrains.numpy.codeInsight.NumpyDocStringTypeProvider"/>
    <resolveResultRater implementation="com.jetbrains.numpy.codeInsight.NumpyResolveRater"/>
    <pyClassMembersProvider implementation="com.jetbrains.numpy.codeInsight.NumpyClassMembersProvider"/>
    <documentationLinkProvider implementation="com.jetbrains.numpy.codeInsight.SciPyDocumentationLinkProvider"/>

    <!-- PyDocstring -->
    <typeProvider implementation="com.jetbrains.python.documentation.docstrings.PyDocStringTypeProvider"/>
    <dialectsTokenSetContributor implementation="com.jetbrains.python.documentation.doctest.PyDocstringTokenSetContributor"/>
    <visitorFilter language="PyDocstring" implementationClass="com.jetbrains.python.documentation.doctest.PyDocstringVisitorFilter"/>

    <!-- Console -->
    <visitorFilter language="Python" implementationClass="com.jetbrains.python.console.ConsoleVisitorFilter"/>

    <!-- Packaging -->
    <keywordArgumentProvider implementation="com.jetbrains.python.packaging.setupPy.SetupKeywordArgumentProvider"/>

    <!-- PyQt -->
    <typeProvider implementation="com.jetbrains.pyqt.PyQtTypeProvider"/>

    <!-- Type from ancestors -->
    <typeProvider implementation="com.jetbrains.python.codeInsight.typing.PyAncestorTypeProvider"/>

    <!-- PyFunctionTypeAnnotation -->
    <visitorFilter language="PyFunctionTypeComment"
                   implementationClass="com.jetbrains.python.codeInsight.functionTypeComments.PyFunctionTypeAnnotationVisitorFilter"/>

    <!-- Pipenv -->
    <pyAddSdkProvider implementation="com.jetbrains.python.sdk.pipenv.PyAddPipEnvSdkProvider"/>
    <pythonFlavorProvider implementation="com.jetbrains.python.sdk.pipenv.PyPipEnvSdkFlavorProvider"/>

    <!-- Other -->
    <pythonFlavorProvider implementation="com.jetbrains.python.sdk.flavors.MayaFlavorProvider"/>
    <pyPregeneratedSkeletonsProvider id="default" implementation="com.jetbrains.python.sdk.skeletons.DefaultPregeneratedSkeletonsProvider"/>
    <inspectionExtension implementation="com.jetbrains.python.inspections.PyThirdPartyInspectionExtension"/>

    <stringPathFilter implementation="com.jetbrains.python.codeInsight.completion.pathFilters.DefaultPyPathFilter"/>
  </extensions>

  <actions>
    <action overrides="true" id="ForceStepInto" class="com.jetbrains.python.debugger.PyForceStepIntoAction" text="Fo_rce Step Into"
            icon="AllIcons.Debugger.Actions.Force_step_into" description="Step into, ignore stepping filters for libraries, constructors, etc."/>

    <!-- Console -->
    <action id="com.jetbrains.python.console.RunPythonConsoleAction"
            class="com.jetbrains.python.console.RunPythonConsoleAction"
            text="Python Console..." description="Allows to quickly run Python console">
      <add-to-group group-id="ToolsMenu" anchor="last"/>
    </action>

    <action id="ExecuteInPyConsoleAction"
            class="com.jetbrains.python.actions.PyExecuteSelectionAction"
            text="Execute selection in console"
            description="Executes selected code fragment in Python/Django console">
      <add-to-group group-id="EditorPopupMenu" anchor="before" relative-to-action="CompareClipboardWithSelection"/>

      <keyboard-shortcut keymap="$default" first-keystroke="alt shift E"/>
      <keyboard-shortcut keymap="Mac OS X" first-keystroke="control shift E" />
      <keyboard-shortcut keymap="Mac OS X 10.5+" first-keystroke="control shift E" />
      <keyboard-shortcut keymap="Eclipse" first-keystroke="ctrl alt E" replace-all="true"/>
      <keyboard-shortcut keymap="NetBeans 6.5" first-keystroke="ctrl alt E" replace-all="true"/>
    </action>

    <action id="PyRunFileInConsole" class="com.jetbrains.python.actions.PyRunFileInConsoleAction">
      <add-to-group group-id="EditorPopupMenu" anchor="after" relative-to-action="ExecuteInPyConsoleAction"/>
    </action>

    <action id="NewPythonFile" class="com.jetbrains.python.actions.CreatePythonFileAction">
      <add-to-group group-id="NewGroup" anchor="before" relative-to-action="NewXml"/>
    </action>

    <action id="NewPythonPackage" class="com.jetbrains.python.actions.CreatePackageAction" text="Python Package"
            description="Create a new directory and __init__.py inside it" icon="AllIcons.Nodes.Package">
      <add-to-group group-id="NewGroup" anchor="after" relative-to-action="NewDir"/>
    </action>

    <action id="CompuleQrc" class="com.jetbrains.pyqt.CompileQrcAction" text="Compile .qrc file">
      <add-to-group group-id="ProjectViewPopupMenuRunGroup" anchor="first"/>
    </action>

    <action id="CleanPyc" class="com.jetbrains.python.actions.CleanPycAction" text="Clean Python Compiled Files"
            description="Delete compiled bytecode files in selected directory and its subdirectories">
      <add-to-group group-id="ProjectViewPopupMenu" anchor="after" relative-to-action="ProjectViewPopupMenuRefactoringGroup"/>
    </action>

    <group id="PyPackagingMenu" text="Packaging">
      <action id="CreateSetupPy" class="com.jetbrains.python.packaging.setupPy.CreateSetupPyAction"/>
      <action id="RunSetupPyTask" class="com.jetbrains.python.packaging.setupPy.SetupTaskChooserAction"/>
      <add-to-group group-id="ToolsMenu" anchor="last"/>
    </group>

    <action id="PythonGenerateDictionaries" class="com.jetbrains.python.spellchecker.PythonSpellcheckerGenerateDictionariesAction"
            text="Generate Python Spellchecker Dictionaries" internal="true">
      <add-to-group group-id="Internal"/>
    </action>

    <action id="PyDebugger.ViewArray" class="com.jetbrains.python.debugger.containerview.PyViewNumericContainerAction" text="View as Array">
      <add-to-group group-id="XDebugger.ValueGroup" anchor="after" relative-to-action="Debugger.AddToWatch"/>
    </action>

    <action id="PyConvertModuleToPackage" class="com.jetbrains.python.refactoring.convertModulePackage.PyConvertModuleToPackageAction"
            text="Convert to Python Package"
            description="Create package with the same name and move content of the module to its __init__.py">
      <add-to-group group-id="RefactoringMenu" anchor="last" />
    </action>

    <action id="PyConvertPackageToModuleAction" class="com.jetbrains.python.refactoring.convertModulePackage.PyConvertPackageToModuleAction"
            text="Convert to Python Module"
            description="Create module with the same name and move content of __init__.py to that module">
      <add-to-group group-id="RefactoringMenu" anchor="last" />
    </action>

    <action id="StepIntoMyCode" class="com.jetbrains.python.debugger.PyStepIntoMyCodeAction" icon="PythonIcons.Python.Debug.StepIntoMyCode"
            text="Step Into My Code" description="Step to the next line executed ignoring libraries"
            use-shortcut-of="ForceStepInto">
      <add-to-group group-id="DebugMainMenu" relative-to-action="StepInto" anchor="after"/>
      <add-to-group group-id="XDebugger.ToolWindow.TopToolbar" relative-to-action="StepInto" anchor="after"/>
    </action>

    <action id="SetNextStatement" class="com.jetbrains.python.debugger.PySetNextStatementAction"
            text="&amp;Jump To Cursor" description="Jump to the line where the caret is">
      <add-to-group group-id="DebugMainMenu" relative-to-action="ForceRunToCursor" anchor="after"/>
      <add-to-group group-id="EditorPopupMenuDebug" relative-to-action="ForceRunToCursor" anchor="after"/>
    </action>
  </actions>

  <extensions defaultExtensionNs="com.intellij.spellchecker">
    <support language="Python" implementationClass="com.jetbrains.python.spellchecker.PythonSpellcheckerStrategy"/>
    <bundledDictionaryProvider implementation="com.jetbrains.python.spellchecker.PythonBundledDictionaryProvider"/>
  </extensions>

  <application-components>
    <component>
      <implementation-class>com.jetbrains.python.testing.VFSTestFrameworkListener</implementation-class>
    </component>
  </application-components>

  <project-components>
    <component>
      <implementation-class>com.jetbrains.python.sdk.pipenv.PipEnvPipFileWatcherComponent</implementation-class>
    </component>
  </project-components>
</idea-plugin><|MERGE_RESOLUTION|>--- conflicted
+++ resolved
@@ -487,8 +487,6 @@
                             implementationClass="com.jetbrains.python.codeInsight.completion.PyClassNameCompletionContributor"/>
     <completion.contributor language="Python"
                             implementationClass="com.jetbrains.python.codeInsight.completion.PyModulePackageCompletionContributor"/>
-    <!--<completion.contributor language="Python"-->
-                            <!--implementationClass="com.jetbrains.python.codeInsight.completion.PyPathCompletionContributor"/>-->
     <weigher key="completion" implementationClass="com.jetbrains.python.codeInsight.completion.PythonCompletionWeigher" order="first"/>
     <completion.confidence language="Python" implementationClass="com.jetbrains.python.codeInsight.completion.PyCompletionConfidence"/>
     <typedHandler implementation="com.jetbrains.python.console.completion.PythonConsoleAutopopupBlockingHandler" id="pydevBlockAutoPopup"
@@ -545,6 +543,7 @@
     <editorSmartKeysConfigurable instance="com.jetbrains.python.codeInsight.PySpecificSmartKeysOptions"/>
 
     <psi.referenceContributor implementation="com.jetbrains.python.codeInsight.PyStdReferenceContributor" language="Python"/>
+    <psi.referenceContributor implementation="com.jetbrains.python.codeInsight.PyStringPathReferenceContributor" language="Python"/>
     <psi.referenceContributor implementation="com.jetbrains.python.testing.pyTestFixtures.PyTestFixtureReferenceContributor" language="Python"/>
 
     <applicationService serviceInterface="com.jetbrains.python.documentation.PythonDocumentationMap"
@@ -558,16 +557,10 @@
     <search.optionContributor implementation="com.jetbrains.python.PySearchableOptionContributor"/>
     <moduleService serviceInterface="com.jetbrains.python.documentation.PyDocumentationSettings"
                    serviceImplementation="com.jetbrains.python.documentation.PyDocumentationSettings"/>
-<<<<<<< HEAD
-    <psi.referenceContributor implementation="com.jetbrains.python.documentation.docstrings.DocStringReferenceContributor"/>
-    <psi.referenceContributor implementation="com.jetbrains.python.codeInsight.PythonFormattedStringReferenceContributor"/>
-    <psi.referenceContributor implementation="com.jetbrains.python.codeInsight.PythonPathReferenceContributor"/>
-=======
     <psi.referenceContributor implementation="com.jetbrains.python.documentation.docstrings.DocStringReferenceContributor"
                               language="Python"/>
     <psi.referenceContributor implementation="com.jetbrains.python.codeInsight.PythonFormattedStringReferenceContributor"
                               language="Python"/>
->>>>>>> fd5f4a1b
     <completion.contributor language="Python" implementationClass="com.jetbrains.python.documentation.docstrings.DocStringTagCompletionContributor"/>
     <completion.contributor language="Python" implementationClass="com.jetbrains.python.documentation.docstrings.DocStringSectionHeaderCompletionContributor"/>
 
@@ -734,12 +727,7 @@
                     interface="com.jetbrains.python.sdk.skeletons.PyPregeneratedSkeletonsProvider"/>
     <extensionPoint qualifiedName="Pythonid.pyAddSdkProvider" interface="com.jetbrains.python.sdk.add.PyAddSdkProvider"/>
     <extensionPoint qualifiedName="Pythonid.packageManagerProvider" interface="com.jetbrains.python.packaging.PyPackageManagerProvider"/>
-<<<<<<< HEAD
-    <extensionPoint qualifiedName="Pythonid.scientific.displayMessageHandler"
-                    interface="com.jetbrains.scientific.extension.DisplayMessageHandler"/>
     <extensionPoint qualifiedName="Pythonid.stringPathFilter" interface="com.jetbrains.python.codeInsight.completion.pathFilters.PyPathFilter"/>
-=======
->>>>>>> fd5f4a1b
   </extensionPoints>
 
   <extensions defaultExtensionNs="Pythonid">
