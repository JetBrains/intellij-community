--- conflicted
+++ resolved
@@ -29,15 +29,8 @@
   }
 
   @Override
-<<<<<<< HEAD
-  public void doExecute(Editor editor, Caret caret, DataContext dataContext) {
-    Project project = CommonDataKeys.PROJECT.getData(dataContext);
-    if (project != null &&
-        HintManager.getInstance().hideHints(HintManager.HIDE_BY_ESCAPE | HintManager.HIDE_BY_ANY_KEY, true, false)) {
-=======
   public void doExecute(@NotNull Editor editor, Caret caret, DataContext dataContext) {
-    if (HintManagerImpl.getInstanceImpl().hideHints(HintManager.HIDE_BY_ESCAPE | HintManager.HIDE_BY_ANY_KEY, true, false)) {
->>>>>>> 76f5832e
+    if (HintManager.getInstance().hideHints(HintManager.HIDE_BY_ESCAPE | HintManager.HIDE_BY_ANY_KEY, true, false)) {
       return;
     }
     myOriginalHandler.execute(editor, caret, dataContext);
@@ -45,20 +38,7 @@
 
   @Override
   public boolean isEnabledForCaret(@NotNull Editor editor, @NotNull Caret caret, DataContext dataContext) {
-<<<<<<< HEAD
-    Project project = CommonDataKeys.PROJECT.getData(dataContext);
-
-    if (project != null) {
-      HintManager hintManager = HintManager.getInstance();
-      if (hintManager.isEscapeHandlerEnabled()) {
-        return true;
-      }
-    }
-
-    return myOriginalHandler.isEnabled(editor, caret, dataContext);
-=======
-    HintManagerImpl hintManager = HintManagerImpl.getInstanceImpl();
+    HintManager hintManager = HintManager.getInstance();
     return hintManager.isEscapeHandlerEnabled() || myOriginalHandler.isEnabled(editor, caret, dataContext);
->>>>>>> 76f5832e
   }
 }