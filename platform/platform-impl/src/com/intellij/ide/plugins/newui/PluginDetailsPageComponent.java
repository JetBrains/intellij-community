// Copyright 2000-2023 JetBrains s.r.o. and contributors. Use of this source code is governed by the Apache 2.0 license.
package com.intellij.ide.plugins.newui;

import com.intellij.accessibility.AccessibilityUtils;
import com.intellij.execution.process.ProcessIOExecutorService;
import com.intellij.icons.AllIcons;
import com.intellij.ide.IdeBundle;
import com.intellij.ide.IdeEventQueue;
import com.intellij.ide.impl.ProjectUtil;
import com.intellij.ide.plugins.*;
import com.intellij.ide.plugins.marketplace.IdeCompatibleUpdate;
import com.intellij.ide.plugins.marketplace.IntellijPluginMetadata;
import com.intellij.ide.plugins.marketplace.MarketplaceRequests;
import com.intellij.ide.plugins.marketplace.PluginReviewComment;
import com.intellij.ide.plugins.marketplace.statistics.PluginManagerUsageCollector;
import com.intellij.ide.plugins.marketplace.utils.MarketplaceUrls;
import com.intellij.openapi.application.ApplicationManager;
import com.intellij.openapi.application.ModalityState;
import com.intellij.openapi.extensions.PluginId;
import com.intellij.openapi.project.Project;
import com.intellij.openapi.ui.DialogWrapper;
import com.intellij.openapi.util.NlsSafe;
import com.intellij.openapi.util.SystemInfo;
import com.intellij.openapi.util.registry.Registry;
import com.intellij.openapi.util.text.HtmlChunk;
import com.intellij.openapi.util.text.StringUtil;
import com.intellij.openapi.util.text.Strings;
import com.intellij.platform.ide.impl.feedback.PlatformFeedbackDialogs;
import com.intellij.ui.AnimatedIcon;
import com.intellij.ui.*;
import com.intellij.ui.border.CustomLineBorder;
import com.intellij.ui.components.*;
import com.intellij.ui.components.labels.LinkListener;
import com.intellij.ui.components.panels.ListLayout;
import com.intellij.ui.components.panels.NonOpaquePanel;
import com.intellij.ui.components.panels.OpaquePanel;
import com.intellij.ui.components.panels.Wrapper;
import com.intellij.ui.dsl.builder.HyperlinkEventAction;
import com.intellij.ui.dsl.builder.components.DslLabel;
import com.intellij.ui.dsl.builder.components.DslLabelType;
import com.intellij.ui.scale.JBUIScale;
import com.intellij.util.SystemProperties;
import com.intellij.util.TripleFunction;
import com.intellij.util.containers.ContainerUtil;
import com.intellij.util.ui.*;
import com.intellij.util.ui.components.BorderLayoutPanel;
import com.intellij.xml.util.XmlStringUtil;
import org.jetbrains.annotations.Nls;
import org.jetbrains.annotations.NotNull;
import org.jetbrains.annotations.Nullable;

import javax.accessibility.AccessibleContext;
import javax.accessibility.AccessibleRole;
import javax.swing.*;
import javax.swing.border.Border;
import javax.swing.plaf.TabbedPaneUI;
import javax.swing.text.View;
import javax.swing.text.html.HTMLEditorKit;
import javax.swing.text.html.ImageView;
import javax.swing.text.html.ParagraphView;
import javax.swing.text.html.StyleSheet;
import java.awt.*;
import java.awt.event.FocusAdapter;
import java.awt.event.FocusEvent;
import java.util.List;
import java.util.*;
import java.util.function.Consumer;

import static com.intellij.util.SlowOperations.IDEA_PLUGIN_SANDBOX_MODE;
import static java.util.Collections.emptyList;
import static java.util.Objects.requireNonNull;

/**
 * @author Alexander Lobas
 */
public final class PluginDetailsPageComponent extends MultiPanel {
  private final MyPluginModel myPluginModel;
  private final LinkListener<Object> mySearchListener;
  private final boolean myMarketplace;
  private final boolean myMultiTabs;

  private final @NotNull AsyncProcessIcon myLoadingIcon = new AsyncProcessIcon.BigCentered(IdeBundle.message("progress.text.loading"));

  private JBPanelWithEmptyText myEmptyPanel;

  private JBTabbedPane myTabbedPane;

  private OpaquePanel myRootPanel;
  private OpaquePanel myPanel;
  private JLabel myIconLabel;
  private final JEditorPane myNameComponent = createNameComponent();
  private final BaselinePanel myNameAndButtons;
  private JButton myRestartButton;
  private InstallButton myInstallButton;
  private final SuggestedIdeBanner mySuggestedIdeBanner = new SuggestedIdeBanner();
  private JButton myUpdateButton;
  private JComponent myGearButton;
  private JButton myEnableDisableButton;
  private ErrorComponent myErrorComponent;
  private JTextField myVersion;
  private JLabel myEnabledForProject;
  private JLabel myVersionSize;
  private TagPanel myTagPanel;

  private JLabel myDate;
  private JLabel myRating;
  private JLabel myDownloads;
  private JBLabel myVersion1;
  private JLabel myVersion2;
  private JLabel mySize;
  private JEditorPane myRequiredPlugins;

  private LinkPanel myAuthor;
  private BorderLayoutPanel myControlledByOrgNotification;
  private BorderLayoutPanel myPlatformIncompatibleNotification;
  private BorderLayoutPanel myUninstallFeedbackNotification;
  private BorderLayoutPanel myDisableFeedbackNotification;
  private HashSet<PluginId> mySentFeedbackPlugins = new HashSet<>();
  private final LicensePanel myLicensePanel = new LicensePanel(false);
  private LinkPanel myHomePage;
  private LinkPanel myForumUrl;
  private LinkPanel myLicenseUrl;
  private VendorInfoPanel myVendorInfoPanel;
  private LinkPanel myBugtrackerUrl;
  private LinkPanel myDocumentationUrl;
  private LinkPanel mySourceCodeUrl;
  private SuggestedComponent mySuggestedFeatures;
  private JBScrollPane myBottomScrollPane;
  private final List<JBScrollPane> myScrollPanes = new ArrayList<>();
  private JEditorPane myDescriptionComponent;
  private String myDescription;
  private ChangeNotes myChangeNotesPanel;
  private JBPanelWithEmptyText myChangeNotesEmptyState;
  private PluginImagesComponent myImagesComponent;
  private ReviewCommentListContainer myReviewPanel;
  private JButton myReviewNextPageButton;
  private OneLineProgressIndicator myIndicator;

  private @Nullable IdeaPluginDescriptor myPlugin;
  private boolean myIsPluginAvailable;
  private boolean myIsPluginCompatible;
  private IdeaPluginDescriptor myUpdateDescriptor;
  private IdeaPluginDescriptor myInstalledDescriptorForMarketplace;

  private ListPluginComponent myShowComponent;

  private @NotNull PluginsViewCustomizer.PluginDetailsCustomizer myCustomizer;

  private SelectionBasedPluginModelAction.OptionButtonController<PluginDetailsPageComponent> myEnableDisableController;

  public static boolean isMultiTabs() {
    return Registry.is("plugins.show.multi.tabs", true);
  }

  public PluginDetailsPageComponent(@NotNull MyPluginModel pluginModel, @NotNull LinkListener<Object> searchListener, boolean marketplace) {
    this(pluginModel, searchListener, marketplace, isMultiTabs());
  }

  public PluginDetailsPageComponent(@NotNull MyPluginModel pluginModel,
                                    @NotNull LinkListener<Object> searchListener,
                                    boolean marketplace,
                                    boolean multiTabs) {
    myPluginModel = pluginModel;
    mySearchListener = searchListener;
    myMarketplace = marketplace;
    myMultiTabs = multiTabs;
    if (multiTabs) {
      myNameAndButtons = new BaselinePanel(12, false);
    }
    else {
      myNameAndButtons = new BaselinePanel();
    }

    myCustomizer = PluginsViewCustomizerKt.getPluginsViewCustomizer().getPluginDetailsCustomizer(myPluginModel);

    createPluginPanel();
    select(1, true);
    setEmptyState(EmptyState.NONE_SELECTED);
  }

  IdeaPluginDescriptor getDescriptorForActions() {
    return !myMarketplace || myInstalledDescriptorForMarketplace == null ? myPlugin : myInstalledDescriptorForMarketplace;
  }

  void setPlugin(@Nullable IdeaPluginDescriptor plugin) {
    if (plugin != null) {
      myPlugin = plugin;
    }
  }

  public boolean isShowingPlugin(@NotNull IdeaPluginDescriptor pluginDescriptor) {
    return myPlugin != null && myPlugin.getPluginId().equals(pluginDescriptor.getPluginId());
  }

  @Override
  protected JComponent create(Integer key) {
    if (key == 0) {
      return myRootPanel;
    }
    if (key == 1) {
      if (myEmptyPanel == null) {
        myEmptyPanel = new JBPanelWithEmptyText();
        myEmptyPanel.setBorder(new CustomLineBorder(PluginManagerConfigurable.SEARCH_FIELD_BORDER_COLOR, JBUI.insetsTop(1)));
        myEmptyPanel.setOpaque(true);
        myEmptyPanel.setBackground(PluginManagerConfigurable.MAIN_BG_COLOR);
        myLoadingIcon.setOpaque(true);
        myLoadingIcon.setPaintPassiveIcon(false);
        myEmptyPanel.add(myLoadingIcon);
      }
      return myEmptyPanel;
    }
    return super.create(key);
  }

  private void createPluginPanel() {
    if (myMultiTabs) {
      createTabsContentPanel();
    }
    else {
      createContentPanel();
    }

    myRootPanel = new OpaquePanel(new BorderLayout());
    myControlledByOrgNotification = createNotificationPanel(
      AllIcons.General.Warning,
      IdeBundle.message("plugins.configurable.not.allowed"));
    myPlatformIncompatibleNotification = createNotificationPanel(
      AllIcons.General.Information,
      IdeBundle.message("plugins.configurable.plugin.unavailable.for.platform", SystemInfo.getOsName()));

    final PlatformFeedbackDialogs feedbackDialogProvider = PlatformFeedbackDialogs.getInstance();
    myUninstallFeedbackNotification = createFeedbackNotificationPanel(feedbackDialogProvider::getUninstallFeedbackDialog);
    myDisableFeedbackNotification = createFeedbackNotificationPanel(feedbackDialogProvider::getDisableFeedbackDialog);
    myRootPanel.add(myPanel, BorderLayout.CENTER);
  }

  private void createContentPanel() {
    myPanel = new OpaquePanel(new BorderLayout(0, JBUIScale.scale(32)), PluginManagerConfigurable.MAIN_BG_COLOR);
    myPanel.setBorder(createMainBorder());

    createHeaderPanel().add(createCenterPanel());
    createBottomPanel();
  }

  private static @NotNull CustomLineBorder createMainBorder() {
    return new CustomLineBorder(JBColor.border(), JBUI.insetsTop(1)) {
      @Override
      public Insets getBorderInsets(Component c) {
        return JBUI.insets(15, 20, 0, 20);
      }
    };
  }

  private void createTabsContentPanel() {
    myPanel = new OpaquePanel(new BorderLayout(), PluginManagerConfigurable.MAIN_BG_COLOR);

    JPanel topPanel = new OpaquePanel(new VerticalLayout(JBUI.scale(8)), PluginManagerConfigurable.MAIN_BG_COLOR);
    topPanel.setBorder(createMainBorder());
    myPanel.add(topPanel, BorderLayout.NORTH);

    topPanel.add(myTagPanel = new TagPanel(mySearchListener));
    topPanel.add(myNameComponent);

    JPanel linkPanel = new NonOpaquePanel(new HorizontalLayout(JBUI.scale(12)));
    topPanel.add(linkPanel);
    myAuthor = new LinkPanel(linkPanel, false, false, null, null);
    myHomePage = new LinkPanel(linkPanel, false);

    topPanel.add(myNameAndButtons);
    topPanel.add(mySuggestedIdeBanner, VerticalLayout.FILL_HORIZONTAL);

    mySuggestedFeatures = new SuggestedComponent();
    topPanel.add(mySuggestedFeatures, VerticalLayout.FILL_HORIZONTAL);

    myNameAndButtons.add(myVersion1 = new JBLabel().setCopyable(true));

    createButtons();
    myNameAndButtons.setProgressDisabledButton(myMarketplace ? myInstallButton : myUpdateButton);

    topPanel.add(myErrorComponent = new ErrorComponent(), VerticalLayout.FILL_HORIZONTAL);
    topPanel.add(myLicensePanel);
    myLicensePanel.setBorder(JBUI.Borders.emptyBottom(5));

    createTabs(myPanel);
  }

  private @NotNull BorderLayoutPanel createFeedbackNotificationPanel(
    @NotNull TripleFunction<@NotNull String, @NotNull String, @Nullable Project, @Nullable DialogWrapper> createDialogWrapperFunction) {
    final BorderLayoutPanel panel = createBaseNotificationPanel();

    final HyperlinkEventAction action = (e) -> {
      if (myPlugin == null) {
        return;
      }

      if (e.getDescription().equals("showFeedback")) {
        final String pluginIdString = myPlugin.getPluginId().getIdString();
        final String pluginName = myPlugin.getName();
        final Component component = e.getInputEvent().getComponent();
        final Project project = ProjectUtil.getProjectForComponent(component);

        final DialogWrapper feedbackDialog = createDialogWrapperFunction.fun(pluginIdString, pluginName, project);
        if (feedbackDialog == null) {
          return;
        }
        boolean isSent = feedbackDialog.showAndGet();
        if (isSent) {
          mySentFeedbackPlugins.add(myPlugin.getPluginId());
          updateNotifications();
        }
      }
    };
    final DslLabel label = new DslLabel(DslLabelType.LABEL);
    label.setText(IdeBundle.message("plugins.configurable.plugin.feedback"));
    label.setAction(action);

    panel.addToCenter(label);
    return panel;
  }

  private void updateNotifications() {
    myRootPanel.remove(myControlledByOrgNotification);
    myRootPanel.remove(myPlatformIncompatibleNotification);
    myRootPanel.remove(myUninstallFeedbackNotification);
    myRootPanel.remove(myDisableFeedbackNotification);

    if (!myIsPluginAvailable) {
      if (!myIsPluginCompatible) {
        myRootPanel.add(myPlatformIncompatibleNotification, BorderLayout.NORTH);
      }
      else {
        myRootPanel.add(myControlledByOrgNotification, BorderLayout.NORTH);
      }
    }

    if (myPlugin != null && !mySentFeedbackPlugins.contains(myPlugin.getPluginId())) {
      final Map<PluginId, IdeaPluginDescriptorImpl> pluginIdMap = PluginManagerCore.INSTANCE.buildPluginIdMap();
      final IdeaPluginDescriptorImpl pluginDescriptor = pluginIdMap.getOrDefault(myPlugin.getPluginId(), null);
      if (pluginDescriptor != null && myPluginModel.isUninstalled(pluginDescriptor)) {
        myRootPanel.add(myUninstallFeedbackNotification, BorderLayout.NORTH);
      }
      else if (myPluginModel.isDisabledInDiff(myPlugin.getPluginId())) {
        myRootPanel.add(myDisableFeedbackNotification, BorderLayout.NORTH);
      }
    }
  }

  private @NotNull SelectionBasedPluginModelAction.EnableDisableAction<PluginDetailsPageComponent> createEnableDisableAction(@NotNull PluginEnableDisableAction action) {
    return new SelectionBasedPluginModelAction.EnableDisableAction<>(
      myPluginModel, action, false, List.of(this),
      PluginDetailsPageComponent::getDescriptorForActions, () -> {
      updateNotifications();
    });
  }

  private @NotNull JPanel createHeaderPanel() {
    JPanel header = new NonOpaquePanel(new BorderLayout(JBUIScale.scale(15), 0));
    header.setBorder(JBUI.Borders.emptyRight(20));
    myPanel.add(header, BorderLayout.NORTH);

    myIconLabel = new JLabel();
    myIconLabel.setBorder(JBUI.Borders.emptyTop(5));
    myIconLabel.setVerticalAlignment(SwingConstants.TOP);
    myIconLabel.setOpaque(false);
    header.add(myIconLabel, BorderLayout.WEST);

    return header;
  }

  private @NotNull JPanel createCenterPanel() {
    int offset = PluginManagerConfigurable.offset5();
    JPanel centerPanel = new NonOpaquePanel(new VerticalLayout(offset));

    myNameAndButtons.setYOffset(JBUIScale.scale(3));
    myNameAndButtons.add(myNameComponent);
    createButtons();
    centerPanel.add(myNameAndButtons, VerticalLayout.FILL_HORIZONTAL);
    if (!myMarketplace) {
      myErrorComponent = new ErrorComponent();
      centerPanel.add(myErrorComponent, VerticalLayout.FILL_HORIZONTAL);
    }
    createMetricsPanel(centerPanel);

    return centerPanel;
  }

  private static @NotNull JEditorPane createNameComponent() {
    JEditorPane editorPane = new JEditorPane() {
      JLabel myBaselineComponent;

      @Override
      public int getBaseline(int width, int height) {
        if (myBaselineComponent == null) {
          myBaselineComponent = new JLabel();
          myBaselineComponent.setFont(getFont());
        }
        myBaselineComponent.setText(getText());
        Dimension size = myBaselineComponent.getPreferredSize();
        return myBaselineComponent.getBaseline(size.width, size.height);
      }

      @Override
      public Dimension getPreferredSize() {
        Dimension size = super.getPreferredSize();
        if (size.height == 0) {
          size.height = getMinimumSize().height;
        }
        return size;
      }

      @Override
      public void updateUI() {
        super.updateUI();
        setFont(StartupUiUtil.getLabelFont().deriveFont(Font.BOLD, 18));
      }
    };

    UIUtil.convertToLabel(editorPane);
    editorPane.setCaret(EmptyCaret.INSTANCE);

    editorPane.setFont(JBFont.create(StartupUiUtil.getLabelFont().deriveFont(Font.BOLD, 18)));

    @NlsSafe String text = "<html><span>Foo</span></html>";
    editorPane.setText(text);
    editorPane.setMinimumSize(editorPane.getPreferredSize());
    editorPane.setText(null);

    return editorPane;
  }

  private void createButtons() {
    myNameAndButtons.addButtonComponent(myRestartButton = new RestartButton(myPluginModel));

    myNameAndButtons.addButtonComponent(myUpdateButton = new UpdateButton());
    myUpdateButton.addActionListener(e -> myPluginModel.installOrUpdatePlugin(this, getDescriptorForActions(), myUpdateDescriptor,
                                                                              ModalityState.stateForComponent(myUpdateButton)));

    myNameAndButtons.addButtonComponent(myInstallButton = new InstallButton(true));
    myInstallButton
      .addActionListener(e -> myPluginModel.installOrUpdatePlugin(this, myPlugin, null, ModalityState.stateForComponent(myInstallButton)));

    if (myMultiTabs) {
      myEnableDisableController =
        SelectionBasedPluginModelAction.createOptionButton(this::createEnableDisableAction, this::createUninstallAction);
      myNameAndButtons.addButtonComponent(myGearButton = myEnableDisableController.button);
      myNameAndButtons.addButtonComponent(myEnableDisableButton = myEnableDisableController.bundledButton);
    }
    else {
      myGearButton = SelectionBasedPluginModelAction.createGearButton(this::createEnableDisableAction, this::createUninstallAction);
      myGearButton.setOpaque(false);
      myNameAndButtons.addButtonComponent(myGearButton);
    }

    for (Component component : myNameAndButtons.getButtonComponents()) {
      component.setBackground(PluginManagerConfigurable.MAIN_BG_COLOR);
    }

    myCustomizer.processPluginNameAndButtonsComponent(myNameAndButtons);
  }

  public void setOnlyUpdateMode() {
    if (myMultiTabs) {
      myNameAndButtons.removeButtons();
    }
    else {
      myNameAndButtons.removeButtons();
      Container parent = myEnabledForProject.getParent();
      if (parent != null) {
        parent.remove(myEnabledForProject);
      }
      myPanel.setBorder(JBUI.Borders.empty(15, 20, 0, 0));
    }
    myEmptyPanel.setBorder(null);
  }

  private void createMetricsPanel(@NotNull JPanel centerPanel) {
    createVersionComponent(true);

    int offset = JBUIScale.scale(10);
    JPanel panel1 = new NonOpaquePanel(new TextHorizontalLayout(offset));
    centerPanel.add(panel1);
    if (myMarketplace) {
      myDownloads =
        ListPluginComponent.createRatingLabel(panel1, null, "", AllIcons.Plugins.Downloads, ListPluginComponent.GRAY_COLOR, true);

      myRating =
        ListPluginComponent.createRatingLabel(panel1, null, "", AllIcons.Plugins.Rating, ListPluginComponent.GRAY_COLOR, true);
    }
    myAuthor = new LinkPanel(panel1, false, true, null, TextHorizontalLayout.FIX_LABEL);

    myEnabledForProject = new JLabel();
    myEnabledForProject.setHorizontalTextPosition(SwingConstants.LEFT);
    myEnabledForProject.setForeground(ListPluginComponent.GRAY_COLOR);
    setFont(myEnabledForProject, true);

    TextHorizontalLayout layout = myMarketplace ? new TextHorizontalLayout(offset) {
      @Override
      public void layoutContainer(Container parent) {
        super.layoutContainer(parent);
        if (myTagPanel != null && myTagPanel.isVisible()) {
          int baseline = myTagPanel.getBaseline(-1, -1);
          if (baseline != -1) {
            Rectangle versionBounds = myVersion.getBounds();
            Dimension versionSize = myVersion.getPreferredSize();
            int versionY = myTagPanel.getY() + baseline - myVersion.getBaseline(versionSize.width, versionSize.height);
            myVersion.setBounds(versionBounds.x, versionY, versionBounds.width, versionBounds.height);

            if (myDate.isVisible()) {
              Rectangle dateBounds = myDate.getBounds();
              Dimension dateSize = myDate.getPreferredSize();
              int dateY = myTagPanel.getY() + baseline - myDate.getBaseline(dateSize.width, dateSize.height);
              myDate.setBounds(dateBounds.x - JBUIScale.scale(4), dateY, dateBounds.width, dateBounds.height);
            }
          }
        }
      }
    } : new TextHorizontalLayout(JBUIScale.scale(7));

    JPanel panel2 = new NonOpaquePanel(layout);
    panel2.setBorder(JBUI.Borders.emptyTop(5));
    panel2.add(myTagPanel = new TagPanel(mySearchListener));
    (myMarketplace ? panel2 : panel1).add(myVersion);
    panel2.add(myEnabledForProject);

    myDate =
      ListPluginComponent.createRatingLabel(panel2, TextHorizontalLayout.FIX_LABEL, "", null, ListPluginComponent.GRAY_COLOR, true);
    centerPanel.add(panel2);
  }

  private void createVersionComponent(boolean tiny) {
    // text field without horizontal margins
    myVersion = new JTextField() {
      @Override
      public void setBorder(Border border) {
        super.setBorder(null);
      }

      @Override
      public void updateUI() {
        super.updateUI();
        if (myVersion != null) {
          PluginDetailsPageComponent.setFont(myVersion, tiny);
        }
        if (myVersionSize != null) {
          PluginDetailsPageComponent.setFont(myVersionSize, tiny);
        }
      }
    };
    myVersion.putClientProperty("TextFieldWithoutMargins", Boolean.TRUE);
    myVersion.setEditable(false);
    setFont(myVersion, tiny);
    myVersion.setBorder(null);
    myVersion.setOpaque(false);
    myVersion.setForeground(ListPluginComponent.GRAY_COLOR);
    myVersion.addFocusListener(new FocusAdapter() {
      @Override
      public void focusLost(FocusEvent e) {
        int caretPosition = myVersion.getCaretPosition();
        myVersion.setSelectionStart(caretPosition);
        myVersion.setSelectionEnd(caretPosition);
      }
    });

    myVersionSize = new JLabel();
    setFont(myVersionSize, tiny);
  }

  private @NotNull JBScrollPane createScrollPane(@NotNull JComponent component) {
    JBScrollPane scrollPane = new JBScrollPane(component);
    scrollPane.getVerticalScrollBar().setBackground(PluginManagerConfigurable.MAIN_BG_COLOR);
    scrollPane.setBorder(JBUI.Borders.empty());
    myScrollPanes.add(scrollPane);
    return scrollPane;
  }

  private void createBottomPanel() {
    JPanel bottomPanel = new OpaquePanel(new VerticalLayout(PluginManagerConfigurable.offset5()), PluginManagerConfigurable.MAIN_BG_COLOR);
    bottomPanel.setBorder(JBUI.Borders.empty(0, 0, 15, 20));

    myBottomScrollPane = createScrollPane(bottomPanel);
    myPanel.add(myBottomScrollPane);

    bottomPanel.add(myLicensePanel);
    myLicensePanel.setBorder(JBUI.Borders.emptyBottom(20));

    if (myMarketplace) {
      myHomePage = new LinkPanel(bottomPanel, false);
      bottomPanel.add(new JLabel());
    }

    Object constraints = JBUIScale.scale(700);
    bottomPanel.add(myDescriptionComponent = createDescriptionComponent(createHtmlImageViewHandler()), constraints);
    myChangeNotesPanel = new ChangeNotesPanel(bottomPanel, constraints, myDescriptionComponent);

    JLabel separator = new JLabel();
    separator.setBorder(JBUI.Borders.emptyTop(20));
    bottomPanel.add(separator);

    if (myMarketplace) {
      bottomPanel.add(mySize = new JLabel());
    }
    else {
      myHomePage = new LinkPanel(bottomPanel, false);
    }
  }

  private @NotNull Consumer<View> createHtmlImageViewHandler() {
    return view -> {
      float width = view.getPreferredSpan(View.X_AXIS);
      if (width < 0 || width > myBottomScrollPane.getWidth()) {
        myBottomScrollPane.setHorizontalScrollBarPolicy(ScrollPaneConstants.HORIZONTAL_SCROLLBAR_ALWAYS);
      }
    };
  }

  private void createTabs(@NotNull JPanel parent) {
    JBTabbedPane pane = new JBTabbedPane() {
      @Override
      public void setUI(TabbedPaneUI ui) {
        putClientProperty("TabbedPane.hoverColor", ListPluginComponent.HOVER_COLOR);

        boolean contentOpaque = UIManager.getBoolean("TabbedPane.contentOpaque");
        UIManager.getDefaults().put("TabbedPane.contentOpaque", Boolean.FALSE);
        try {
          super.setUI(ui);
        }
        finally {
          UIManager.getDefaults().put("TabbedPane.contentOpaque", Boolean.valueOf(contentOpaque));
        }
        setTabContainerBorder(this);
      }

      @Override
      public void setEnabledAt(int index, boolean enabled) {
        super.setEnabledAt(index, enabled);
        getTabComponentAt(index).setEnabled(enabled);
      }
    };
    pane.setOpaque(false);
    pane.setBorder(JBUI.Borders.emptyTop(6));
    pane.setBackground(PluginManagerConfigurable.MAIN_BG_COLOR);
    parent.add(pane);
    myTabbedPane = pane;

    createDescriptionTab(pane);
    createChangeNotesTab(pane);
    createReviewTab(pane);
    createAdditionalInfoTab(pane);

    setTabContainerBorder(pane);
  }

  private static void setTabContainerBorder(@NotNull JComponent pane) {
    Component tabContainer = UIUtil.uiChildren(pane).find(component -> component.getClass().getSimpleName().equals("TabContainer"));
    if (tabContainer instanceof JComponent) {
      ((JComponent)tabContainer).setBorder(new SideBorder(PluginManagerConfigurable.SEARCH_FIELD_BORDER_COLOR, SideBorder.BOTTOM));
    }
  }

  private void createDescriptionTab(@NotNull JBTabbedPane pane) {
    myDescriptionComponent = createDescriptionComponent(createHtmlImageViewHandler());

    myImagesComponent = new PluginImagesComponent();
    myImagesComponent.setBorder(JBUI.Borders.emptyRight(16));

    JPanel parent = new OpaquePanel(new BorderLayout(), PluginManagerConfigurable.MAIN_BG_COLOR);
    parent.setBorder(JBUI.Borders.empty(16, 16, 0, 0));
    parent.add(myImagesComponent, BorderLayout.NORTH);
    parent.add(myDescriptionComponent);

    addTabWithoutBorders(pane, () -> {
      pane.addTab(IdeBundle.message("plugins.configurable.overview.tab.name"), myBottomScrollPane = createScrollPane(parent));
    });
    myImagesComponent.setParent(myBottomScrollPane.getViewport());
  }

  private void createChangeNotesTab(@NotNull JBTabbedPane pane) {
    JEditorPane changeNotes = createDescriptionComponent(null);
    myChangeNotesPanel = new ChangeNotes() {
      @Override
      public void show(@Nullable String text) {
        if (text != null) {
          changeNotes.setText(XmlStringUtil.wrapInHtml(text));
          if (changeNotes.getCaret() != null) {
            changeNotes.setCaretPosition(0);
          }
        }
        changeNotes.setVisible(text != null);
      }
    };
    JBPanelWithEmptyText parent = new JBPanelWithEmptyText(new BorderLayout());
    parent.setOpaque(true);
    parent.setBackground(PluginManagerConfigurable.MAIN_BG_COLOR);
    parent.setBorder(JBUI.Borders.emptyLeft(12));
    parent.add(changeNotes);
    myChangeNotesEmptyState = parent;
    pane.add(IdeBundle.message("plugins.configurable.whats.new.tab.name"), createScrollPane(parent));
  }

  private void createReviewTab(@NotNull JBTabbedPane pane) {
    JPanel topPanel = new Wrapper(new BorderLayout(0, JBUI.scale(5)));
    topPanel.setBorder(JBUI.Borders.empty(16, 16, 12, 16));

    LinkPanel newReviewLink = new LinkPanel(topPanel, true, false, null, BorderLayout.WEST);
    newReviewLink.showWithBrowseUrl(IdeBundle.message("plugins.new.review.action"), false, () -> {
      PluginId pluginId = requireNonNull(myPlugin).getPluginId();
      IdeaPluginDescriptor installedPlugin = PluginManagerCore.getPlugin(pluginId);
      return MarketplaceUrls.getPluginWriteReviewUrl(pluginId, installedPlugin != null ? installedPlugin.getVersion() : null);
    });

    JPanel notePanel = new Wrapper(ListLayout.horizontal(JBUI.scale(5), ListLayout.Alignment.CENTER, ListLayout.GrowPolicy.NO_GROW));
    LinkPanel noteLink = new LinkPanel(notePanel, true, true, null, null);
    noteLink.showWithBrowseUrl(IdeBundle.message("plugins.review.note"), IdeBundle.message("plugins.review.note.link"), false,
                               () -> MarketplaceUrls.getPluginReviewNoteUrl());
    topPanel.add(notePanel, BorderLayout.SOUTH);

    JPanel reviewsPanel = new OpaquePanel(new BorderLayout(), PluginManagerConfigurable.MAIN_BG_COLOR);
    reviewsPanel.add(topPanel, BorderLayout.NORTH);

    myReviewPanel = new ReviewCommentListContainer();
    reviewsPanel.add(myReviewPanel);

    myReviewNextPageButton = new JButton(IdeBundle.message("plugins.review.panel.next.page.button"));
    myReviewNextPageButton.setOpaque(false);
    reviewsPanel.add(new Wrapper(new FlowLayout(), myReviewNextPageButton), BorderLayout.SOUTH);

    myReviewNextPageButton.addActionListener(e -> {
      myReviewNextPageButton.setIcon(AnimatedIcon.Default.INSTANCE);
      myReviewNextPageButton.setEnabled(false);

      ListPluginComponent component = myShowComponent;
      PluginNode installedNode = getInstalledPluginMarketplaceNode();
      PluginNode node = installedNode != null ? installedNode : (PluginNode)component.getPluginDescriptor();
      PageContainer<PluginReviewComment> reviewComments = requireNonNull(node.getReviewComments());
      int page = reviewComments.getNextPage();

      ProcessIOExecutorService.INSTANCE.execute(() -> {
        List<PluginReviewComment> items = MarketplaceRequests.getInstance().loadPluginReviews(node, page);

        ApplicationManager.getApplication().invokeLater(() -> {
          if (myShowComponent != component) {
            return;
          }

          if (items != null) {
            reviewComments.addItems(items);
            myReviewPanel.addComments(items);
            myReviewPanel.fullRepaint();
          }

          myReviewNextPageButton.setIcon(null);
          myReviewNextPageButton.setEnabled(true);
          myReviewNextPageButton.setVisible(reviewComments.isNextPage());
        }, ModalityState.stateForComponent(component));
      });
    });

    addTabWithoutBorders(pane, () -> {
      pane.add(IdeBundle.message("plugins.configurable.reviews.tab.name"), createScrollPane(reviewsPanel));
    });
  }

  private void createAdditionalInfoTab(@NotNull JBTabbedPane pane) {
    JPanel infoPanel = new OpaquePanel(new VerticalLayout(JBUI.scale(16)), PluginManagerConfigurable.MAIN_BG_COLOR);
    infoPanel.setBorder(JBUI.Borders.empty(16, 12, 0, 0));

    myDocumentationUrl = new LinkPanel(infoPanel, false);
    myBugtrackerUrl = new LinkPanel(infoPanel, false);
    myForumUrl = new LinkPanel(infoPanel, false);
    mySourceCodeUrl = new LinkPanel(infoPanel, false);
    myLicenseUrl = new LinkPanel(infoPanel, false);

    infoPanel.add(myVendorInfoPanel = new VendorInfoPanel());
    infoPanel.add(myRating = new JLabel());
    infoPanel.add(myDownloads = new JLabel());
    infoPanel.add(myVersion2 = new JLabel());
    infoPanel.add(myDate = new JLabel());
    infoPanel.add(mySize = new JLabel());
    infoPanel.add(myRequiredPlugins = createRequiredPluginsComponent(), VerticalLayout.FILL_HORIZONTAL);

    myRating.setForeground(ListPluginComponent.GRAY_COLOR);
    myDownloads.setForeground(ListPluginComponent.GRAY_COLOR);
    myVersion2.setForeground(ListPluginComponent.GRAY_COLOR);
    myDate.setForeground(ListPluginComponent.GRAY_COLOR);
    mySize.setForeground(ListPluginComponent.GRAY_COLOR);

    pane.add(IdeBundle.message("plugins.configurable.additional.info.tab.name"), new Wrapper(infoPanel));
  }

  private static @NotNull JEditorPane createRequiredPluginsComponent() {
    JEditorPane editorPane = new JEditorPane();
    UIUtil.convertToLabel(editorPane);
    editorPane.setCaret(EmptyCaret.INSTANCE);
    editorPane.setForeground(ListPluginComponent.GRAY_COLOR);
    editorPane.setContentType("text/plain");
    return editorPane;
  }

  private static void addTabWithoutBorders(@NotNull JBTabbedPane pane, @NotNull Runnable callback) {
    Insets insets = pane.getTabComponentInsets();
    pane.setTabComponentInsets(JBInsets.emptyInsets());
    callback.run();
    pane.setTabComponentInsets(insets);
  }

  private static void setFont(@NotNull JComponent component, boolean tiny) {
    component.setFont(StartupUiUtil.getLabelFont());
    if (tiny) {
      PluginManagerConfigurable.setTinyFont(component);
    }
  }

  public static @NotNull JEditorPane createDescriptionComponent(@Nullable Consumer<? super View> imageViewHandler) {
    HTMLEditorKit kit = new HTMLEditorKitBuilder().withViewFactoryExtensions((e, view) -> {
      if (view instanceof ParagraphView) {
        return new ParagraphView(e) {
          {
            super.setLineSpacing(0.3f);
          }

          @Override
          protected void setLineSpacing(float ls) {
          }
        };
      }
      if (imageViewHandler != null && view instanceof ImageView) {
        imageViewHandler.accept(view);
      }
      return view;
    }).build();

    StyleSheet sheet = kit.getStyleSheet();
    sheet.addRule("ul { margin-left-ltr: 30; margin-right-rtl: 30; }");
    sheet.addRule("a { color: " + ColorUtil.toHtmlColor(JBUI.CurrentTheme.Link.Foreground.ENABLED) + "; }");
    sheet.addRule("h4 { font-weight: bold; }");
    sheet.addRule("strong { font-weight: bold; }");
    sheet.addRule("p { margin-bottom: 6px; }");

    Font font = StartupUiUtil.getLabelFont();

    int size = font.getSize();
    sheet.addRule("h3 { font-size: " + (size + 3) + "; font-weight: bold; }");
    sheet.addRule("h2 { font-size: " + (size + 5) + "; font-weight: bold; }");
    sheet.addRule("h1 { font-size: " + (size + 9) + "; font-weight: bold; }");
    sheet.addRule("h0 { font-size: " + (size + 12) + "; font-weight: bold; }");

    JEditorPane editorPane = new JEditorPane();
    editorPane.setEditable(false);
    editorPane.setOpaque(false);
    editorPane.setBorder(null);
    editorPane.setContentType("text/html");
    editorPane.setEditorKit(kit);
    editorPane.addHyperlinkListener(HelpIdAwareLinkListener.getInstance());

    return editorPane;
  }

  public void showPlugins(@NotNull List<ListPluginComponent> selection) {
    int size = selection.size();
    showPlugin(size == 1 ? selection.get(0) : null, size > 1);
  }

  public void showPlugin(@Nullable ListPluginComponent component) {
    showPlugin(component, false);
  }

  private void showPlugin(@Nullable ListPluginComponent component, boolean multiSelection) {
    if (myShowComponent == component && (component == null || myUpdateDescriptor == component.myUpdateDescriptor)) {
      return;
    }
    myShowComponent = component;

    if (myIndicator != null) {
      MyPluginModel.removeProgress(getDescriptorForActions(), myIndicator);
      hideProgress(false, false);
    }

    if (component == null) {
      myPlugin = myUpdateDescriptor = myInstalledDescriptorForMarketplace = null;
      select(1, true);
      setEmptyState(multiSelection ? EmptyState.MULTI_SELECT : EmptyState.NONE_SELECTED);
    }
    else {
      boolean syncLoading = true;
      IdeaPluginDescriptor descriptor = component.getPluginDescriptor();
      if (descriptor instanceof PluginNode node) {
        if (!node.detailsLoaded()) {
          syncLoading = false;
          doLoad(component, () -> {
            MarketplaceRequests marketplace = MarketplaceRequests.getInstance();

            PluginNode pluginNode = marketplace.loadPluginDetails(node);
            if (pluginNode == null) {
              return;
            }

            loadAllPluginDetails(marketplace, node, pluginNode);
            component.setPluginDescriptor(pluginNode);
          });
        }
        else if (!node.isConverted() &&
                 (node.getScreenShots() == null || node.getReviewComments() == null || node.getDependencyNames() == null)) {
          syncLoading = false;
          doLoad(component, () -> {
            MarketplaceRequests marketplace = MarketplaceRequests.getInstance();

            if (node.getScreenShots() == null && node.getExternalPluginIdForScreenShots() != null) {
              IntellijPluginMetadata metadata = marketplace.loadPluginMetadata(node.getExternalPluginIdForScreenShots());
              if (metadata != null) {
                if (metadata.getScreenshots() != null) {
                  node.setScreenShots(metadata.getScreenshots());
                }
                metadata.toPluginNode(node);
              }
            }
            if (node.getReviewComments() == null) {
              loadReviews(marketplace, node, node);
            }
            if (node.getDependencyNames() == null) {
              loadDependencyNames(marketplace, node);
            }
          });
        }
        else if (!node.isConverted() && !myMarketplace) {
          component.setInstalledPluginMarketplaceNode(node);
        }
      }
      else if (!descriptor.isBundled() && component.getInstalledPluginMarketplaceNode() == null) {
        syncLoading = false;
        doLoad(component, () -> {
          MarketplaceRequests marketplace = MarketplaceRequests.getInstance();
          PluginNode node = marketplace.getLastCompatiblePluginUpdate(component.getPluginDescriptor().getPluginId());

          if (node != null) {
            List<IdeCompatibleUpdate> update =
              MarketplaceRequests.getLastCompatiblePluginUpdate(Set.of(component.getPluginDescriptor().getPluginId()));
            if (!update.isEmpty()) {
              IdeCompatibleUpdate compatibleUpdate = update.get(0);
              node.setExternalPluginId(compatibleUpdate.getExternalPluginId());
              node.setExternalUpdateId(compatibleUpdate.getExternalUpdateId());
            }

            PluginNode fullNode = marketplace.loadPluginDetails(node);
            if (fullNode != null) {
              loadAllPluginDetails(marketplace, node, fullNode);
              component.setInstalledPluginMarketplaceNode(fullNode);
            }
          }
        });
      }

      if (syncLoading) {
        showPluginImpl(component.getPluginDescriptor(), component.myUpdateDescriptor);
        PluginManagerUsageCollector.pluginCardOpened(component.getPluginDescriptor(), component.getGroup());
      }
    }
  }

  public static void loadAllPluginDetails(@NotNull MarketplaceRequests marketplace,
                                          @NotNull PluginNode node,
                                          @NotNull PluginNode resultNode) {
    if (node.getSuggestedFeatures() != null) {
      resultNode.setSuggestedFeatures(node.getSuggestedFeatures());
    }

    IntellijPluginMetadata metadata = marketplace.loadPluginMetadata(node);
    if (metadata != null) {
      if (metadata.getScreenshots() != null) {
        resultNode.setScreenShots(metadata.getScreenshots());
        resultNode.setExternalPluginIdForScreenShots(node.getExternalPluginId());
      }
      metadata.toPluginNode(resultNode);
    }

    loadReviews(marketplace, node, resultNode);
    loadDependencyNames(marketplace, resultNode);
  }

  private static void loadReviews(@NotNull MarketplaceRequests marketplace, @NotNull PluginNode node, @NotNull PluginNode resultNode) {
    PageContainer<PluginReviewComment> reviewComments = new PageContainer<>(20, 0);
    List<PluginReviewComment> items = marketplace.loadPluginReviews(node, reviewComments.getNextPage());
    if (items != null) {
      reviewComments.addItems(items);
    }
    resultNode.setReviewComments(reviewComments);
  }

  private static void loadDependencyNames(@NotNull MarketplaceRequests marketplace, @NotNull PluginNode resultNode) {
    List<String> dependencyNames = resultNode.getDependencies().stream()
      .filter(dependency -> !dependency.isOptional())
      .map(IdeaPluginDependency::getPluginId)
      .filter(PluginDetailsPageComponent::isNotPlatformModule)
      .map(pluginId -> {
        IdeaPluginDescriptorImpl existingPlugin = PluginManagerCore.findPlugin(pluginId);
        if (existingPlugin != null) return existingPlugin.getName();

        PluginNode pluginFromMarketplace = marketplace.getLastCompatiblePluginUpdate(pluginId);
        return pluginFromMarketplace == null ? pluginId.getIdString() : pluginFromMarketplace.getName();
      })
      .toList();

    resultNode.setDependencyNames(dependencyNames);
  }

  private void doLoad(@NotNull ListPluginComponent component, @NotNull Runnable task) {
    startLoading();
    ProcessIOExecutorService.INSTANCE.execute(() -> {
      task.run();

      ApplicationManager.getApplication().invokeLater(() -> {
        if (myShowComponent == component) {
          stopLoading();
          showPluginImpl(component.getPluginDescriptor(), component.myUpdateDescriptor);
          PluginManagerUsageCollector.pluginCardOpened(component.getPluginDescriptor(), component.getGroup());
        }
      }, ModalityState.stateForComponent(component));
    });
  }

  public void showPluginImpl(@NotNull IdeaPluginDescriptor pluginDescriptor, @Nullable IdeaPluginDescriptor updateDescriptor) {
    myPlugin = pluginDescriptor;
    PluginManagementPolicy policy = PluginManagementPolicy.getInstance();
    myUpdateDescriptor = updateDescriptor != null && policy.canEnablePlugin(updateDescriptor) ? updateDescriptor : null;
    myIsPluginCompatible = PluginManagerCore.INSTANCE.getIncompatiblePlatform(pluginDescriptor) == null;
    myIsPluginAvailable = myIsPluginCompatible && policy.canEnablePlugin(updateDescriptor);
    if (myMarketplace && myMultiTabs) {
      myInstalledDescriptorForMarketplace = PluginManagerCore.findPlugin(myPlugin.getPluginId());
      myNameAndButtons.setProgressDisabledButton(myUpdateDescriptor == null ? myInstallButton : myUpdateButton);
    }
    showPlugin();

    select(0, true);

    String suggestedCommercialIde = null;

    if (myPlugin instanceof PluginNode) {
      suggestedCommercialIde = ((PluginNode)myPlugin).getSuggestedCommercialIde();
      if (suggestedCommercialIde != null) {
        myInstallButton.setVisible(false);
      }
    }

    if (myPlugin != null) {
      myCustomizer.processShowPlugin(myPlugin);
    }

    mySuggestedIdeBanner.suggestIde(suggestedCommercialIde, myPlugin.getPluginId());
  }

  private enum EmptyState {
    NONE_SELECTED,
    MULTI_SELECT,
    PROGRESS
  }

  private void setEmptyState(EmptyState emptyState) {
    StatusText text = myEmptyPanel.getEmptyText();
    text.clear();
    myLoadingIcon.setVisible(false);
    myLoadingIcon.suspend();
    switch (emptyState) {
      case MULTI_SELECT -> {
        text.setText(IdeBundle.message("plugins.configurable.several.plugins"));
        text.appendSecondaryText(IdeBundle.message("plugins.configurable.one.plugin.details"), StatusText.DEFAULT_ATTRIBUTES, null);
      }
      case NONE_SELECTED -> text.setText(IdeBundle.message("plugins.configurable.plugin.details"));
      case PROGRESS -> {
        myLoadingIcon.setVisible(true);
        myLoadingIcon.resume();
      }
    }
  }

  private void showPlugin() {
    @NlsSafe String text = "<html><span>" + requireNonNull(myPlugin).getName() + "</span></html>";
    myNameComponent.setText(text);
    myNameComponent.setForeground(null);
    updateNotifications();
    updateIcon();

    if (myErrorComponent != null) {
      myErrorComponent.setVisible(false);
    }

    updateButtons();

    IdeaPluginDescriptor plugin = getDescriptorForActions();
    String version = plugin.getVersion();
    if (plugin.isBundled() && !plugin.allowBundledUpdate()) {
      version = IdeBundle.message("plugin.version.bundled") + (Strings.isEmptyOrSpaces(version) ? "" : " " + version);
    }
    if (myUpdateDescriptor != null) {
      version = NewUiUtil.getVersion(plugin, myUpdateDescriptor);
    }

    boolean isVersion = !Strings.isEmptyOrSpaces(version);

    if (myVersion != null) {
      myVersion.setText(version);
      myVersionSize.setText(version);
      myVersion.setPreferredSize(
        new Dimension(myVersionSize.getPreferredSize().width + JBUIScale.scale(4), myVersionSize.getPreferredSize().height));

      myVersion.setVisible(isVersion);
    }

    if (myVersion1 != null) {
      myVersion1.setText(version);
      myVersion1.setVisible(isVersion);
    }

    if (myVersion2 != null) {
      myVersion2.setText(IdeBundle.message("plugins.configurable.version.0", version));
      myVersion2.setVisible(isVersion);
    }

    myTagPanel.setTags(PluginManagerConfigurable.getTags(myPlugin));

    if (myMarketplace) {
      showMarketplaceData(myPlugin);
      updateMarketplaceTabsVisible(myPlugin instanceof PluginNode node && !node.isConverted());
    }
    else {
      PluginNode node = getInstalledPluginMarketplaceNode();
      updateMarketplaceTabsVisible(node != null);
      if (node != null) {
        showMarketplaceData(node);
      }
      updateEnabledForProject();
    }

    String vendor = myPlugin.isBundled() ? null : Strings.trim(myPlugin.getVendor());
    String organization = myPlugin.isBundled() ? null : Strings.trim(myPlugin.getOrganization());
    if (!Strings.isEmptyOrSpaces(organization)) {
      myAuthor.show(organization, () -> mySearchListener.linkSelected(
        null,
        SearchWords.VENDOR.getValue() + (organization.indexOf(' ') == -1 ? organization : '\"' + organization + "\"")
      ));
    }
    else if (!Strings.isEmptyOrSpaces(vendor)) {
      myAuthor.show(vendor, null);
    }
    else {
      myAuthor.hide();
    }

    showLicensePanel();

    if (myPlugin.isBundled() && !myPlugin.allowBundledUpdate() || !isPluginFromMarketplace()) {
      myHomePage.hide();
    } else {
      myHomePage.showWithBrowseUrl(
        IdeBundle.message("plugins.configurable.plugin.homepage.link"),
        true,
        () -> MarketplaceUrls.getPluginHomepage(myPlugin.getPluginId())
      );
    }

    if (myDate != null) {
      IdeaPluginDescriptor pluginNode = myUpdateDescriptor != null ? myUpdateDescriptor : myPlugin;
      String date = pluginNode instanceof PluginNode ? ((PluginNode)pluginNode).getPresentableDate() : null;
      myDate.setText(myMultiTabs ? IdeBundle.message("plugins.configurable.release.date.0", date) : date);
      myDate.setVisible(date != null);
    }

    if (mySuggestedFeatures != null) {
      String feature = null;
      if (myMarketplace && myPlugin instanceof PluginNode node) {
        feature = ContainerUtil.getFirstItem(node.getSuggestedFeatures());
      }
      mySuggestedFeatures.setSuggestedText(feature);
    }

    for (JBScrollPane scrollPane : myScrollPanes) {
      scrollPane.setHorizontalScrollBarPolicy(ScrollPaneConstants.HORIZONTAL_SCROLLBAR_NEVER);
    }

    String description = getDescription();
    if (description != null && !description.equals(myDescription)) {
      myDescription = description;
      myDescriptionComponent.setText(XmlStringUtil.wrapInHtml(description));
      if (myDescriptionComponent.getCaret() != null) {
        myDescriptionComponent.setCaretPosition(0);
      }
    }
    myDescriptionComponent.setVisible(description != null);

    myChangeNotesPanel.show(getChangeNotes());

    if (myChangeNotesEmptyState != null) {
      String message = IdeBundle.message("plugins.configurable.notes.empty.text",
                                         StringUtil.defaultIfEmpty(StringUtil.defaultIfEmpty(organization, vendor), IdeBundle.message(
                                           "plugins.configurable.notes.empty.text.default.vendor")));
      myChangeNotesEmptyState.getEmptyText().setText(message);
    }

    if (myImagesComponent != null) {
      PluginNode node = getInstalledPluginMarketplaceNode();
      myImagesComponent.show(node == null ? myPlugin : node);
    }

    ApplicationManager.getApplication().invokeLater(() -> {
      IdeEventQueue.getInstance().flushQueue();
      for (JBScrollPane scrollPane : myScrollPanes) {
        ((JBScrollBar)scrollPane.getVerticalScrollBar()).setCurrentValue(0);
      }
    }, ModalityState.any());

    if (MyPluginModel.isInstallingOrUpdate(myPlugin)) {
      showProgress();
    }
    else {
      fullRepaint();
    }
  }

  private void showMarketplaceData(@Nullable IdeaPluginDescriptor descriptor) {
    String rating = null;
    String downloads = null;
    String size = null;
    Collection<String> requiredPluginNames = emptyList();

    if (descriptor instanceof PluginNode pluginNode) {
      rating = pluginNode.getPresentableRating();
      downloads = pluginNode.getPresentableDownloads();
      size = pluginNode.getPresentableSize();

      if (myReviewPanel != null) {
        updateReviews(pluginNode);
      }

      updateUrlComponent(myForumUrl, "plugins.configurable.forum.url", pluginNode.getForumUrl());
      updateUrlComponent(myLicenseUrl, "plugins.configurable.license.url", pluginNode.getLicenseUrl());
      updateUrlComponent(myBugtrackerUrl, "plugins.configurable.bugtracker.url", pluginNode.getBugtrackerUrl());
      updateUrlComponent(myDocumentationUrl, "plugins.configurable.documentation.url", pluginNode.getDocumentationUrl());
      updateUrlComponent(mySourceCodeUrl, "plugins.configurable.source.code", pluginNode.getSourceCodeUrl());

      myVendorInfoPanel.show(pluginNode);

      requiredPluginNames = pluginNode.getDependencyNames() != null ? pluginNode.getDependencyNames() : emptyList();
    }

    myRating.setText(myMultiTabs ? IdeBundle.message("plugins.configurable.rate.0", rating) : rating);
    myRating.setVisible(rating != null);

    myDownloads.setText(myMultiTabs ? IdeBundle.message("plugins.configurable.downloads.0", downloads) : downloads);
    myDownloads.setVisible(downloads != null);

    mySize.setText(IdeBundle.message("plugins.configurable.size.0", size));
    mySize.setVisible(size != null);

    myRequiredPlugins.setText(IdeBundle.message("plugins.configurable.required.plugins.0",
                                                StringUtil.join(ContainerUtil.map(requiredPluginNames, x -> "    • " + x), "\n")));
    myRequiredPlugins.setVisible(!requiredPluginNames.isEmpty());
  }

  private void updateMarketplaceTabsVisible(boolean show) {
    if (!show && myReviewPanel != null) {
      myReviewPanel.clear();
    }
    if (!show && myTabbedPane.getSelectedIndex() > 1) {
      myTabbedPane.setSelectedIndex(0);
    }
    myTabbedPane.setEnabledAt(2, show); // review
    myTabbedPane.setEnabledAt(3, show); // additional info
  }

  private @Nullable PluginNode getInstalledPluginMarketplaceNode() {
    return myShowComponent == null ? null : myShowComponent.getInstalledPluginMarketplaceNode();
  }

  private static boolean isNotPlatformModule(@NotNull PluginId pluginId) {
    if ("com.intellij".equals(pluginId.getIdString())) return false;

    return !PluginManagerCore.isModuleDependency(pluginId);
  }

  private void updateReviews(@NotNull PluginNode pluginNode) {
    PageContainer<PluginReviewComment> comments = pluginNode.getReviewComments();

    myReviewPanel.clear();
    if (comments != null) {
      myReviewPanel.addComments(comments.getItems());
    }

    myReviewNextPageButton.setIcon(null);
    myReviewNextPageButton.setEnabled(true);
    myReviewNextPageButton.setVisible(comments != null && comments.isNextPage());
  }

  private static void updateUrlComponent(@Nullable LinkPanel panel, @NotNull String messageKey, @Nullable String url) {
    if (panel != null) {
      if (StringUtil.isEmpty(url)) {
        panel.hide();
      }
      else {
        panel.showWithBrowseUrl(IdeBundle.message(messageKey), false, () -> url);
      }
    }
  }

  private @NotNull SelectionBasedPluginModelAction.UninstallAction<PluginDetailsPageComponent> createUninstallAction() {
    return new SelectionBasedPluginModelAction.UninstallAction<>(
      myPluginModel, false, this, List.of(this),
      PluginDetailsPageComponent::getDescriptorForActions, () -> {
      updateNotifications();
    });
  }

  private boolean isPluginFromMarketplace() {
    assert myPlugin != null;
    PluginInfoProvider provider = PluginInfoProvider.getInstance();
    Set<PluginId> marketplacePlugins = provider.loadCachedPlugins();
    if (marketplacePlugins != null) {
      return marketplacePlugins.contains(myPlugin.getPluginId());
    }

    // will get the marketplace plugins ids next time
    provider.loadPlugins();
    // There are no marketplace plugins in the cache, but we should show the title anyway.
    return true;
  }

  private void showLicensePanel() {
    IdeaPluginDescriptor plugin = getDescriptorForActions();
    String productCode = plugin.getProductCode();
    if (plugin.isBundled() || LicensePanel.isEA2Product(productCode)) {
      myLicensePanel.hideWithChildren();
      return;
    }
    if (productCode == null) {
      if (myUpdateDescriptor != null && myUpdateDescriptor.getProductCode() != null &&
          !LicensePanel.isEA2Product(myUpdateDescriptor.getProductCode())) {
        myLicensePanel.setText(IdeBundle.message("label.next.plugin.version.is"), true, false);
        myLicensePanel.showBuyPlugin(() -> myUpdateDescriptor, true);
        myLicensePanel.setVisible(true);
      }
      else {
        myLicensePanel.hideWithChildren();
      }
    }
    else if (myMarketplace) {
      String message;
      if (plugin instanceof PluginNode && ((PluginNode)plugin).getTags().contains(Tags.Freemium.name())) {
        message = IdeBundle.message("label.install.a.limited.functionality.for.free");
      }
      else {
        message = IdeBundle.message("label.use.the.trial.for.up.to.30.days.or");
      }
      myLicensePanel.setText(message, false, false);
      myLicensePanel.showBuyPlugin(() -> plugin, false);

      // if the plugin requires commercial IDE, we do not show trial/price message
      boolean requiresCommercialIde = plugin instanceof PluginNode
                                      && ((PluginNode)plugin).getSuggestedCommercialIde() != null;
      myLicensePanel.setVisible(!requiresCommercialIde);
    }
    else {
      LicensingFacade instance = LicensingFacade.getInstance();
      if (instance == null) {
        myLicensePanel.hideWithChildren();
        return;
      }

      String stamp = instance.getConfirmationStamp(productCode);
      if (stamp == null) {
        if (ApplicationManager.getApplication().isEAP()) {
          myTagPanel.setFirstTagTooltip(IdeBundle.message("tooltip.license.not.required.for.eap.version"));
          myLicensePanel.hideWithChildren();
          return;
        }
        myLicensePanel.setText(IdeBundle.message("label.text.plugin.no.license"), true, false);
      }
      else {
        myLicensePanel.setTextFromStamp(stamp, instance.getExpirationDate(productCode));
      }

      myTagPanel.setFirstTagTooltip(myLicensePanel.getMessage());
      //myLicensePanel.setLink("Manage licenses", () -> { XXX }, false);
      myLicensePanel.setVisible(true);
    }
  }

  public void updateButtons() {
    if (!myIsPluginAvailable) {
      myRestartButton.setVisible(false);
      myInstallButton.setVisible(false);
      myUpdateButton.setVisible(false);
      myGearButton.setVisible(false);
      if (myMultiTabs) {
        myEnableDisableButton.setVisible(false);
      }
      return;
    }

    boolean installedWithoutRestart = InstalledPluginsState.getInstance().wasInstalledWithoutRestart(myPlugin.getPluginId());
    if (myMarketplace) {
      boolean installed = InstalledPluginsState.getInstance().wasInstalled(myPlugin.getPluginId());
      myRestartButton.setVisible(installed);

      myInstallButton.setEnabled(PluginManagerCore.getPlugin(myPlugin.getPluginId()) == null && !installedWithoutRestart,
                                 IdeBundle.message("plugins.configurable.installed"));
      myInstallButton.setVisible(!installed);

      myUpdateButton.setVisible(false);
      if (myMultiTabs) {
        if (installed || myInstalledDescriptorForMarketplace == null) {
          myGearButton.setVisible(false);
          myEnableDisableButton.setVisible(false);
        }
        else {
          boolean[] state = getDeletedState(myInstalledDescriptorForMarketplace);
          boolean uninstalled = state[0];
          boolean uninstalledWithoutRestart = state[1];

          myInstallButton.setVisible(false);

          if (uninstalled) {
            if (uninstalledWithoutRestart) {
              myRestartButton.setVisible(false);
              myInstallButton.setVisible(true);
              myInstallButton.setEnabled(false, IdeBundle.message("plugins.configurable.uninstalled"));
            }
            else {
              myRestartButton.setVisible(true);
            }
          }

          boolean bundled = myInstalledDescriptorForMarketplace.isBundled();
          myEnableDisableController.update();
          myGearButton.setVisible(!uninstalled && !bundled);
          myEnableDisableButton.setVisible(bundled);
          myUpdateButton.setVisible(!uninstalled && myUpdateDescriptor != null && !installedWithoutRestart);
          updateEnableForNameAndIcon();
          updateErrors();
        }
      }
      else {
        myGearButton.setVisible(false);
      }
    }
    else {
      myInstallButton.setVisible(false);

      boolean[] state = getDeletedState(myPlugin);
      boolean uninstalled = state[0];
      boolean uninstalledWithoutRestart = state[1];

      if (uninstalled) {
        if (uninstalledWithoutRestart) {
          myRestartButton.setVisible(false);
          myInstallButton.setVisible(true);
          myInstallButton.setEnabled(false, IdeBundle.message("plugins.configurable.uninstalled"));
        }
        else {
          myRestartButton.setVisible(true);
        }
        myUpdateButton.setVisible(false);
      }
      else {
        myRestartButton.setVisible(false);

        updateEnabledForProject();

        myUpdateButton.setVisible(myUpdateDescriptor != null && !installedWithoutRestart);
      }
      if (myEnableDisableController != null) {
        myEnableDisableController.update();
      }
      if (myMultiTabs) {
        boolean bundled = myPlugin.isBundled();
        myGearButton.setVisible(!uninstalled && !bundled);
        myEnableDisableButton.setVisible(bundled);
      }
      else {
        myGearButton.setVisible(!uninstalled);
      }

      updateEnableForNameAndIcon();
      updateErrors();
    }
  }

  private static boolean[] getDeletedState(@NotNull IdeaPluginDescriptor descriptor) {
    PluginId pluginId = descriptor.getPluginId();

    boolean uninstalled = NewUiUtil.isDeleted(descriptor);
    boolean uninstalledWithoutRestart = InstalledPluginsState.getInstance().wasUninstalledWithoutRestart(pluginId);
    if (!uninstalled) {
      InstalledPluginsState pluginsState = InstalledPluginsState.getInstance();
      uninstalled = pluginsState.wasInstalled(pluginId) || pluginsState.wasUpdated(pluginId);
    }

    return new boolean[]{uninstalled, uninstalledWithoutRestart};
  }

  private void updateIcon() {
    updateIcon(myPluginModel.getErrors(getDescriptorForActions()));
  }

  private void updateIcon(@NotNull List<? extends HtmlChunk> errors) {
    if (myIconLabel == null) {
      return;
    }

    boolean hasErrors = !myMarketplace && !errors.isEmpty();

    myIconLabel.setEnabled(myMarketplace || myPluginModel.isEnabled(myPlugin));
    myIconLabel.setIcon(myPluginModel.getIcon(myPlugin, true, hasErrors, false));
    myIconLabel.setDisabledIcon(myPluginModel.getIcon(myPlugin, true, hasErrors, true));
  }

  private void updateErrors() {
    @NotNull List<? extends HtmlChunk> errors = myPluginModel.getErrors(getDescriptorForActions());
    updateIcon(errors);
    myErrorComponent.setErrors(errors, this::handleErrors);
  }

  private void handleErrors() {
    myPluginModel.enableRequiredPlugins(getDescriptorForActions());

    updateIcon();
    updateEnabledState();
    fullRepaint();
  }

  public void showProgress() {
    myIndicator = new OneLineProgressIndicator(false);
    myIndicator.setCancelRunnable(() -> myPluginModel.finishInstall(getDescriptorForActions(), null, false, false, true));
    myNameAndButtons.setProgressComponent(null, myIndicator.createBaselineWrapper());

    MyPluginModel.addProgress(getDescriptorForActions(), myIndicator);

    fullRepaint();
  }

  private void fullRepaint() {
    doLayout();
    revalidate();
    repaint();
  }

  public void hideProgress(boolean success, boolean restartRequired) {
    myIndicator = null;
    myNameAndButtons.removeProgressComponent();

    if (success) {
      if (restartRequired) {
        updateAfterUninstall(true);
      }
      else {
        if (myInstallButton != null) {
          myInstallButton.setEnabled(false, IdeBundle.message("plugin.status.installed"));
          if (myMultiTabs && myInstallButton.isVisible()) {
            myInstalledDescriptorForMarketplace = PluginManagerCore.findPlugin(myPlugin.getPluginId());
            if (myInstalledDescriptorForMarketplace != null) {
              myInstallButton.setVisible(false);
              myVersion1.setText(myInstalledDescriptorForMarketplace.getVersion());
              myVersion1.setVisible(true);
              updateEnabledState();
              return;
            }
          }
        }
        if (myUpdateButton.isVisible()) {
          myUpdateButton.setEnabled(false);
          myUpdateButton.setText(IdeBundle.message("plugin.status.installed"));
        }
        myEnableDisableButton.setVisible(false);
      }
    }

    fullRepaint();
  }

  private void updateEnableForNameAndIcon() {
    boolean enabled = myPluginModel.isEnabled(getDescriptorForActions());
    myNameComponent.setForeground(enabled ? null : ListPluginComponent.DisabledColor);
    if (myIconLabel != null) {
      myIconLabel.setEnabled(enabled);
    }
  }

  public void updateEnabledState() {
    if ((myMarketplace && myInstalledDescriptorForMarketplace == null) || myPlugin == null) {
      return;
    }

    if (!myPluginModel.isUninstalled(getDescriptorForActions())) {
      if (myEnableDisableController != null) {
        myEnableDisableController.update();
      }
      if (myMultiTabs) {
        boolean bundled = getDescriptorForActions().isBundled();
        myGearButton.setVisible(!bundled);
        myEnableDisableButton.setVisible(bundled);
      }
      else {
        myGearButton.setVisible(true);
      }
    }

    updateEnableForNameAndIcon();
    updateErrors();
    updateEnabledForProject();

    myUpdateButton.setVisible(myUpdateDescriptor != null);

    fullRepaint();
  }

  public void updateAfterUninstall(boolean showRestart) {
    myInstallButton.setVisible(false);
    myUpdateButton.setVisible(false);
    myGearButton.setVisible(false);
    if (myEnableDisableButton != null) {
      myEnableDisableButton.setVisible(false);
    }
    myRestartButton.setVisible(myIsPluginAvailable && showRestart);

    if (!showRestart && InstalledPluginsState.getInstance().wasUninstalledWithoutRestart(getDescriptorForActions().getPluginId())) {
      myInstallButton.setVisible(true);
      myInstallButton.setEnabled(false, IdeBundle.message("plugins.configurable.uninstalled"));
    }
  }

  private void updateEnabledForProject() {
    if (myEnabledForProject != null) {
      PluginEnabledState state = myPluginModel.getState(requireNonNull(myPlugin));
      myEnabledForProject.setText(state.getPresentableText());
      myEnabledForProject.setIcon(AllIcons.General.ProjectConfigurable);
    }
  }

  public void startLoading() {
    select(1, true);
    setEmptyState(EmptyState.PROGRESS);
    fullRepaint();
  }

  public void stopLoading() {
    myLoadingIcon.suspend();
    myLoadingIcon.setVisible(false);
    fullRepaint();
  }

  @Override
  public void doLayout() {
    super.doLayout();
    updateIconLocation();
  }

  @Override
  public void paint(Graphics g) {
    super.paint(g);
    updateIconLocation();
  }

  private void updateIconLocation() {
    if (myLoadingIcon.isVisible()) {
      myLoadingIcon.updateLocation(this);
    }
  }

  private @Nullable @Nls String getDescription() {
    if (!SystemProperties.getBooleanProperty(IDEA_PLUGIN_SANDBOX_MODE, false)) {
      PluginNode node = getInstalledPluginMarketplaceNode();
      if (node != null) {
        String description = node.getDescription();
        if (!Strings.isEmptyOrSpaces(description)) {
          return description;
        }
      }
    }
    String description = myPlugin.getDescription();
    return Strings.isEmptyOrSpaces(description) ? null : description;
  }

  private @Nullable @NlsSafe String getChangeNotes() {
    if (!SystemProperties.getBooleanProperty(IDEA_PLUGIN_SANDBOX_MODE, false)) {
      if (myUpdateDescriptor != null) {
        String notes = myUpdateDescriptor.getChangeNotes();
        if (!Strings.isEmptyOrSpaces(notes)) {
          return notes;
        }
      }
<<<<<<< HEAD
      PluginNode node = getInstalledPluginMarketplaceNode();
      if (node != null) {
        String changeNotes = node.getChangeNotes();
        if (!Strings.isEmptyOrSpaces(changeNotes)) {
          return changeNotes;
        }
=======
    }
    String notes = myPlugin.getChangeNotes();
    if (!Strings.isEmptyOrSpaces(notes)) {
      return notes;
    }
    PluginNode node = getInstalledPluginMarketplaceNode();
    if (node != null) {
      String changeNotes = node.getChangeNotes();
      if (!Strings.isEmptyOrSpaces(changeNotes)) {
        return changeNotes;
>>>>>>> 9ea7be8f
      }
    }
    return null;
  }

  private static @NotNull BorderLayoutPanel createNotificationPanel(@NotNull Icon icon, @NotNull @Nls String message) {
    BorderLayoutPanel panel = createBaseNotificationPanel();

    JBLabel notificationLabel = new JBLabel();
    notificationLabel.setIcon(icon);
    notificationLabel.setVerticalTextPosition(SwingConstants.TOP);
    notificationLabel.setText(HtmlChunk.html().addText(message).toString());

    panel.addToCenter(notificationLabel);
    return panel;
  }

  private static @NotNull BorderLayoutPanel createBaseNotificationPanel() {
    BorderLayoutPanel panel = new BorderLayoutPanel();
    Border customLine = JBUI.Borders.customLine(JBUI.CurrentTheme.Banner.INFO_BACKGROUND, 1, 0, 1, 0);
    panel.setBorder(JBUI.Borders.merge(JBUI.Borders.empty(10), customLine, true));
    panel.setBackground(JBUI.CurrentTheme.Banner.INFO_BACKGROUND);
    return panel;
  }

  @Override
  public AccessibleContext getAccessibleContext() {
    if (accessibleContext == null) {
      accessibleContext = new AccessiblePluginDetailsPageComponent();
    }
    return accessibleContext;
  }

  protected class AccessiblePluginDetailsPageComponent extends AccessibleJComponent {
    @Override
    public String getAccessibleName() {
      if (myPlugin == null) {
        return IdeBundle.message("plugins.configurable.plugin.details.page.accessible.name");
      }
      else {
        return IdeBundle.message("plugins.configurable.plugin.details.page.accessible.name.0", myPlugin.getName());
      }
    }

    @Override
    public AccessibleRole getAccessibleRole() {
      return AccessibilityUtils.GROUPED_ELEMENTS;
    }
  }
}<|MERGE_RESOLUTION|>--- conflicted
+++ resolved
@@ -1663,35 +1663,32 @@
   }
 
   private @Nullable @Nls String getDescription() {
-    if (!SystemProperties.getBooleanProperty(IDEA_PLUGIN_SANDBOX_MODE, false)) {
-      PluginNode node = getInstalledPluginMarketplaceNode();
-      if (node != null) {
-        String description = node.getDescription();
-        if (!Strings.isEmptyOrSpaces(description)) {
-          return description;
-        }
+    if (myUpdateDescriptor != null) {
+      String description = myUpdateDescriptor.getDescription();
+      if (!Strings.isEmptyOrSpaces(description)) {
+        return description;
       }
     }
     String description = myPlugin.getDescription();
-    return Strings.isEmptyOrSpaces(description) ? null : description;
+    if (!Strings.isEmptyOrSpaces(description)) {
+      return description;
+    }
+    PluginNode node = getInstalledPluginMarketplaceNode();
+    if (node != null) {
+      String description = node.getDescription();
+      if (!Strings.isEmptyOrSpaces(description)) {
+        return description;
+      }
+    }
+    return null;
   }
 
   private @Nullable @NlsSafe String getChangeNotes() {
-    if (!SystemProperties.getBooleanProperty(IDEA_PLUGIN_SANDBOX_MODE, false)) {
-      if (myUpdateDescriptor != null) {
-        String notes = myUpdateDescriptor.getChangeNotes();
-        if (!Strings.isEmptyOrSpaces(notes)) {
-          return notes;
-        }
-      }
-<<<<<<< HEAD
-      PluginNode node = getInstalledPluginMarketplaceNode();
-      if (node != null) {
-        String changeNotes = node.getChangeNotes();
-        if (!Strings.isEmptyOrSpaces(changeNotes)) {
-          return changeNotes;
-        }
-=======
+    if (myUpdateDescriptor != null) {
+      String notes = myUpdateDescriptor.getChangeNotes();
+      if (!Strings.isEmptyOrSpaces(notes)) {
+        return notes;
+      }
     }
     String notes = myPlugin.getChangeNotes();
     if (!Strings.isEmptyOrSpaces(notes)) {
@@ -1702,7 +1699,6 @@
       String changeNotes = node.getChangeNotes();
       if (!Strings.isEmptyOrSpaces(changeNotes)) {
         return changeNotes;
->>>>>>> 9ea7be8f
       }
     }
     return null;
