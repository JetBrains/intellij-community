// Copyright 2000-2018 JetBrains s.r.o. Use of this source code is governed by the Apache 2.0 license that can be found in the LICENSE file.
package com.intellij.idea;

import com.intellij.concurrency.IdeaForkJoinWorkerThreadFactory;
import com.intellij.ide.ClassUtilCore;
import com.intellij.ide.cloudConfig.CloudConfigProvider;
import com.intellij.ide.customize.CustomizeIDEWizardDialog;
import com.intellij.ide.customize.CustomizeIDEWizardStepsProvider;
import com.intellij.ide.plugins.PluginManagerCore;
import com.intellij.ide.startup.StartupActionScriptManager;
import com.intellij.ide.startupWizard.StartupWizard;
import com.intellij.jna.JnaLoader;
import com.intellij.openapi.application.ApplicationInfo;
import com.intellij.openapi.application.ApplicationNamesInfo;
import com.intellij.openapi.application.ConfigImportHelper;
import com.intellij.openapi.application.PathManager;
import com.intellij.openapi.application.ex.ApplicationInfoEx;
import com.intellij.openapi.application.impl.ApplicationInfoImpl;
import com.intellij.openapi.diagnostic.Logger;
import com.intellij.openapi.util.ShutDownTracker;
import com.intellij.openapi.util.SystemInfo;
import com.intellij.openapi.util.SystemInfoRt;
import com.intellij.openapi.util.io.FileUtilRt;
import com.intellij.openapi.util.io.win32.IdeaWin32;
import com.intellij.openapi.util.text.StringUtil;
import com.intellij.ui.AppUIUtil;
import com.intellij.util.Consumer;
import com.intellij.util.EnvironmentUtil;
import com.intellij.util.PlatformUtils;
import com.intellij.util.SystemProperties;
import com.intellij.util.ui.UIUtil;
import org.apache.log4j.ConsoleAppender;
import org.apache.log4j.Level;
import org.apache.log4j.PatternLayout;
import org.jetbrains.annotations.NotNull;
import org.jetbrains.annotations.Nullable;
import org.jetbrains.annotations.TestOnly;
import org.jetbrains.io.BuiltInServer;

import javax.swing.*;
import java.io.File;
import java.io.FileWriter;
import java.io.IOException;
import java.lang.management.ManagementFactory;
import java.text.SimpleDateFormat;
import java.util.Arrays;
import java.util.List;
import java.util.Locale;

/**
 * @author yole
 */
public class StartupUtil {
  public static final String NO_SPLASH = "nosplash";

  private static SocketLock ourSocketLock;

  private StartupUtil() { }

  public static boolean shouldShowSplash(final String[] args) {
    if ("true".equals(System.getProperty(NO_SPLASH))) {
      return false;
    }
    return !Arrays.asList(args).contains(NO_SPLASH);
  }

  public static synchronized void addExternalInstanceListener(@Nullable Consumer<List<String>> consumer) {
    // method called by app after startup
    if (ourSocketLock != null) {
      ourSocketLock.setExternalInstanceListener(consumer);
    }
  }

  @Nullable
  public static synchronized BuiltInServer getServer() {
    return ourSocketLock == null ? null : ourSocketLock.getServer();
  }

  @FunctionalInterface
  interface AppStarter {
    void start(boolean newConfigFolder);

    default void beforeImportConfigs() {}
  }

  static void prepareAndStart(String[] args, AppStarter appStarter) {
    IdeaForkJoinWorkerThreadFactory.setupForkJoinCommonPool(Main.isHeadless(args));
    boolean newConfigFolder = false;

    checkHiDPISettings();

    if (!Main.isHeadless()) {
      AppUIUtil.updateFrameClass();
      newConfigFolder = !new File(PathManager.getConfigPath()).exists();
    }

    if (!checkJdkVersion()) {
      System.exit(Main.JDK_CHECK_FAILED);
    }

    // avoiding "log4j:WARN No appenders could be found"
    System.setProperty("log4j.defaultInitOverride", "true");
    try {
      org.apache.log4j.Logger root = org.apache.log4j.Logger.getRootLogger();
      if (!root.getAllAppenders().hasMoreElements()) {
        root.setLevel(Level.WARN);
        root.addAppender(new ConsoleAppender(new PatternLayout(PatternLayout.DEFAULT_CONVERSION_PATTERN)));
      }
    }
    catch (Throwable e) {
      //noinspection CallToPrintStackTrace
      e.printStackTrace();
    }

    // note: uses config folder!
    if (!checkSystemFolders()) {
      System.exit(Main.DIR_CHECK_FAILED);
    }

    ActivationResult result = lockSystemFolders(args);
    if (result == ActivationResult.ACTIVATED) {
      System.exit(0);
    }
    if (result != ActivationResult.STARTED) {
      System.exit(Main.INSTANCE_CHECK_FAILED);
    }

    // the log initialization should happen only after locking the system directory
    Logger.setFactory(LoggerFactory.class);
    Logger log = Logger.getInstance(Main.class);
    startLogging(log);
    loadSystemLibraries(log);
    fixProcessEnvironment(log);

    if (!Main.isHeadless()) {
      UIUtil.initDefaultLAF();
    }

    if (newConfigFolder) {
      appStarter.beforeImportConfigs();
      ConfigImportHelper.importConfigsTo(PathManager.getConfigPath());
    }
    else {
      installPluginUpdates();
    }

    if (!Main.isHeadless()) {
      AppUIUtil.updateWindowIcon(JOptionPane.getRootFrame());
      AppUIUtil.registerBundledFonts();
      AppUIUtil.showUserAgreementAndConsentsIfNeeded();
    }

    appStarter.start(newConfigFolder);
  }

  /**
   * Checks if the program can run under the JDK it was started with.
   */
  private static boolean checkJdkVersion() {
    if ("true".equals(System.getProperty("idea.jre.check"))) {
      try {
        // try to find a JDK class
        Class.forName("com.sun.jdi.Field", false, StartupUtil.class.getClassLoader());
      }
      catch (ClassNotFoundException e) {
        String message = "JDK classes seem to be not on " + ApplicationNamesInfo.getInstance().getProductName() + " classpath.\n" +
                         "Please ensure you run the IDE on JDK rather than JRE.";
        Main.showMessage("JDK Required", message, true);
        return false;
      }
      catch (LinkageError e) {
        String message = "Cannot load a JDK class: " + e.getMessage() + "\n" +
                         "Please ensure you run the IDE on JDK rather than JRE.";
        Main.showMessage("JDK Required", message, true);
        return false;
      }
    }

    if ("true".equals(System.getProperty("idea.64bit.check"))) {
      if (PlatformUtils.isCidr() && !SystemInfo.is64Bit) {
        String message = "32-bit JVM is not supported. Please install 64-bit version.";
        Main.showMessage("Unsupported JVM", message, true);
        return false;
      }
    }

    return true;
  }

<<<<<<< HEAD
  // called via reflection from com.intellij.util.ui.HidpiPropTest
  private static void checkHiDPISettings() {
    if (SystemProperties.has("hidpi") && !SystemProperties.is("hidpi")) {
=======
  @TestOnly
  public static void test_checkHiDPISettings() {
    checkHiDPISettings();
  }

  private static void checkHiDPISettings() {
    if (!SystemProperties.getBooleanProperty("hidpi", true)) {
>>>>>>> 54425956
      // suppress JRE-HiDPI mode
      System.setProperty("sun.java2d.uiScale.enabled", "false");
    }
  }

  private static synchronized boolean checkSystemFolders() {
    String configPath = PathManager.getConfigPath();
    PathManager.ensureConfigFolderExists();
    if (!new File(configPath).isDirectory()) {
      String message = "Config path '" + configPath + "' is invalid.\n" +
                       "If you have modified the '" + PathManager.PROPERTY_CONFIG_PATH + "' property please make sure it is correct,\n" +
                       "otherwise please re-install the IDE.";
      Main.showMessage("Invalid Config Path", message, true);
      return false;
    }

    String systemPath = PathManager.getSystemPath();
    if (!new File(systemPath).isDirectory()) {
      String message = "System path '" + systemPath + "' is invalid.\n" +
                       "If you have modified the '" + PathManager.PROPERTY_SYSTEM_PATH + "' property please make sure it is correct,\n" +
                       "otherwise please re-install the IDE.";
      Main.showMessage("Invalid System Path", message, true);
      return false;
    }

    File logDir = new File(PathManager.getLogPath());
    boolean logOk = false;
    if (logDir.isDirectory() || logDir.mkdirs()) {
      try {
        File ideTempFile = new File(logDir, "idea_log_check.txt");
        write(ideTempFile, "log check");
        delete(ideTempFile);
        logOk = true;
      }
      catch (IOException ignored) { }
    }
    if (!logOk) {
      String message = "Log path '" + logDir.getPath() + "' is inaccessible.\n" +
                       "If you have modified the '" + PathManager.PROPERTY_LOG_PATH + "' property please make sure it is correct,\n" +
                       "otherwise please re-install the IDE.";
      Main.showMessage("Invalid Log Path", message, true);
      return false;
    }

    File ideTempDir = new File(PathManager.getTempPath());
    String tempInaccessible;

    if (!ideTempDir.isDirectory() && !ideTempDir.mkdirs()) {
      tempInaccessible = "unable to create the directory";
    }
    else {
      try {
        File ideTempFile = new File(ideTempDir, "idea_tmp_check.sh");
        write(ideTempFile, "#!/bin/sh\nexit 0");

        if (SystemInfo.isWindows || SystemInfo.isMac) {
          tempInaccessible = null;
        }
        else if (!ideTempFile.setExecutable(true, true)) {
          tempInaccessible = "cannot set executable permission";
        }
        else if (new ProcessBuilder(ideTempFile.getAbsolutePath()).start().waitFor() != 0) {
          tempInaccessible = "cannot execute test script";
        }
        else {
          tempInaccessible = null;
        }

        delete(ideTempFile);
      }
      catch (Exception e) {
        tempInaccessible = e.getClass().getSimpleName() + ": " + e.getMessage();
      }
    }

    if (tempInaccessible != null) {
      String message = "Temp directory '" + ideTempDir + "' is inaccessible.\n" +
                       "If you have modified the '" + PathManager.PROPERTY_SYSTEM_PATH + "' property please make sure it is correct,\n" +
                       "otherwise please re-install the IDE.\n\nDetails: " + tempInaccessible;
      Main.showMessage("Invalid System Path", message, true);
      return false;
    }

    return true;
  }

  private static void write(File file, String content) throws IOException {
    try (FileWriter writer = new FileWriter(file)) {
      writer.write(content);
    }
  }

  @SuppressWarnings("SSBasedInspection")
  private static void delete(File ideTempFile) {
    if (!FileUtilRt.delete(ideTempFile)) {
      ideTempFile.deleteOnExit();
    }
  }

  private enum ActivationResult { STARTED, ACTIVATED, FAILED }

  @NotNull
  private static synchronized ActivationResult lockSystemFolders(String[] args) {
    if (ourSocketLock != null) {
      throw new AssertionError();
    }

    ourSocketLock = new SocketLock(PathManager.getConfigPath(), PathManager.getSystemPath());

    SocketLock.ActivateStatus status;
    try {
      status = ourSocketLock.lock(args);
    }
    catch (Exception e) {
      Main.showMessage("Cannot Lock System Folders", e);
      return ActivationResult.FAILED;
    }

    if (status == SocketLock.ActivateStatus.NO_INSTANCE) {
      ShutDownTracker.getInstance().registerShutdownTask(() -> {
        //noinspection SynchronizeOnThis
        synchronized (StartupUtil.class) {
          ourSocketLock.dispose();
          ourSocketLock = null;
        }
      });
      return ActivationResult.STARTED;
    }
    if (status == SocketLock.ActivateStatus.ACTIVATED) {
      //noinspection UseOfSystemOutOrSystemErr
      System.out.println("Already running");
      return ActivationResult.ACTIVATED;
    }
    if (Main.isHeadless() || status == SocketLock.ActivateStatus.CANNOT_ACTIVATE) {
      String message = "Only one instance of " + ApplicationNamesInfo.getInstance().getProductName() + " can be run at a time.";
      Main.showMessage("Too Many Instances", message, true);
    }

    return ActivationResult.FAILED;
  }

  private static void fixProcessEnvironment(Logger log) {
    if (!Main.isCommandLine()) {
      System.setProperty("__idea.mac.env.lock", "unlocked");
    }
    boolean envReady = EnvironmentUtil.isEnvironmentReady();  // trigger environment loading
    if (!envReady) {
      log.info("initializing environment");
    }
  }

  private static void loadSystemLibraries(final Logger log) {
    // load JNA in own temp directory - to avoid collisions and work around no-exec /tmp
    File ideTempDir = new File(PathManager.getTempPath());
    if (!(ideTempDir.mkdirs() || ideTempDir.exists())) {
      throw new RuntimeException("Unable to create temp directory '" + ideTempDir + "'");
    }
    if (System.getProperty("jna.tmpdir") == null) {
      System.setProperty("jna.tmpdir", ideTempDir.getPath());
    }
    if (System.getProperty("jna.nosys") == null) {
      System.setProperty("jna.nosys", "true");  // prefer bundled JNA dispatcher lib
    }
    JnaLoader.load(log);

    if (SystemInfo.isWin2kOrNewer) {
      //noinspection ResultOfMethodCallIgnored
      IdeaWin32.isAvailable();  // logging is done there
    }

    if (SystemInfo.isWindows) {
      // WinP should not unpack .dll files into parent directory
      System.setProperty("winp.unpack.dll.to.parent.dir", "false");
    }
  }

  private static void startLogging(final Logger log) {
    ShutDownTracker.getInstance().registerShutdownTask(() ->
        log.info("------------------------------------------------------ IDE SHUTDOWN ------------------------------------------------------"));
    log.info("------------------------------------------------------ IDE STARTED ------------------------------------------------------");

    ApplicationInfo appInfo = ApplicationInfoImpl.getShadowInstance();
    ApplicationNamesInfo namesInfo = ApplicationNamesInfo.getInstance();
    String buildDate = new SimpleDateFormat("dd MMM yyyy HH:ss", Locale.US).format(appInfo.getBuildDate().getTime());
    log.info("IDE: " + namesInfo.getFullProductName() + " (build #" + appInfo.getBuild().asString() + ", " + buildDate + ")");
    log.info("OS: " + SystemInfoRt.OS_NAME + " (" + SystemInfoRt.OS_VERSION + ", " + SystemInfo.OS_ARCH + ")");
    log.info("JRE: " + System.getProperty("java.runtime.version", "-") + " (" + System.getProperty("java.vendor", "-") + ")");
    log.info("JVM: " + System.getProperty("java.vm.version", "-") + " (" + System.getProperty("java.vm.name", "-") + ")");

    List<String> arguments = ManagementFactory.getRuntimeMXBean().getInputArguments();
    if (arguments != null) {
      log.info("JVM Args: " + StringUtil.join(arguments, " "));
    }

    String extDirs = System.getProperty("java.ext.dirs");
    if (extDirs != null) {
      for (String dir : StringUtil.split(extDirs, File.pathSeparator)) {
        String[] content = new File(dir).list();
        if (content != null && content.length > 0) {
          log.info("ext: " + dir + ": " + Arrays.toString(content));
        }
      }
    }

    log.info("JNU charset: " + System.getProperty("sun.jnu.encoding"));
  }

  private static void installPluginUpdates() {
    if (!Main.isCommandLine() && !ClassUtilCore.isLoadingOfExternalPluginsDisabled()) {
      try {
        StartupActionScriptManager.executeActionScript();
      }
      catch (IOException e) {
        String message =
          "The IDE failed to install some plugins.\n" +
          "Most probably, this happened because of a change in a serialization format.\n" +
          "Please try again, and if the problem persists, please report it\n" +
          "to http://jb.gg/ide/critical-startup-errors" +
          "\n\nThe cause: " + e.getMessage();
        Main.showMessage("Plugin Installation Error", message, false);
      }
    }
  }

  static void runStartupWizard() {
    ApplicationInfoEx appInfo = ApplicationInfoImpl.getShadowInstance();

    String stepsProviderName = appInfo.getCustomizeIDEWizardStepsProvider();
    if (stepsProviderName != null) {
      CustomizeIDEWizardStepsProvider provider;

      try {
        Class<?> providerClass = Class.forName(stepsProviderName);
        provider = (CustomizeIDEWizardStepsProvider)providerClass.newInstance();
      }
      catch (Throwable e) {
        Main.showMessage("Configuration Wizard Failed", e);
        return;
      }

      CloudConfigProvider configProvider = CloudConfigProvider.getProvider();
      if (configProvider != null) {
        configProvider.beforeStartupWizard();
      }

      new CustomizeIDEWizardDialog(provider).show();

      PluginManagerCore.invalidatePlugins();
      if (configProvider != null) {
        configProvider.startupWizardFinished();
      }

      return;
    }

    List<ApplicationInfoEx.PluginChooserPage> pages = appInfo.getPluginChooserPages();
    if (!pages.isEmpty()) {
      new StartupWizard(pages).show();
      PluginManagerCore.invalidatePlugins();
    }
  }
}<|MERGE_RESOLUTION|>--- conflicted
+++ resolved
@@ -187,11 +187,6 @@
     return true;
   }
 
-<<<<<<< HEAD
-  // called via reflection from com.intellij.util.ui.HidpiPropTest
-  private static void checkHiDPISettings() {
-    if (SystemProperties.has("hidpi") && !SystemProperties.is("hidpi")) {
-=======
   @TestOnly
   public static void test_checkHiDPISettings() {
     checkHiDPISettings();
@@ -199,7 +194,6 @@
 
   private static void checkHiDPISettings() {
     if (!SystemProperties.getBooleanProperty("hidpi", true)) {
->>>>>>> 54425956
       // suppress JRE-HiDPI mode
       System.setProperty("sun.java2d.uiScale.enabled", "false");
     }
