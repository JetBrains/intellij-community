--- conflicted
+++ resolved
@@ -32,6 +32,7 @@
 import com.intellij.openapi.editor.highlighter.EditorHighlighter;
 import com.intellij.openapi.editor.highlighter.HighlighterIterator;
 import com.intellij.openapi.editor.impl.ComplementaryFontsRegistry;
+import com.intellij.openapi.editor.impl.DocumentMarkupModel;
 import com.intellij.openapi.editor.markup.HighlighterLayer;
 import com.intellij.openapi.editor.markup.MarkupModel;
 import com.intellij.openapi.editor.markup.TextAttributes;
@@ -96,11 +97,6 @@
         highlighter = HighlighterFactory.createHighlighter(file.getVirtualFile(), schemeToUse, file.getProject());
       }
       highlighter.setText(text);
-<<<<<<< HEAD
-      MarkupModel markupModel = editor.getMarkupModel();
-      Context context = new Context(text, schemeToUse, indentSymbolsToStrip);
-=======
->>>>>>> 4b09c700
 
       myBuilders.getMulticaster().init(schemeToUse.getDefaultForeground(),
                                        schemeToUse.getDefaultBackground(),
