/*
 * Copyright 2000-2014 JetBrains s.r.o.
 *
 * Licensed under the Apache License, Version 2.0 (the "License");
 * you may not use this file except in compliance with the License.
 * You may obtain a copy of the License at
 *
 * http://www.apache.org/licenses/LICENSE-2.0
 *
 * Unless required by applicable law or agreed to in writing, software
 * distributed under the License is distributed on an "AS IS" BASIS,
 * WITHOUT WARRANTIES OR CONDITIONS OF ANY KIND, either express or implied.
 * See the License for the specific language governing permissions and
 * limitations under the License.
 */

package com.intellij.ide.actions;

import com.intellij.lang.LangBundle;
import com.intellij.openapi.project.Project;
import com.intellij.openapi.ui.DialogWrapper;
import com.intellij.openapi.ui.InputValidator;
import com.intellij.openapi.ui.InputValidatorEx;
import com.intellij.openapi.ui.ValidationInfo;
import com.intellij.openapi.util.Ref;
import com.intellij.psi.PsiElement;
import com.intellij.util.PlatformIcons;
import org.jetbrains.annotations.NotNull;
import org.jetbrains.annotations.Nullable;

import javax.swing.*;
import java.util.Map;

/**
 * @author peter
 */
public class CreateFileFromTemplateDialog extends DialogWrapper {
  private JTextField myNameField;
  private TemplateKindCombo myKindCombo;
  private JPanel myPanel;
  private JLabel myUpDownHint;
  private JLabel myKindLabel;
  private JLabel myNameLabel;

  private ElementCreator myCreator;
  private InputValidator myInputValidator;

  protected CreateFileFromTemplateDialog(@NotNull Project project) {
    super(project, true);

    myKindLabel.setLabelFor(myKindCombo);
    myKindCombo.registerUpDownHint(myNameField);
    myUpDownHint.setIcon(PlatformIcons.UP_DOWN_ARROWS);
    setTemplateKindComponentsVisible(false);
    init();
  }

  @Nullable
  @Override
  protected ValidationInfo doValidate() {
    if (myInputValidator != null) {
      final String text = myNameField.getText().trim();
      final boolean canClose = myInputValidator.canClose(text);
      if (!canClose) {
        String errorText = LangBundle.message("incorrect.name");
        if (myInputValidator instanceof InputValidatorEx) {
          String message = ((InputValidatorEx)myInputValidator).getErrorText(text);
          if (message != null) {
            errorText = message;
          }
        }
        return new ValidationInfo(errorText, myNameField);
      }
    }
    return super.doValidate();
  }

  protected JTextField getNameField() {
    return myNameField;
  }

  protected TemplateKindCombo getKindCombo() {
    return myKindCombo;
  }

  protected JLabel getKindLabel() {
    return myKindLabel;
  }

  protected JLabel getNameLabel() {
    return myNameLabel;
  }

  private String getEnteredName() {
    final JTextField nameField = getNameField();
    final String text = nameField.getText().trim();
    nameField.setText(text);
    return text;
  }

  @Override
  protected JComponent createCenterPanel() {
    return myPanel;
  }

  @Override
  protected void doOKAction() {
    if (myCreator != null && myCreator.tryCreate(getEnteredName()).length == 0) {
      return;
    }
    super.doOKAction();
  }

  @Override
  public JComponent getPreferredFocusedComponent() {
    return getNameField();
  }

  public void setTemplateKindComponentsVisible(boolean flag) {
    myKindCombo.setVisible(flag);
    myKindLabel.setVisible(flag);
    myUpDownHint.setVisible(flag);
  }

  public static class FileFromTemplateServiceImpl implements FileFromTemplateService {

    @Override
    public Builder createDialog(@NotNull Project project) {
      final CreateFileFromTemplateDialog dialog = new CreateFileFromTemplateDialog(project);
      return new BuilderImpl(dialog, project);
    }

    private static class BuilderImpl implements Builder {
      private final CreateFileFromTemplateDialog myDialog;
      private final Project myProject;

      public BuilderImpl(CreateFileFromTemplateDialog dialog, Project project) {
        myDialog = dialog;
        myProject = project;
      }

      @Override
      public Builder setTitle(String title) {
        myDialog.setTitle(title);
        return this;
      }

      @Override
      public Builder addKind(@NotNull String name, @Nullable Icon icon, @NotNull String templateName) {
        myDialog.getKindCombo().addItem(name, icon, templateName);
        if (myDialog.getKindCombo().getComboBox().getItemCount() > 1) {
          myDialog.setTemplateKindComponentsVisible(true);
        }
        return this;
      }

<<<<<<< HEAD
      @Override
      public Builder setValidator(InputValidator validator) {
        myDialog.myInputValidator = validator;
        return this;
      }

      @Override
      public <T extends PsiElement> T show(@NotNull String errorTitle, @Nullable String selectedTemplateName,
                                           @NotNull final FileCreator<T> creator) {
        final Ref<T> created = Ref.create(null);
        myDialog.getKindCombo().setSelectedName(selectedTemplateName);
        myDialog.myCreator = new ElementCreator(myProject, errorTitle) {

          @Override
          protected PsiElement[] create(String newName) throws Exception {
            final T element = creator.createFile(myDialog.getEnteredName(), myDialog.getKindCombo().getSelectedName());
            created.set(element);
            if (element != null) {
              return new PsiElement[]{element};
            }
            return PsiElement.EMPTY_ARRAY;
          }

          @Override
          protected String getActionName(String newName) {
            return creator.getActionName(newName, myDialog.getKindCombo().getSelectedName());
          }
        };
=======
        @Override
        public boolean startInWriteAction() {
          return creator.startInWriteAction();
        }

        @Override
        protected String getActionName(String newName) {
          return creator.getActionName(newName, myDialog.getKindCombo().getSelectedName());
        }
      };
>>>>>>> 9b4896ae

        myDialog.show();
        if (myDialog.getExitCode() == OK_EXIT_CODE) {
          return created.get();
        }
        return null;
      }

      @Nullable
      @Override
      public Map<String,String> getCustomProperties() {
        return null;
      }
    }
  }

  public interface Builder {
    Builder setTitle(String title);
    Builder setValidator(InputValidator validator);
    Builder addKind(@NotNull String kind, @Nullable Icon icon, @NotNull String templateName);
    @Nullable
    <T extends PsiElement> T show(@NotNull String errorTitle, @Nullable String selectedItem, @NotNull FileCreator<T> creator);
    @Nullable
    Map<String,String> getCustomProperties();
  }

  public interface FileCreator<T> {

    @Nullable
    T createFile(@NotNull String name, @NotNull String templateName);

    @NotNull
    String getActionName(@NotNull String name, @NotNull String templateName);

    boolean startInWriteAction();
  }
}<|MERGE_RESOLUTION|>--- conflicted
+++ resolved
@@ -154,7 +154,6 @@
         return this;
       }
 
-<<<<<<< HEAD
       @Override
       public Builder setValidator(InputValidator validator) {
         myDialog.myInputValidator = validator;
@@ -179,22 +178,15 @@
           }
 
           @Override
+        public boolean startInWriteAction() {
+          return creator.startInWriteAction();
+        }
+
+        @Override
           protected String getActionName(String newName) {
             return creator.getActionName(newName, myDialog.getKindCombo().getSelectedName());
           }
         };
-=======
-        @Override
-        public boolean startInWriteAction() {
-          return creator.startInWriteAction();
-        }
-
-        @Override
-        protected String getActionName(String newName) {
-          return creator.getActionName(newName, myDialog.getKindCombo().getSelectedName());
-        }
-      };
->>>>>>> 9b4896ae
 
         myDialog.show();
         if (myDialog.getExitCode() == OK_EXIT_CODE) {
