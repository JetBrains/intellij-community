--- conflicted
+++ resolved
@@ -7,25 +7,15 @@
 import com.intellij.openapi.project.Project;
 import com.intellij.openapi.util.Pair;
 import com.intellij.openapi.util.Pass;
-<<<<<<< HEAD
-import com.intellij.psi.PsiElement;
-import com.intellij.psi.PsiFile;
-import com.intellij.psi.PsiFileSystemItem;
-import com.intellij.psi.PsiReference;
+import com.intellij.psi.*;
 import com.intellij.psi.codeStyle.SuggestedNameInfo;
-=======
-import com.intellij.psi.*;
->>>>>>> 76f5832e
 import com.intellij.psi.search.GlobalSearchScope;
 import com.intellij.psi.search.SearchScope;
 import com.intellij.psi.search.searches.ReferencesSearch;
 import com.intellij.refactoring.RefactoringSettings;
 import com.intellij.refactoring.listeners.RefactoringElementListener;
-<<<<<<< HEAD
+import com.intellij.refactoring.util.MoveRenameUsageInfo;
 import com.intellij.refactoring.rename.inplace.VariableInplaceRenameHandler;
-=======
-import com.intellij.refactoring.util.MoveRenameUsageInfo;
->>>>>>> 76f5832e
 import com.intellij.usageView.UsageInfo;
 import com.intellij.usageView.UsageViewUtil;
 import com.intellij.util.IncorrectOperationException;
@@ -52,7 +42,6 @@
     return new RenameDialog(project, element, nameSuggestionContext, editor);
   }
 
-<<<<<<< HEAD
   public Pair<List<String>, SuggestedNameInfo> getSuggestedNames(PsiElement element, PsiElement nameSuggestionContext) {
     final LinkedHashSet<String> result = new LinkedHashSet<>();
     final String initialName = VariableInplaceRenameHandler.getInitialName();
@@ -93,11 +82,6 @@
   }
 
   public void renameElement(final PsiElement element, String newName, UsageInfo[] usages,
-=======
-  public void renameElement(@NotNull PsiElement element,
-                            @NotNull String newName,
-                            @NotNull UsageInfo[] usages,
->>>>>>> 76f5832e
                             @Nullable RefactoringElementListener listener) throws IncorrectOperationException {
     RenameUtil.doRenameGenericNamedElement(element, newName, usages, listener);
   }
