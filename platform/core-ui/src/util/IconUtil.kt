// Copyright 2000-2023 JetBrains s.r.o. and contributors. Use of this source code is governed by the Apache 2.0 license.
package com.intellij.util

import com.intellij.icons.AllIcons
import com.intellij.ide.FileIconPatcher
import com.intellij.ide.FileIconProvider
import com.intellij.ide.TypePresentationService
import com.intellij.notebook.editor.BackedVirtualFile
import com.intellij.openapi.fileTypes.DirectoryFileType
import com.intellij.openapi.fileTypes.FileTypeRegistry
import com.intellij.openapi.project.DumbService
import com.intellij.openapi.project.Project
import com.intellij.openapi.util.*
import com.intellij.openapi.util.IconLoader.filterIcon
import com.intellij.openapi.util.IconLoader.getIcon
import com.intellij.openapi.util.Iconable.IconFlags
import com.intellij.openapi.util.registry.Registry
import com.intellij.openapi.vfs.VFileProperty
import com.intellij.openapi.vfs.VirtualFile
import com.intellij.openapi.vfs.WritingAccessProvider
import com.intellij.ui.*
import com.intellij.ui.RowIcon
import com.intellij.ui.icons.*
import com.intellij.ui.scale.JBUIScale.getFontScale
import com.intellij.ui.scale.JBUIScale.scale
import com.intellij.ui.scale.ScaleContext
import com.intellij.ui.scale.ScaleContextAware
import com.intellij.ui.scale.ScaleType
import com.intellij.ui.svg.paintIconWithSelection
import com.intellij.util.IconUtil.ICON_FLAG_IGNORE_MASK
import com.intellij.util.ui.*
import org.jetbrains.annotations.ApiStatus.Internal
import org.jetbrains.annotations.Contract
import org.jetbrains.annotations.NonNls
import java.awt.*
import java.awt.geom.AffineTransform
import java.awt.geom.Rectangle2D
import java.awt.image.BufferedImage
import java.awt.image.RGBImageFilter
import java.util.*
import java.util.concurrent.ConcurrentHashMap
import java.util.function.Supplier
import java.util.function.ToIntFunction
import javax.swing.*
import kotlin.math.max
import kotlin.math.min
import kotlin.math.roundToLong

private val PROJECT_WAS_EVER_INITIALIZED = Key.create<Boolean>("iconDeferrer:projectWasEverInitialized")

private fun wasEverInitialized(project: Project): Boolean {
  var was = project.getUserData(PROJECT_WAS_EVER_INITIALIZED)
  if (was == null) {
    if (project.isInitialized) {
      was = true
      project.putUserData(PROJECT_WAS_EVER_INITIALIZED, true)
    }
    else {
      was = false
    }
  }
  return was
}

private val ICON_NULLABLE_FUNCTION = { key: FileIconKey ->
  IconUtil.computeFileIcon(file = key.file, flags = key.flags, project = key.project)
}

private val toolbarDecoratorIconsFolder: @NonNls String
  get() = "toolbarDecorator/${if (SystemInfoRt.isMac) "mac/" else ""}"

object IconUtil {
  val ICON_FLAG_IGNORE_MASK: Key<Int> = Key<Int>("ICON_FLAG_IGNORE_MASK")

  @JvmStatic
  fun cropIcon(icon: Icon, maxWidth: Int, maxHeight: Int): Icon {
    @Suppress("NAME_SHADOWING") var maxWidth = maxWidth
    @Suppress("NAME_SHADOWING") var maxHeight = maxHeight
    if (icon.iconHeight <= maxHeight && icon.iconWidth <= maxWidth) {
      return icon
    }

    var image = IconLoader.toImage(icon, null) ?: return icon
    var scale = 1.0
    if (image is JBHiDPIScaledImage) {
      val hdpi = image
      scale = hdpi.scale
      hdpi.delegate?.let {
        image = it
      }
    }

    val bi = ImageUtil.toBufferedImage(image)
    val g = bi.createGraphics()
    val imageWidth = ImageUtil.getRealWidth(image)
    val imageHeight = ImageUtil.getRealHeight(image)
    maxWidth = if (maxWidth == Int.MAX_VALUE) Int.MAX_VALUE else (maxWidth * scale).roundToLong().toInt()
    maxHeight = if (maxHeight == Int.MAX_VALUE) Int.MAX_VALUE else (maxHeight * scale).roundToLong().toInt()
    val w = min(imageWidth, maxWidth)
    val h = min(imageHeight, maxHeight)
    val img = ImageUtil.createImage(g, w, h, Transparency.TRANSLUCENT)
    val offX = if (imageWidth > maxWidth) (imageWidth - maxWidth) / 2 else 0
    val offY = if (imageHeight > maxHeight) (imageHeight - maxHeight) / 2 else 0
    for (col in 0 until w) {
      for (row in 0 until h) {
        img.setRGB(col, row, bi.getRGB(col + offX, row + offY))
      }
    }
    g.dispose()
    return JBImageIcon(RetinaImage.createFrom(img, scale, null))
  }

  @JvmStatic
  fun cropIcon(icon: Icon, area: Rectangle): Icon {
    return if (Rectangle(icon.iconWidth, icon.iconHeight).contains(area)) CropIcon(icon, area) else icon
  }

  @JvmStatic
  fun flip(icon: Icon, horizontal: Boolean): Icon {
    return object : Icon {
      override fun paintIcon(c: Component?, g: Graphics, x: Int, y: Int) {
        val g2d = g.create() as Graphics2D
        try {
          val transform = AffineTransform.getTranslateInstance((if (horizontal) x + iconWidth else x).toDouble(),
                                                               (if (horizontal) y else y + iconHeight).toDouble())
          transform.concatenate(AffineTransform.getScaleInstance((if (horizontal) -1 else 1).toDouble(), (if (horizontal) 1 else -1).toDouble()))
          transform.preConcatenate(g2d.transform)
          g2d.transform = transform
          icon.paintIcon(c, g2d, 0, 0)
        }
        finally {
          g2d.dispose()
        }
      }

      override fun getIconWidth(): Int = icon.iconWidth

      override fun getIconHeight(): Int = icon.iconHeight

      override fun toString(): String = "IconUtil.flip for $icon"
    }
  }

  /**
   * @return a deferred icon for the file, taking into account [FileIconProvider] and [FileIconPatcher] extensions.
   */
  @JvmStatic
  fun computeFileIcon(file: VirtualFile, @IconFlags flags: Int, project: Project?): Icon {
    return computeFileIconImpl(file = BackedVirtualFile.getOriginFileIfBacked(file), project = project, flags = flags)
  }

  /**
   * @return a deferred icon for the file, taking into account [FileIconProvider] and [FileIconPatcher] extensions.
   * Use [computeFileIcon] where possible (e.g., in background threads) to get a non-deferred icon.
   */
  @JvmStatic
  fun getIcon(file: VirtualFile, @IconFlags flags: Int, project: Project?): Icon {
    return getIconImpl(BackedVirtualFile.getOriginFileIfBacked(file), flags, project)
  }

  private fun getIconImpl(file: VirtualFile, flags: Int, project: Project?): Icon {
    val lastIcon = LastComputedIconCache.get(file, flags)
    val base = lastIcon ?: computeBaseFileIcon(file)
    return IconManager.getInstance().createDeferredIcon(base, FileIconKey(file, project, flags), ICON_NULLABLE_FUNCTION)
  }

  /**
   * @return an icon for a file that's quick to calculate, most likely based on the file type
   * @see [computeFileIcon]
   * @see [com.intellij.openapi.fileTypes.FileType.getIcon]
   */
  @JvmStatic
  fun computeBaseFileIcon(vFile: VirtualFile): Icon = computeFileTypeIcon(vFile, true)

  @JvmStatic
  fun getEmptyIcon(showVisibility: Boolean): Icon {
    val baseIcon = RowIcon(2)
    baseIcon.setIcon(EmptyIcon.create(IconManager.getInstance().getPlatformIcon(com.intellij.ui.PlatformIcons.Class)), 0)
    if (showVisibility) {
      baseIcon.setIcon(EmptyIcon.create(PlatformIcons.PUBLIC_ICON), 1)
    }
    return baseIcon
  }

  @JvmOverloads
  @JvmStatic
  @Suppress("UndesirableClassUsage")
  fun toImage(icon: Icon, context: ScaleContext? = null): Image {
    return IconLoader.toImage(icon = icon, scaleContext = context) ?: BufferedImage(1, 0, BufferedImage.TYPE_INT_ARGB)
  }

  @JvmOverloads
  @JvmStatic
  fun toBufferedImage(icon: Icon, inUserScale: Boolean = false): BufferedImage = toBufferedImage(icon, null, inUserScale)

  @JvmStatic
  @Suppress("UndesirableClassUsage")
  fun toBufferedImage(icon: Icon, context: ScaleContext?, inUserScale: Boolean): BufferedImage {
    var image = IconLoader.toImage(icon, context)
    if (image == null) {
      image = BufferedImage(1, 0, BufferedImage.TYPE_INT_ARGB)
    }
    return ImageUtil.toBufferedImage(image, inUserScale)
  }

  @JvmStatic
  val addIcon: Icon
    get() = AllIcons.General.Add
  @JvmStatic
  val removeIcon: Icon
    get() = AllIcons.General.Remove

  @JvmStatic
  val moveUpIcon: Icon
    get() = AllIcons.Actions.MoveUp
  @JvmStatic
  val moveDownIcon: Icon
    get() = AllIcons.Actions.MoveDown
  @JvmStatic
  val editIcon: Icon
    get() = AllIcons.Actions.Edit
  @JvmStatic
  val addClassIcon: Icon
    get() = AllIcons.ToolbarDecorator.AddClass
  @JvmStatic
  val addPatternIcon: Icon
    get() = AllIcons.ToolbarDecorator.AddPattern

  @Suppress("unused")
  @JvmStatic
  val addBlankLineIcon: Icon
    get() = AllIcons.ToolbarDecorator.AddBlankLine
  @Suppress("unused")
  @JvmStatic
  val addPackageIcon: Icon
    get() = AllIcons.ToolbarDecorator.AddFolder
  @JvmStatic
  val addLinkIcon: Icon
    get() = AllIcons.ToolbarDecorator.AddLink

  @Suppress("unused")
  @JvmStatic
  @get:Deprecated("This icon is not used by platform anymore.")
  val analyzeIcon: Icon
    get() = getIcon(toolbarDecoratorIconsFolder + "analyze.png", IconUtil::class.java.classLoader)

  @JvmStatic
  @Suppress("unused")
  fun paintInCenterOf(c: Component, g: Graphics, icon: Icon) {
    val x = (c.width - icon.iconWidth) / 2
    val y = (c.height - icon.iconHeight) / 2
    icon.paintIcon(c, g, x, y)
  }

  @JvmStatic
  fun toSize(icon: Icon?, width: Int, height: Int): Icon = IconSizeWrapper(icon, width, height)

  @JvmStatic
  fun paintSelectionAwareIcon(icon: Icon, component: JComponent?, g: Graphics, x: Int, y: Int, selected: Boolean) {
    if (selected) {
      paintIconWithSelection(icon = icon, c = component, g = g, x = x, y = y)
    }
    else {
      icon.paintIcon(component, g, x, y)
    }
  }

  /**
   * Use it only for icons under selection.
   */
  @Internal
  @Contract("null -> null; !null -> !null")
  @JvmStatic
  fun wrapToSelectionAwareIcon(iconUnderSelection: Icon?): Icon? {
    if (iconUnderSelection == null) {
      return null
    }

    return object : Icon {
      override fun paintIcon(c: Component?, g: Graphics, x: Int, y: Int) {
        paintIconWithSelection(icon = iconUnderSelection, c = c, g = g, x = x, y = y)
      }

      override fun getIconWidth() = iconUnderSelection.iconWidth

      override fun getIconHeight() = iconUnderSelection.iconHeight

      override fun toString() = "IconUtil.wrapToSelectionAwareIcon for $iconUnderSelection"
    }
  }

  @Deprecated("use {@link #scale(Icon, Component, float)}")
  @JvmStatic
  fun scale(source: Icon, scale: Double): Icon {
    return object : Icon {
      private val clampedScale = clampScale(scale)

      override fun paintIcon(c: Component?, g: Graphics, x: Int, y: Int) {
        paintScaled(c = c, g = g, x = x, y = y, scale = clampedScale, source = source)
      }

      override fun getIconWidth(): Int = (source.iconWidth * clampedScale).toInt()
      override fun getIconHeight(): Int = (source.iconHeight * clampedScale).toInt()
      override fun toString(): String = "IconUtil.scale for $source"
    }
  }

  @JvmStatic
  fun resizeSquared(source: Icon, size: Int): Icon {
    return object : Icon {
      private val sizeValue = JBUI.uiIntValue("ResizedIcon", size)

      override fun paintIcon(c: Component?, g: Graphics, x: Int, y: Int) {
        val scale = clampScale(sizeValue.get().toDouble() / source.iconWidth.toDouble())
        paintScaled(c = c, g = g, x = x, y = y, scale = scale, source = source)
      }

      override fun getIconWidth(): Int = sizeValue.get()
      override fun getIconHeight(): Int = sizeValue.get()
      override fun toString(): String = "IconUtil.resizeSquared for $source"
    }
  }

  /**
   * Returns a copy of the provided icon.
   * @see CopyableIcon
   */
  @JvmStatic
  fun copy(icon: Icon, ancestor: Component?): Icon = copyIcon(icon = icon, ancestor = ancestor, deepCopy = false)

  /**
   * Returns a deep copy of the provided icon.
   * @see CopyableIcon
   */
  fun deepCopy(icon: Icon, ancestor: Component?): Icon = copyIcon(icon = icon, ancestor = ancestor, deepCopy = true)

  /**
   * Returns a scaled icon instance.
   *
   * The method delegates to [ScalableIcon.scale] when applicable, otherwise defaults to [scale].
   *
   * In the following example:
   * ```
   * Icon myIcon = new MyIcon();
   * Icon scaledIcon = IconUtil.scale(myIcon, myComp, 2f);
   * Icon anotherScaledIcon = IconUtil.scale(scaledIcon, myComp, 2f);
   * assert(scaledIcon.getIconWidth() == anotherScaledIcon.getIconWidth()); // compare the scale of the icons
   * ```
   * ... the result of the assertion depends on `MyIcon` implementation.
   * When `scaledIcon` is an instance of [ScalableIcon], then `anotherScaledIcon` should be scaled according to the [ScalableIcon] docs,
   * and the assertion should pass.
   * Otherwise, `anotherScaledIcon` should be 2 times bigger than `scaledIcon`, and 4 times bigger than `myIcon`.
   * So, prior to scaling the icon recursively, the returned icon should be inspected for its type to understand the result.
   * But recursive scaling should better be avoided.
   *
   * @param icon the icon to scale
   * @param ancestor the component (or its ancestor) painting the icon, or null when not available
   * @param scale the scale factor
   * @return the scaled icon
   */
  @JvmStatic
  fun scale(icon: Icon, ancestor: Component?, scale: Float): Icon {
    if (icon is CachedImageIcon) {
      return icon.scale(scale = scale, ancestor = ancestor)
    }

    val scaleContext = if (ancestor == null && icon is ScaleContextAware) {
      // in this case, the icon's context should be preserved, except the OBJ_SCALE
      ScaleContext.create(icon.scaleContext)
    }
    else {
      ScaleContext.create(ancestor)
    }
    scaleContext.setScale(ScaleType.OBJ_SCALE.of(scale))
    return scale(icon = icon, scaleContext = scaleContext)
  }

  /**
   * Returns a scaled icon instance.
   *
   * The passed `ctx` is applied to the icon and the [ScaleType.OBJ_SCALE] is used to scale it.
   *
   * @see .scale
   * @param icon the icon to scale
   * @param scaleContext the scale context to apply
   * @return the scaled icon
   */
  @JvmStatic
  fun scale(icon: Icon, scaleContext: ScaleContext): Icon {
    val scale = scaleContext.getScale(ScaleType.OBJ_SCALE)
    if (icon !is CopyableIcon) {
      @Suppress("DEPRECATION")
      return scale(source = icon, scale = scale)
    }

    val copiedIcon = icon.deepCopy()
    if (copiedIcon !is ScalableIcon) {
      @Suppress("DEPRECATION")
      return scale(source = copiedIcon, scale = scale)
    }

    if (copiedIcon is ScaleContextAware) {
      val newScaleContext = scaleContext.copy<ScaleContext>()
      // reset OBJ_SCALE in the context to preserve ScalableIcon.scale(float) implementation
      // from accumulation of the scales: OBJ_SCALE * scale.
      newScaleContext.setScale(ScaleType.OBJ_SCALE.of(1f))
      copiedIcon.updateScaleContext(newScaleContext)
    }
    return copiedIcon.scale(scale.toFloat())
  }

  /**
   * Returns a scaled icon instance, in a scale of the provided font size.
   *
   * The method delegates to [ScalableIcon.scale] when applicable,
   * otherwise defaults to [.scale]
   *
   * Refer to [.scale] for more details.
   *
   * @param icon the icon to scale
   * @param ancestor the component (or its ancestor) painting the icon, or null when not available
   * @param fontSize reference font size
   * @return the scaled icon
   */
  @JvmStatic
  fun scaleByFont(icon: Icon, ancestor: Component?, fontSize: Float): Icon {
    var scale = getFontScale(fontSize)
    if (icon is ScaleContextAware) {
      val scaleContext = if (ancestor == null) icon.scaleContext else ScaleContext.create(ancestor)
      // take into account the user scale of the icon
      scale /= scaleContext.getScale(ScaleType.USR_SCALE).toFloat()
    }
    return scale(icon = icon, ancestor = ancestor, scale = scale)
  }

  @JvmStatic
  fun scaleByIconWidth(icon: Icon?, ancestor: Component?, defaultIcon: Icon): Icon {
    return scaleByIcon(icon = icon, ancestor = ancestor, defaultIcon = defaultIcon) { it.iconWidth }
  }

  @JvmOverloads
  @JvmStatic
<<<<<<< HEAD
  fun colorizeTint(source: Icon, color: Color, keepGray: Boolean = false): Icon {
    return filterIcon(icon = source, filterSupplier = { ColorMultiplyFilter(color, keepGray) })
=======
  fun colorize(source: Icon, color: Color, keepGray: Boolean = false): Icon {
    return filterIcon(icon = source, filterSupplier = object : RgbImageFilterSupplier {
      override fun getFilter() = ColorFilter(color = color, keepGray = keepGray)
    })
>>>>>>> 2b3ba596
  }

  @JvmOverloads
  @JvmStatic
<<<<<<< HEAD
  fun colorizeTint(g: Graphics2D?, source: Icon, color: Color, keepGray: Boolean = false): Icon {
    return filterIcon(g = g, source = source, filter = ColorMultiplyFilter(color, keepGray))
  }

  @JvmStatic
  fun colorizeReplace(source: Icon, color: Color): Icon {
    return filterIcon(icon = source, filterSupplier = { ColorReplaceFilter(color) })
  }

  @JvmStatic
  fun colorizeReplace(g: Graphics2D?, source: Icon, color: Color): Icon {
    return filterIcon(g = g, source = source, filter = ColorReplaceFilter(color))
=======
  fun colorize(g: Graphics2D?, source: Icon, color: Color, keepGray: Boolean = false): Icon {
    return filterIcon(g = g, source = source, filter = ColorFilter(color = color, keepGray = keepGray))
>>>>>>> 2b3ba596
  }

  @JvmStatic
  fun desaturate(source: Icon): Icon {
    return filterIcon(icon = source, filterSupplier = object : RgbImageFilterSupplier {
      override fun getFilter(): RGBImageFilter = DesaturationFilter()
    })
  }

  @JvmStatic
  fun brighter(source: Icon, tones: Int): Icon = filterIcon(icon = source, filterSupplier = object : RgbImageFilterSupplier {
    override fun getFilter() = BrighterFilter(tones)
  })

  @JvmStatic
  fun darker(source: Icon, tones: Int): Icon = filterIcon(icon = source, filterSupplier = object : RgbImageFilterSupplier {
    override fun getFilter() = DarkerFilter(tones)
  })

  @Internal
  fun mainColor(source: Icon): Color {
    val icon = (source as? DeferredIcon)?.evaluate() ?: source

    val iconImage = toBufferedImage(icon)
    val filter = MainColorFilter()

    for (x in 0 until iconImage.width) {
      for (y in 0 until iconImage.height) {
        val color = iconImage.getRGB(x, y)
        filter.filterRGB(x, y, color)
      }
    }

    return filter.mainColor
  }

  @JvmStatic
  fun createImageIcon(image: Image): JBImageIcon {
    return object : JBImageIcon(image) {
      override fun getIconWidth(): Int = ImageUtil.getUserWidth(image)

      override fun getIconHeight(): Int = ImageUtil.getUserHeight(image)
    }
  }

  @JvmStatic
  fun textToIcon(text: String, component: Component, fontSize: Float): Icon = TextIcon(text, component, fontSize)

  @JvmStatic
  fun addText(base: Icon, text: String): Icon {
    val icon = LayeredIcon(2)
    icon.setIcon(base, 0)
    icon.setIcon(textToIcon(text, JLabel(), scale(6.0f)), 1, SwingConstants.SOUTH_EAST)
    return icon
  }

  @JvmStatic
  @Deprecated("Please use `IconLoader.filterIcon` instead", replaceWith = ReplaceWith("IconLoader.filterIcon", "com.intellij.openapi.util.IconLoader"))
  fun filterIcon(icon: Icon, filterSupplier: Supplier<out RGBImageFilter>, @Suppress("UNUSED_PARAMETER") ancestor: Component?): Icon {
    return filterIcon(icon = icon, filterSupplier = object : RgbImageFilterSupplier {
      override fun getFilter() = filterSupplier.get()
    })
  }

  /**
   * This method works with compound icons like RowIcon or LayeredIcon
   * and replaces its inner 'simple' icon with another one recursively
   * @return original icon with modified inner state
   */
  @JvmStatic
  fun replaceInnerIcon(icon: Icon?, toCheck: Icon, toReplace: Icon): Icon? {
    if (icon is LayeredIcon) {
      val layers = icon.allLayers
      for (i in layers.indices) {
        val layer = layers[i]
        if (layer === toCheck) {
          layers[i] = toReplace
        }
        else {
          replaceInnerIcon(icon = layer, toCheck = toCheck, toReplace = toReplace)
        }
      }
    }
    else if (icon is RowIcon) {
      val allIcons = icon.allIcons
      for ((i, anIcon) in allIcons.withIndex()) {
        if (anIcon === toCheck) {
          icon.setIcon(toReplace, i)
        }
        else {
          replaceInnerIcon(icon = anIcon, toCheck = toCheck, toReplace = toReplace)
        }
      }
    }
    return icon
  }

  @JvmStatic
  fun rowIcon(left: Icon?, right: Icon?): Icon? {
    return if (left != null && right != null) RowIcon(left, right) else left ?: right
  }
}

private fun computeFileIconImpl(file: VirtualFile, project: Project?, flags: Int): Icon {
  if (!file.isValid || project != null && (project.isDisposed || !wasEverInitialized(project))) {
    return AllIcons.FileTypes.Unknown
  }

  @Suppress("NAME_SHADOWING") val flags = filterFileIconFlags(file, flags)
  val providerIcon = getProviderIcon(file, flags, project)
  var icon = providerIcon ?: computeFileTypeIcon(vFile = file, onlyFastChecks = false)
  val dumb = project != null && DumbService.getInstance(project).isDumb
  for (patcher in FileIconPatcher.EP_NAME.extensionList) {
    if (dumb && !DumbService.isDumbAware(patcher)) {
      continue
    }

    // render without a locked icon patch since we are going to apply it later anyway
    icon = patcher.patchIcon(icon, file, flags and Iconable.ICON_FLAG_READ_STATUS.inv(), project)
  }
  if (file.`is`(VFileProperty.SYMLINK)) {
    icon = LayeredIcon.layeredIcon(arrayOf(icon, PlatformIcons.SYMLINK_ICON))
  }
  if (BitUtil.isSet(flags, Iconable.ICON_FLAG_READ_STATUS) &&
      Registry.`is`("ide.locked.icon.enabled", false) &&
      (!file.isWritable || !WritingAccessProvider.isPotentiallyWritable(file, project))) {
    icon = LayeredIcon.layeredIcon(arrayOf(icon, PlatformIcons.LOCKED_ICON))
  }
  LastComputedIconCache.put(file, icon, flags)
  return icon
}

private fun getProviderIcon(file: VirtualFile, @IconFlags flags: Int, project: Project?): Icon? {
  return FileIconProvider.EP_NAME.extensionList.firstNotNullOfOrNull { it.getIcon(file, flags, project) }
}

private fun computeFileTypeIcon(vFile: VirtualFile, onlyFastChecks: Boolean): Icon {
  var icon = TypePresentationService.getService().getIcon(vFile)
  if (icon != null) {
    return icon
  }
  val fileType = if (onlyFastChecks) FileTypeRegistry.getInstance().getFileTypeByFileName(vFile.name) else vFile.fileType
  if (vFile.isDirectory && fileType !is DirectoryFileType) {
    return IconManager.getInstance().tooltipOnlyIfComposite(PlatformIcons.FOLDER_ICON)
  }
  icon = fileType.icon
  return icon ?: IconUtil.getEmptyIcon(false)
}

private class IconSizeWrapper(private val icon: Icon?, private val width: Int, private val height: Int) : Icon {
  override fun paintIcon(c: Component?, g: Graphics, x: Int, y: Int) {
    paintIcon(icon = icon, c = c, g = g, x = x, y = y)
  }

  private fun paintIcon(icon: Icon?, c: Component?, g: Graphics?, x: Int, y: Int) {
    if (icon == null) {
      return
    }

    icon.paintIcon(c, g, x + (width - icon.iconWidth) / 2, y + (height - icon.iconHeight) / 2)
  }

  override fun getIconWidth(): Int = width

  override fun getIconHeight(): Int = height
}

class CropIcon internal constructor(val sourceIcon: Icon, val crop: Rectangle) : Icon {
  override fun paintIcon(c: Component?, g: Graphics, x: Int, y: Int) {
    val customG = g.create()
    try {
      val iconClip = Rectangle(x, y, crop.width, crop.height)
      val gClip = customG.clipBounds
      if (gClip != null) {
        Rectangle2D.intersect(iconClip, gClip, iconClip)
      }
      customG.clip = iconClip
      sourceIcon.paintIcon(c, customG, x - crop.x, y - crop.y)
    }
    finally {
      customG.dispose()
    }
  }

  override fun toString(): String = "${javaClass.simpleName} ($sourceIcon -> $crop)"
  override fun getIconWidth(): Int = crop.width
  override fun getIconHeight(): Int = crop.height
  override fun equals(other: Any?): Boolean = this === other || other is CropIcon && sourceIcon == other.sourceIcon && crop == other.crop
  override fun hashCode(): Int = Objects.hash(sourceIcon, crop)
}

private class ColorMultiplyFilter(color: Color, private val keepGray: Boolean) : RGBImageFilter() {
  private val base = Color.RGBtoHSB(color.red, color.green, color.blue, null)

  override fun filterRGB(x: Int, y: Int, rgba: Int): Int {
    val r = rgba shr 16 and 0xff
    val g = rgba shr 8 and 0xff
    val b = rgba and 0xff
    val hsb = FloatArray(3)
    Color.RGBtoHSB(r, g, b, hsb)
    val rgb = Color.HSBtoRGB(base[0], base[1] * if (keepGray) hsb[1] else 1.0f, base[2] * hsb[2])
    return rgba and -0x1000000 or (rgb and 0xffffff)
  }
}

private class ColorReplaceFilter(color: Color) : RGBImageFilter() {
  private val base = Color.RGBtoHSB(color.red, color.green, color.blue, null)

  override fun filterRGB(x: Int, y: Int, rgba: Int): Int {
    val r = rgba shr 16 and 0xff
    val g = rgba shr 8 and 0xff
    val b = rgba and 0xff
    val hsb = FloatArray(3)
    Color.RGBtoHSB(r, g, b, hsb)
    val rgb = Color.HSBtoRGB(base[0], base[1], base[2])
    return rgba and -0x1000000 or (rgb and 0xffffff)
  }
}

private class DesaturationFilter : RGBImageFilter() {
  override fun filterRGB(x: Int, y: Int, rgba: Int): Int {
    val r = rgba shr 16 and 0xff
    val g = rgba shr 8 and 0xff
    val b = rgba and 0xff
    val min = min(min(r, g), b)
    val max = max(r.coerceAtLeast(g), b)
    val grey = (max + min) / 2
    return rgba and -0x1000000 or (grey shl 16) or (grey shl 8) or grey
  }
}

private class BrighterFilter(private val tones: Int) : RGBImageFilter() {
  @Suppress("UseJBColor")
  override fun filterRGB(x: Int, y: Int, rgb: Int): Int {
    val originalColor = Color(rgb, true)
    return ColorUtil.toAlpha(ColorUtil.brighter(originalColor, tones), originalColor.alpha).rgb
  }
}

private class DarkerFilter(private val tones: Int) : RGBImageFilter() {
  @Suppress("UseJBColor")
  override fun filterRGB(x: Int, y: Int, rgb: Int): Int {
    val originalColor = Color(rgb, true)
    return ColorUtil.toAlpha(ColorUtil.darker(originalColor, tones), originalColor.alpha).rgb
  }
}

private class MainColorFilter : RGBImageFilter() {
  private val colorsMap = ConcurrentHashMap<Color, Int>()

  @Suppress("UseJBColor")
  val mainColor: Color get() {
    var red = 0
    var green = 0
    var blue = 0
    var alpha = 0
    var count = 0

    colorsMap.forEach {
      red += it.key.red * it.value
      green += it.key.green * it.value
      blue += it.key.blue * it.value
      alpha += it.key.alpha * it.value
      count += it.value
    }

    if (count > 0) {
      red /= count
      green /= count
      blue /= count
      alpha /= count
    }

    return Color(red, green, blue, alpha)
  }

  @Suppress("UseJBColor")
  override fun filterRGB(x: Int, y: Int, rgb: Int): Int {
    val originalColor = Color(rgb, true)
    if (originalColor.alpha > 0) {
      colorsMap[originalColor] = (colorsMap[originalColor] ?: 0) + 1
    }
    return rgb
  }
}

@IconFlags
private fun filterFileIconFlags(file: VirtualFile, @IconFlags flags: Int): Int {
  val fileTypeDataHolder = file.fileType as? UserDataHolder
  val fileTypeFlagIgnoreMask = ICON_FLAG_IGNORE_MASK.get(fileTypeDataHolder, 0)
  val flagIgnoreMask = ICON_FLAG_IGNORE_MASK.get(file, fileTypeFlagIgnoreMask)
  return flags and flagIgnoreMask.inv()
}

private fun clampScale(scale: Double): Double = scale.coerceIn(0.1, 32.0)

private fun paintScaled(c: Component?, g: Graphics, x: Int, y: Int, scale: Double, source: Icon) {
  val g2d = g.create() as Graphics2D
  try {
    g2d.translate(x, y)
    val transform = AffineTransform.getScaleInstance(scale, scale)
    transform.preConcatenate(g2d.transform)
    g2d.transform = transform
    g2d.setRenderingHint(RenderingHints.KEY_INTERPOLATION, RenderingHints.VALUE_INTERPOLATION_BICUBIC)
    source.paintIcon(c, g2d, 0, 0)
  }
  finally {
    g2d.dispose()
  }
}

private fun scaleByIcon(icon: Icon?, ancestor: Component?, defaultIcon: Icon, size: ToIntFunction<in Icon>): Icon {
  if (icon == null || icon === defaultIcon) {
    return defaultIcon
  }

  val actual = size.applyAsInt(icon)
  val expected = size.applyAsInt(defaultIcon)
  return if (expected == actual) {
    icon
  }
  else {
    IconUtil.scale(icon = icon, ancestor = ancestor, scale = expected.toFloat() / actual)
  }
}

private fun filterIcon(g: Graphics2D?, source: Icon, filter: RGBImageFilter): Icon {
  val src = if (g == null) {
    ImageUtil.createImage(source.iconWidth, source.iconHeight, BufferedImage.TYPE_INT_ARGB)
  }
  else {
    ImageUtil.createImage(g, source.iconWidth, source.iconHeight, BufferedImage.TYPE_INT_ARGB)
  }
  val g2d = src.createGraphics()
  source.paintIcon(null, g2d, 0, 0)
  g2d.dispose()
  val image = if (g == null) {
    ImageUtil.createImage(source.iconWidth, source.iconHeight, BufferedImage.TYPE_INT_ARGB)
  }
  else {
    ImageUtil.createImage(g, source.iconWidth, source.iconHeight, BufferedImage.TYPE_INT_ARGB)
  }
  var rgba: Int
  for (y in 0 until src.raster.height) {
    for (x in 0 until src.raster.width) {
      rgba = src.getRGB(x, y)
      if (rgba and -0x1000000 != 0) {
        image.setRGB(x, y, filter.filterRGB(x, y, rgba))
      }
    }
  }
  return object : ImageIcon(image) {
    override fun paintIcon(c: Component?, g: Graphics, x: Int, y: Int) {
      drawImage(g = g, image = image, x = x, y = y, observer = imageObserver ?: c)
    }

    override fun getIconWidth(): Int = ImageUtil.getUserWidth(image)

    override fun getIconHeight(): Int = ImageUtil.getUserHeight(image)
  }
}<|MERGE_RESOLUTION|>--- conflicted
+++ resolved
@@ -440,20 +440,12 @@
 
   @JvmOverloads
   @JvmStatic
-<<<<<<< HEAD
   fun colorizeTint(source: Icon, color: Color, keepGray: Boolean = false): Icon {
     return filterIcon(icon = source, filterSupplier = { ColorMultiplyFilter(color, keepGray) })
-=======
-  fun colorize(source: Icon, color: Color, keepGray: Boolean = false): Icon {
-    return filterIcon(icon = source, filterSupplier = object : RgbImageFilterSupplier {
-      override fun getFilter() = ColorFilter(color = color, keepGray = keepGray)
-    })
->>>>>>> 2b3ba596
   }
 
   @JvmOverloads
   @JvmStatic
-<<<<<<< HEAD
   fun colorizeTint(g: Graphics2D?, source: Icon, color: Color, keepGray: Boolean = false): Icon {
     return filterIcon(g = g, source = source, filter = ColorMultiplyFilter(color, keepGray))
   }
@@ -466,10 +458,6 @@
   @JvmStatic
   fun colorizeReplace(g: Graphics2D?, source: Icon, color: Color): Icon {
     return filterIcon(g = g, source = source, filter = ColorReplaceFilter(color))
-=======
-  fun colorize(g: Graphics2D?, source: Icon, color: Color, keepGray: Boolean = false): Icon {
-    return filterIcon(g = g, source = source, filter = ColorFilter(color = color, keepGray = keepGray))
->>>>>>> 2b3ba596
   }
 
   @JvmStatic
