--- conflicted
+++ resolved
@@ -16,18 +16,15 @@
   private Bootstrap() { }
 
   public static void main(String[] args, String mainClass, String methodName) throws Exception {
-<<<<<<< HEAD
-    main(args, mainClass, methodName, Collections.<String>emptyList(), null);
+    main(args, mainClass, methodName, Collections.emptyList(), null);
   }
-=======
+
+  public static void main(String[] args, String mainClass, String methodName, List<String> classpath, ClassLoader parent) throws Exception {
     PathManager.loadProperties();
 
-    ClassLoader newClassLoader = BootstrapClassLoaderUtil.initClassLoader();
+    ClassLoader newClassLoader = BootstrapClassLoaderUtil.initClassLoader(parent, classpath);
     Thread.currentThread().setContextClassLoader(newClassLoader);
->>>>>>> 1b814451
 
-  public static void main(String[] args, String mainClass, String methodName, List<String> classpath, ClassLoader parent) throws Exception {
-    ClassLoader newClassLoader = BootstrapClassLoaderUtil.initClassLoader(parent, classpath, !Main.isCommandLine());
     WindowsCommandLineProcessor.ourMirrorClass = Class.forName(WindowsCommandLineProcessor.class.getName(), true, newClassLoader);
 
     Class<?> klass = Class.forName(PLUGIN_MANAGER, true, newClassLoader);
