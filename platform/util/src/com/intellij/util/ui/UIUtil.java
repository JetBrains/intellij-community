--- conflicted
+++ resolved
@@ -4513,20 +4513,6 @@
     return UIUtil.DetectRetinaKit.isOracleMacRetinaDevice(device);
   }
 
-<<<<<<< HEAD
-  private static final String tagKey = "onair.jcomponent.tag";
-
-  @SuppressWarnings("unused")
-  public static void tagComponentAs(@NotNull JComponent c, @NotNull String tag) {
-    // Used in OnAir for dialog rendering
-    c.putClientProperty(tagKey, tag);
-  }
-
-  @Nullable
-  @SuppressWarnings("unused")
-  public static String getComponentTag(@NotNull JComponent c) {
-    return (String)c.getClientProperty(tagKey);
-=======
   /** Employs a common pattern to use {@code Graphics}. This is a non-distractive approach
    * all modifications on {@code Graphics} are metter only inside the {@code Consumer} block
    *
@@ -4762,6 +4748,19 @@
   @Deprecated
   public static Color getTableSelectionForeground() {
     return UIManager.getColor("Table.selectionForeground");
->>>>>>> a1e98120
+  }
+
+  private static final String tagKey = "onair.jcomponent.tag";
+
+  @SuppressWarnings("unused")
+  public static void tagComponentAs(@NotNull JComponent c, @NotNull String tag) {
+    // Used in OnAir for dialog rendering
+    c.putClientProperty(tagKey, tag);
+  }
+
+  @Nullable
+  @SuppressWarnings("unused")
+  public static String getComponentTag(@NotNull JComponent c) {
+    return (String)c.getClientProperty(tagKey);
   }
 }