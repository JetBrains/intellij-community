--- conflicted
+++ resolved
@@ -1183,11 +1183,9 @@
     <projectService serviceInterface="com.intellij.build.DebugTasksViewManager"
                     serviceImplementation="com.intellij.build.DebugTasksViewManager"
                     testServiceImplementation="com.intellij.build.internal.DummyTasksViewManager"/>
-<<<<<<< HEAD
-    
+
     <declarationSearcher implementation="com.intellij.model.PomSymbolDeclarationSearcher"/>
     <declarationSearcher implementation="com.intellij.model.FallbackSymbolDeclarationSearcher"/>
-=======
 
     <moveLeftRightHandler language=""
                           implementationClass="com.intellij.codeInsight.editorActions.moveLeftRight.DefaultMoveElementLeftRightHandler"
@@ -1203,6 +1201,5 @@
 
     <!-- must be first because TextEditorProvider.getInstance search by instance of -->
     <fileEditorProvider implementation="com.intellij.openapi.fileEditor.impl.text.PsiAwareTextEditorProvider" order="first"/>
->>>>>>> f3709c55
   </extensions>
 </idea-plugin>
