--- conflicted
+++ resolved
@@ -110,14 +110,9 @@
       final DirDiffSettings settings = new DirDiffSettings();
       settings.showInFrame = false;
       diffManager.showDiff(d1, d2, settings, null);
-<<<<<<< HEAD
-    }
-    else {
-=======
     } else {
       file1.refresh(false, false);
       file2.refresh(false, false);
->>>>>>> 2d4c95fa
       SimpleDiffRequest request = SimpleDiffRequest.compareFiles(file1, file2, null);
       request.addHint(DiffTool.HINT_SHOW_MODAL_DIALOG);
       DiffManager.getInstance().getIdeaDiffTool().show(request);
