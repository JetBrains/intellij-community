--- conflicted
+++ resolved
@@ -226,13 +226,8 @@
   @Override
   public Insets getInsets() {
     Insets insets = super.getInsets();
-<<<<<<< HEAD
     if (myTabs.isEditorTabs() && UISettings.getShadowInstance().getShowCloseButton() && hasIcons()) {
-      if (Boolean.getBoolean(BUTTON_ON_THE_LEFT_KEY)) {
-=======
-    if (myTabs.isEditorTabs() && UISettings.getShadowInstance().getShowCloseButton()) {
       if (!UISettings.getShadowInstance().getCloseTabButtonOnTheRight()) {
->>>>>>> 6ad9deac
         insets.left = 3;
       }
       else {
