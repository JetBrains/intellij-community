/*
 * Copyright 2000-2016 JetBrains s.r.o.
 *
 * Licensed under the Apache License, Version 2.0 (the "License");
 * you may not use this file except in compliance with the License.
 * You may obtain a copy of the License at
 *
 * http://www.apache.org/licenses/LICENSE-2.0
 *
 * Unless required by applicable law or agreed to in writing, software
 * distributed under the License is distributed on an "AS IS" BASIS,
 * WITHOUT WARRANTIES OR CONDITIONS OF ANY KIND, either express or implied.
 * See the License for the specific language governing permissions and
 * limitations under the License.
 */
package com.intellij.usages.impl;

import com.intellij.diagnostic.PerformanceWatcher;
import com.intellij.find.FindManager;
import com.intellij.icons.AllIcons;
import com.intellij.openapi.actionSystem.KeyboardShortcut;
import com.intellij.openapi.application.ApplicationManager;
import com.intellij.openapi.application.ModalityState;
import com.intellij.openapi.application.ReadAction;
import com.intellij.openapi.application.TransactionGuard;
import com.intellij.openapi.editor.Editor;
import com.intellij.openapi.editor.colors.CodeInsightColors;
import com.intellij.openapi.editor.colors.EditorColorsManager;
import com.intellij.openapi.editor.markup.TextAttributes;
import com.intellij.openapi.keymap.KeymapUtil;
import com.intellij.openapi.module.UnloadedModuleDescription;
import com.intellij.openapi.progress.ProgressIndicator;
import com.intellij.openapi.progress.ProgressManager;
import com.intellij.openapi.progress.impl.CoreProgressManager;
import com.intellij.openapi.progress.util.ProgressWrapper;
import com.intellij.openapi.progress.util.TooManyUsagesStatus;
import com.intellij.openapi.project.Project;
import com.intellij.openapi.ui.MessageType;
import com.intellij.openapi.ui.popup.Balloon;
import com.intellij.openapi.util.Disposer;
import com.intellij.openapi.util.Factory;
import com.intellij.openapi.util.Segment;
import com.intellij.openapi.util.text.StringUtil;
import com.intellij.openapi.vfs.VirtualFile;
import com.intellij.openapi.wm.ToolWindowId;
import com.intellij.openapi.wm.ToolWindowManager;
import com.intellij.psi.PsiElement;
import com.intellij.psi.search.GlobalSearchScope;
import com.intellij.psi.search.SearchScope;
import com.intellij.ui.HyperlinkAdapter;
import com.intellij.usageView.UsageViewBundle;
import com.intellij.usages.*;
import com.intellij.util.Alarm;
import com.intellij.util.ObjectUtils;
import com.intellij.util.Processor;
import com.intellij.util.Processors;
import com.intellij.util.containers.ContainerUtil;
import com.intellij.util.ui.RangeBlinker;
import com.intellij.util.ui.UIUtil;
import com.intellij.xml.util.XmlStringUtil;
import org.jetbrains.annotations.NonNls;
import org.jetbrains.annotations.NotNull;
import org.jetbrains.annotations.Nullable;

import javax.swing.*;
import javax.swing.event.HyperlinkEvent;
import javax.swing.event.HyperlinkListener;
import java.util.*;
import java.util.concurrent.atomic.AtomicBoolean;
import java.util.concurrent.atomic.AtomicInteger;
import java.util.concurrent.atomic.AtomicReference;

class SearchForUsagesRunnable implements Runnable {
  @NonNls private static final String FIND_OPTIONS_HREF_TARGET = "FindOptions";
  @NonNls private static final String SEARCH_IN_PROJECT_HREF_TARGET = "SearchInProject";
  @NonNls private static final String LARGE_FILES_HREF_TARGET = "LargeFiles";
  @NonNls private static final String SHOW_PROJECT_FILE_OCCURRENCES_HREF_TARGET = "SHOW_PROJECT_FILE_OCCURRENCES";
  private final AtomicInteger myUsageCountWithoutDefinition = new AtomicInteger(0);
  private final AtomicReference<Usage> myFirstUsage = new AtomicReference<>();
  @NotNull
  private final Project myProject;
  private final AtomicReference<UsageViewEx> myUsageViewRef;
  private final UsageViewPresentation myPresentation;
  private final UsageTarget[] mySearchFor;
  private final Factory<UsageSearcher> mySearcherFactory;
  private final FindUsagesProcessPresentation myProcessPresentation;
  @NotNull private final SearchScope mySearchScopeToWarnOfFallingOutOf;
  private final UsageViewManager.UsageViewStateListener myListener;
  private final UsageViewManagerImpl myUsageViewManager;
  private final AtomicInteger myOutOfScopeUsages = new AtomicInteger();

  SearchForUsagesRunnable(@NotNull UsageViewManagerImpl usageViewManager,
                          @NotNull Project project,
                          @NotNull AtomicReference<UsageViewEx> usageViewRef,
                          @NotNull UsageViewPresentation presentation,
                          @NotNull UsageTarget[] searchFor,
                          @NotNull Factory<UsageSearcher> searcherFactory,
                          @NotNull FindUsagesProcessPresentation processPresentation,
                          @NotNull SearchScope searchScopeToWarnOfFallingOutOf,
                          @Nullable UsageViewManager.UsageViewStateListener listener) {
    myProject = project;
    myUsageViewRef = usageViewRef;
    myPresentation = presentation;
    mySearchFor = searchFor;
    mySearcherFactory = searcherFactory;
    myProcessPresentation = processPresentation;
    mySearchScopeToWarnOfFallingOutOf = searchScopeToWarnOfFallingOutOf;
    myListener = listener;
    myUsageViewManager = usageViewManager;
  }

  @NotNull
  private static String createOptionsHtml(@NonNls UsageTarget[] searchFor) {
    KeyboardShortcut shortcut = UsageViewImpl.getShowUsagesWithSettingsShortcut(searchFor);
    String shortcutText = "";
    if (shortcut != null) {
      shortcutText = "&nbsp;(" + KeymapUtil.getShortcutText(shortcut) + ")";
    }
    return "<a href='" + FIND_OPTIONS_HREF_TARGET + "'>Find Options...</a>" + shortcutText;
  }

  @NotNull
  private static String createSearchInProjectHtml() {
    return "<a href='" + SEARCH_IN_PROJECT_HREF_TARGET + "'>Search in Project</a>";
  }

  private void notifyByFindBalloon(@Nullable final HyperlinkListener listener,
                                   @NotNull final MessageType messageType,
                                   @NotNull final List<String> lines) {
    com.intellij.usageView.UsageViewManager.getInstance(myProject); // in case tool window not registered

    final Collection<VirtualFile> largeFiles = myProcessPresentation.getLargeFiles();
    List<String> resultLines = new ArrayList<>(lines);
    HyperlinkListener resultListener = listener;
    if (!largeFiles.isEmpty()) {
      String shortMessage = "(<a href='" + LARGE_FILES_HREF_TARGET + "'>"
                            + UsageViewBundle.message("large.files.were.ignored", largeFiles.size()) + "</a>)";

      resultLines.add(shortMessage);
      resultListener = addHrefHandling(resultListener, LARGE_FILES_HREF_TARGET, () -> {
        String detailedMessage = detailedLargeFilesMessage(largeFiles);
        List<String> strings = new ArrayList<>(lines);
        strings.add(detailedMessage);
        //noinspection SSBasedInspection
        ToolWindowManager.getInstance(myProject).notifyByBalloon(ToolWindowId.FIND, messageType, wrapInHtml(strings), AllIcons.Actions.Find, listener);
      });
    }

    Runnable searchIncludingProjectFileUsages = myProcessPresentation.searchIncludingProjectFileUsages();
    if (searchIncludingProjectFileUsages != null) {
      resultLines.add("Occurrences in project configuration files are skipped. " +
                      "<a href='" + SHOW_PROJECT_FILE_OCCURRENCES_HREF_TARGET + "'>Include them</a>");
      resultListener = addHrefHandling(resultListener, SHOW_PROJECT_FILE_OCCURRENCES_HREF_TARGET, searchIncludingProjectFileUsages);
    }

    Collection<UnloadedModuleDescription> unloaded = getUnloadedModulesBelongingToScope();
    MessageType actualType = messageType;
    if (!unloaded.isEmpty()) {
      if (actualType == MessageType.INFO) {
        actualType = MessageType.WARNING;
      }
      resultLines.add(mayHaveUsagesInUnloadedModulesMessage(unloaded));
    }

    //noinspection SSBasedInspection
    ToolWindowManager.getInstance(myProject).notifyByBalloon(ToolWindowId.FIND, actualType, wrapInHtml(resultLines), AllIcons.Actions.Find, resultListener);
  }

  private Collection<UnloadedModuleDescription> getUnloadedModulesBelongingToScope() {
    return ReadAction.compute(() -> {
      if (!(mySearchScopeToWarnOfFallingOutOf instanceof GlobalSearchScope)) return Collections.emptySet();
      Collection<UnloadedModuleDescription> unloadedInSearchScope =
        ((GlobalSearchScope)mySearchScopeToWarnOfFallingOutOf).getUnloadedModulesBelongingToScope();
      Set<UnloadedModuleDescription> unloadedInUseScope = getUnloadedModulesBelongingToUseScopes();
      if (unloadedInUseScope != null) {
        //when searching for usages of PsiElements return only those unloaded modules which may contain references to the elements, this way
        // we won't show a warning if e.g. 'find usages' for a private method is invoked
        return ContainerUtil.intersection(unloadedInSearchScope, unloadedInUseScope);
      }
      return unloadedInSearchScope;
    });
  }

  private Set<UnloadedModuleDescription> getUnloadedModulesBelongingToUseScopes() {
    Set<UnloadedModuleDescription> resolveScope = new LinkedHashSet<>();
    for (UsageTarget target : mySearchFor) {
      if (!(target instanceof PsiElementUsageTarget)) return null;
      PsiElement element = ((PsiElementUsageTarget)target).getElement();
      if (element == null) return null;
      SearchScope useScope = element.getUseScope();
      if (useScope instanceof GlobalSearchScope) {
        resolveScope.addAll(((GlobalSearchScope)useScope).getUnloadedModulesBelongingToScope());
      }
    }
    return resolveScope;
  }

  private static HyperlinkListener addHrefHandling(@Nullable final HyperlinkListener listener,
                                                   @NotNull final String hrefTarget, @NotNull final Runnable handler) {
    return new HyperlinkAdapter() {
      @Override
      protected void hyperlinkActivated(HyperlinkEvent e) {
        if (e.getDescription().equals(hrefTarget)) {
          handler.run();
        }
        else if (listener != null) {
          listener.hyperlinkUpdate(e);
        }
      }
    };
  }

  @NotNull
  private static String wrapInHtml(@NotNull List<String> strings) {
    return XmlStringUtil.wrapInHtml(StringUtil.join(strings, "<br>"));
  }

  @NotNull
  private static String detailedLargeFilesMessage(@NotNull Collection<VirtualFile> largeFiles) {
    String message = "";
    if (largeFiles.size() == 1) {
      final VirtualFile vFile = largeFiles.iterator().next();
      message += "File " + presentableFileInfo(vFile) + " is ";
    }
    else {
      message += "Files<br> ";

      int counter = 0;
      for (VirtualFile vFile : largeFiles) {
        message += presentableFileInfo(vFile) + "<br> ";
        if (counter++ > 10) break;
      }

      message += "are ";
    }

    message += "too large and cannot be scanned";
    return message;
  }

  @NotNull
  private static String presentableFileInfo(@NotNull VirtualFile vFile) {
    return getPresentablePath(vFile)
           + "&nbsp;("
           + UsageViewManagerImpl.presentableSize(UsageViewManagerImpl.getFileLength(vFile))
           + ")";
  }

  @NotNull
  private static String getPresentablePath(@NotNull final VirtualFile virtualFile) {
    return "'" + ReadAction.compute(virtualFile::getPresentableUrl) + "'";
  }

  @NotNull
  private HyperlinkListener createGotToOptionsListener(@NotNull final UsageTarget[] targets) {
    return new HyperlinkAdapter() {
      @Override
      protected void hyperlinkActivated(HyperlinkEvent e) {
        if (e.getDescription().equals(FIND_OPTIONS_HREF_TARGET)) {
          TransactionGuard.getInstance().submitTransactionAndWait(
            () -> FindManager.getInstance(myProject).showSettingsAndFindUsages(targets));
        }
      }
    };
  }
  @NotNull
  private HyperlinkListener createSearchInProjectListener() {
    return new HyperlinkAdapter() {
      @Override
      protected void hyperlinkActivated(HyperlinkEvent e) {
        if (e.getDescription().equals(SEARCH_IN_PROJECT_HREF_TARGET)) {
          PsiElement psiElement = getPsiElement(mySearchFor);
          if (psiElement != null) {
            TransactionGuard.getInstance().submitTransactionAndWait(
              () -> FindManager.getInstance(myProject).findUsagesInScope(psiElement, GlobalSearchScope.projectScope(myProject)));
          }
        }
      }
    };
  }

  private static PsiElement getPsiElement(@NotNull UsageTarget[] searchFor) {
    final UsageTarget target = searchFor[0];
    if (!(target instanceof PsiElementUsageTarget)) return null;
    return ReadAction.compute(((PsiElementUsageTarget)target)::getElement);
  }

  private static void flashUsageScriptaculously(@NotNull final Usage usage) {
    if (!(usage instanceof UsageInfo2UsageAdapter)) {
      return;
    }
    UsageInfo2UsageAdapter usageInfo = (UsageInfo2UsageAdapter)usage;

    Editor editor = usageInfo.openTextEditor(true);
    if (editor == null) return;
    TextAttributes attributes = EditorColorsManager.getInstance().getGlobalScheme().getAttributes(CodeInsightColors.BLINKING_HIGHLIGHTS_ATTRIBUTES);

    RangeBlinker rangeBlinker = new RangeBlinker(editor, attributes, 6);
    List<Segment> segments = new ArrayList<>();
    Processor<Segment> processor = Processors.cancelableCollectProcessor(segments);
    usageInfo.processRangeMarkers(processor);
    rangeBlinker.resetMarkers(segments);
    rangeBlinker.startBlinking();
  }

  private UsageViewEx getUsageView(@NotNull ProgressIndicator indicator) {
    UsageViewEx usageView = myUsageViewRef.get();
    if (usageView != null) return usageView;
    int usageCount = myUsageCountWithoutDefinition.get();
    if (usageCount >= 2 || usageCount == 1 && myProcessPresentation.isShowPanelIfOnlyOneUsage()) {
<<<<<<< HEAD
      usageView =  myUsageViewManager.createEmptyUsageView(mySearchFor, myPresentation, mySearcherFactory);
=======
      usageView = myUsageViewManager.createEmptyUsageView(mySearchFor, myPresentation, mySearcherFactory);
>>>>>>> 6253ae99
      usageView.associateProgress(indicator);
      if (myUsageViewRef.compareAndSet(null, usageView)) {
        if (myProcessPresentation.isShowFindOptionsPrompt()) {
          openView(usageView);
        }
        else {
<<<<<<< HEAD
          UsageView finalView = usageView;
=======
          UsageViewEx finalView = usageView;
>>>>>>> 6253ae99
          SwingUtilities.invokeLater(() -> {
            if (myProject.isDisposed()) return;
            if (myListener != null) {
              myListener.usageViewCreated(finalView);
            }
          });
        }
        final Usage firstUsage = myFirstUsage.get();
        if (firstUsage != null) {
<<<<<<< HEAD
          final UsageView finalUsageView = usageView;
=======
          final UsageViewEx finalUsageView = usageView;
>>>>>>> 6253ae99
          ApplicationManager.getApplication().runReadAction(() -> finalUsageView.appendUsage(firstUsage));
        }
      }
      else {
<<<<<<< HEAD
        UsageView finalUsageView = usageView;
=======
        UsageViewEx finalUsageView = usageView;
>>>>>>> 6253ae99
        // later because dispose does some sort of swing magic e.g. AnAction.unregisterCustomShortcutSet()
        UIUtil.invokeLaterIfNeeded(() -> Disposer.dispose(finalUsageView));
      }
      return myUsageViewRef.get();
    }
    return null;
  }

  private void openView(@NotNull final UsageViewEx usageView) {
    SwingUtilities.invokeLater(() -> {
      if (myProject.isDisposed()) return;
      myUsageViewManager.showUsageView(usageView, myPresentation);
      if (myListener != null) {
        myListener.usageViewCreated(usageView);
      }
      myUsageViewManager.showToolWindow(false);
    });
  }

  @Override
  public void run() {
    PerformanceWatcher.Snapshot snapshot = PerformanceWatcher.takeSnapshot();

    AtomicBoolean findUsagesStartedShown = new AtomicBoolean();
    searchUsages(findUsagesStartedShown);
    endSearchForUsages(findUsagesStartedShown);

    snapshot.logResponsivenessSinceCreation("Find Usages");
  }

  private void searchUsages(@NotNull final AtomicBoolean findStartedBalloonShown) {
    ProgressIndicator indicator = ProgressWrapper.unwrap(ProgressManager.getInstance().getProgressIndicator());
    if (indicator == null) throw new IllegalStateException("must run find usages under progress");
    if (!ApplicationManager.getApplication().isDispatchThread()) {
      CoreProgressManager.assertUnderProgress(indicator);
    }
    TooManyUsagesStatus.createFor(indicator);
    Alarm findUsagesStartedBalloon = new Alarm();
    findUsagesStartedBalloon.addRequest(() -> {
      notifyByFindBalloon(null, MessageType.WARNING,
                          Collections.singletonList(StringUtil.escapeXml(UsageViewManagerImpl.getProgressTitle(myPresentation))));
      findStartedBalloonShown.set(true);
    }, 300, ModalityState.NON_MODAL);
    UsageSearcher usageSearcher = mySearcherFactory.create();

    usageSearcher.generate(usage -> {
      ProgressIndicator indicator1 = ProgressWrapper.unwrap(ProgressManager.getInstance().getProgressIndicator());
      if (indicator1 == null) throw new IllegalStateException("must run find usages under progress");
      if (indicator1.isCanceled()) return false;

      if (!UsageViewManagerImpl.isInScope(usage, mySearchScopeToWarnOfFallingOutOf)) {
        myOutOfScopeUsages.incrementAndGet();
        return true;
      }

      boolean incrementCounter = !UsageViewManager.isSelfUsage(usage, mySearchFor);

      if (incrementCounter) {
        final int usageCount = myUsageCountWithoutDefinition.incrementAndGet();
        if (usageCount == 1 && !myProcessPresentation.isShowPanelIfOnlyOneUsage()) {
          myFirstUsage.compareAndSet(null, usage);
        }

        final UsageViewEx usageView = getUsageView(indicator1);

        TooManyUsagesStatus tooManyUsagesStatus= TooManyUsagesStatus.getFrom(indicator1);
        if (usageCount > UsageLimitUtil.USAGES_LIMIT && tooManyUsagesStatus.switchTooManyUsagesStatus()) {
          UsageViewManagerImpl.showTooManyUsagesWarningLater(myProject, tooManyUsagesStatus, indicator1, myPresentation, usageCount, usageView);
        }
        tooManyUsagesStatus.pauseProcessingIfTooManyUsages();
        if (usageView != null) {
          ApplicationManager.getApplication().runReadAction(() -> usageView.appendUsage(usage));
        }
      }
      return !indicator1.isCanceled();
    });
    if (getUsageView(indicator) != null) {
      ApplicationManager.getApplication().invokeLater(() -> myUsageViewManager.showToolWindow(true), myProject.getDisposed());
    }
    Disposer.dispose(findUsagesStartedBalloon);
    ApplicationManager.getApplication().invokeLater(() -> {
      if (findStartedBalloonShown.get()) {
        Balloon balloon = ToolWindowManager.getInstance(myProject).getToolWindowBalloon(ToolWindowId.FIND);
        if (balloon != null) {
          balloon.hide();
        }
      }
    }, myProject.getDisposed());
  }

  private void endSearchForUsages(@NotNull final AtomicBoolean findStartedBalloonShown) {
    assert !ApplicationManager.getApplication().isDispatchThread() : Thread.currentThread();
    int usageCount = myUsageCountWithoutDefinition.get();
    if (usageCount == 0 && myProcessPresentation.isShowNotFoundMessage()) {
      ApplicationManager.getApplication().invokeLater(() -> {
        if (myProcessPresentation.isCanceled()) {
          notifyByFindBalloon(null, MessageType.WARNING, Collections.singletonList("Usage search was canceled"));
          findStartedBalloonShown.set(false);
          return;
        }

        final String message = UsageViewBundle.message("dialog.no.usages.found.in",
                                                       StringUtil.decapitalize(myPresentation.getUsagesString()),
                                                       myPresentation.getScopeText(),
                                                       myPresentation.getContextText()
                                                       );

        List<String> lines = new ArrayList<>();
        lines.add(StringUtil.escapeXml(message));
        if (myOutOfScopeUsages.get() != 0) {
          lines.add(UsageViewManagerImpl.outOfScopeMessage(myOutOfScopeUsages.get(), mySearchScopeToWarnOfFallingOutOf));
        }
        if (myProcessPresentation.isShowFindOptionsPrompt()) {
          lines.add(createOptionsHtml(mySearchFor));
        }
        MessageType type = myOutOfScopeUsages.get() == 0 ? MessageType.INFO : MessageType.WARNING;
        notifyByFindBalloon(createGotToOptionsListener(mySearchFor), type, lines);
        findStartedBalloonShown.set(false);
      }, ModalityState.NON_MODAL, myProject.getDisposed());
    }
    else if (usageCount == 1 && !myProcessPresentation.isShowPanelIfOnlyOneUsage()) {
      ApplicationManager.getApplication().invokeLater(() -> {
        Usage usage = myFirstUsage.get();
        if (usage.canNavigate()) {
          usage.navigate(true);
          flashUsageScriptaculously(usage);
        }
        List<String> lines = new ArrayList<>();

        lines.add("Only one usage found.");
        if (myOutOfScopeUsages.get() != 0) {
          lines.add(UsageViewManagerImpl.outOfScopeMessage(myOutOfScopeUsages.get(), mySearchScopeToWarnOfFallingOutOf));
        }
        lines.add(createOptionsHtml(mySearchFor));
        MessageType type = myOutOfScopeUsages.get() == 0 ? MessageType.INFO : MessageType.WARNING;
        notifyByFindBalloon(createGotToOptionsListener(mySearchFor), type, lines);
      }, ModalityState.NON_MODAL, myProject.getDisposed());
    }
    else {
      final UsageViewEx usageView = myUsageViewRef.get();
      usageView.searchFinished();
      final List<String> lines;
      final HyperlinkListener hyperlinkListener;
      if (myOutOfScopeUsages.get() == 0 || getPsiElement(mySearchFor)==null) {
        lines = Collections.emptyList();
        hyperlinkListener = null;
      }
      else {
        lines = Arrays.asList(UsageViewManagerImpl.outOfScopeMessage(myOutOfScopeUsages.get(), mySearchScopeToWarnOfFallingOutOf), createSearchInProjectHtml());
        hyperlinkListener = createSearchInProjectListener();
      }

      if (!myProcessPresentation.getLargeFiles().isEmpty() ||
          myOutOfScopeUsages.get() != 0 ||
          myProcessPresentation.searchIncludingProjectFileUsages() != null ||
          !getUnloadedModulesBelongingToScope().isEmpty()) {
        ApplicationManager.getApplication().invokeLater(() -> {
          MessageType type = myOutOfScopeUsages.get() == 0 ? MessageType.INFO : MessageType.WARNING;
          notifyByFindBalloon(hyperlinkListener, type, lines);
        }, ModalityState.NON_MODAL, myProject.getDisposed());
      }
    }

    UsageViewEx usageView = myUsageViewRef.get();
    if (usageView != null) {
      usageView.waitForUpdateRequestsCompletion();
    }
    if (myListener != null) {
      myListener.findingUsagesFinished(usageView);
    }
  }

  @NotNull
  private static String mayHaveUsagesInUnloadedModulesMessage(@NotNull Collection<UnloadedModuleDescription> unloadedModules) {
    String modulesText = unloadedModules.size() > 1 ? unloadedModules.size() + " unloaded modules"
                                                    : "unloaded module '" + ObjectUtils.assertNotNull(ContainerUtil.getFirstItem(unloadedModules)).getName() + "'";
    return "Occurrences in " + modulesText + " may be skipped. Load all modules and repeat the search to get complete results.";
  }
}<|MERGE_RESOLUTION|>--- conflicted
+++ resolved
@@ -308,22 +308,14 @@
     if (usageView != null) return usageView;
     int usageCount = myUsageCountWithoutDefinition.get();
     if (usageCount >= 2 || usageCount == 1 && myProcessPresentation.isShowPanelIfOnlyOneUsage()) {
-<<<<<<< HEAD
-      usageView =  myUsageViewManager.createEmptyUsageView(mySearchFor, myPresentation, mySearcherFactory);
-=======
       usageView = myUsageViewManager.createEmptyUsageView(mySearchFor, myPresentation, mySearcherFactory);
->>>>>>> 6253ae99
       usageView.associateProgress(indicator);
       if (myUsageViewRef.compareAndSet(null, usageView)) {
         if (myProcessPresentation.isShowFindOptionsPrompt()) {
           openView(usageView);
         }
         else {
-<<<<<<< HEAD
-          UsageView finalView = usageView;
-=======
           UsageViewEx finalView = usageView;
->>>>>>> 6253ae99
           SwingUtilities.invokeLater(() -> {
             if (myProject.isDisposed()) return;
             if (myListener != null) {
@@ -333,20 +325,12 @@
         }
         final Usage firstUsage = myFirstUsage.get();
         if (firstUsage != null) {
-<<<<<<< HEAD
-          final UsageView finalUsageView = usageView;
-=======
           final UsageViewEx finalUsageView = usageView;
->>>>>>> 6253ae99
           ApplicationManager.getApplication().runReadAction(() -> finalUsageView.appendUsage(firstUsage));
         }
       }
       else {
-<<<<<<< HEAD
-        UsageView finalUsageView = usageView;
-=======
         UsageViewEx finalUsageView = usageView;
->>>>>>> 6253ae99
         // later because dispose does some sort of swing magic e.g. AnAction.unregisterCustomShortcutSet()
         UIUtil.invokeLaterIfNeeded(() -> Disposer.dispose(finalUsageView));
       }
