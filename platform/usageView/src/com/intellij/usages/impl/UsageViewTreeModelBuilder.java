/*
 * Copyright 2000-2009 JetBrains s.r.o.
 *
 * Licensed under the Apache License, Version 2.0 (the "License");
 * you may not use this file except in compliance with the License.
 * You may obtain a copy of the License at
 *
 * http://www.apache.org/licenses/LICENSE-2.0
 *
 * Unless required by applicable law or agreed to in writing, software
 * distributed under the License is distributed on an "AS IS" BASIS,
 * WITHOUT WARRANTIES OR CONDITIONS OF ANY KIND, either express or implied.
 * See the License for the specific language governing permissions and
 * limitations under the License.
 */
package com.intellij.usages.impl;

import com.intellij.openapi.application.ApplicationManager;
import com.intellij.usages.UsageTarget;
import com.intellij.usages.UsageView;
import com.intellij.usages.UsageViewPresentation;
import com.intellij.util.ui.UIUtil;
import org.jetbrains.annotations.NonNls;
import org.jetbrains.annotations.NotNull;

import javax.swing.tree.DefaultTreeModel;
import javax.swing.tree.TreeNode;

public class UsageViewTreeModelBuilder extends DefaultTreeModel {
  private final RootGroupNode myRootNode;
  private final TargetsRootNode myTargetsNode;

  private final UsageTarget[] myTargets;
  private UsageTargetNode[] myTargetNodes;
  private final String myTargetsNodeText;

  public UsageViewTreeModelBuilder(@NotNull UsageViewPresentation presentation, @NotNull UsageTarget[] targets) {
    super(new RootGroupNode());
    myRootNode = (RootGroupNode)root;
    myTargetsNodeText = presentation.getTargetsNodeText();
    myTargets = targets;
    myTargetsNode = myTargetsNodeText == null ? null : new TargetsRootNode(myTargetsNodeText);

    UIUtil.invokeLaterIfNeeded(()->{
      if (myTargetsNodeText != null) {
        addTargetNodes();
      }
      setRoot(myRootNode);
    });
  }

  static class TargetsRootNode extends Node {
    private TargetsRootNode(String name) {
      setUserObject(name);
    }

    @Override
    public String tree2string(int indent, String lineSeparator) {
      return null;
    }

    @Override
    protected boolean isDataValid() {
      return true;
    }

    @Override
    protected boolean isDataReadOnly() {
      return true;
    }

    @Override
    protected boolean isDataExcluded() {
      return false;
    }

<<<<<<< HEAD
  public static class TargetsRootNode extends DefaultMutableTreeNode {
    TargetsRootNode(String name) {
      super(name);
=======
    @Override
    protected String getText(@NotNull UsageView view) {
      return getUserObject().toString();
>>>>>>> 9b4896ae
    }
  }

  private void addTargetNodes() {
    ApplicationManager.getApplication().assertIsDispatchThread();
    if (myTargets.length == 0) return;
    myTargetNodes = new UsageTargetNode[myTargets.length];
    myTargetsNode.removeAllChildren();
    for (int i = 0; i < myTargets.length; i++) {
      UsageTarget target = myTargets[i];
      UsageTargetNode targetNode = new UsageTargetNode(target);
      myTargetsNode.add(targetNode);
      myTargetNodes[i] = targetNode;
    }
    myRootNode.addTargetsNode(myTargetsNode, this);
    reload(myTargetsNode);
  }

  UsageNode getFirstUsageNode() {
    return (UsageNode)getFirstChildOfType(myRootNode, UsageNode.class);
  }

  private static TreeNode getFirstChildOfType(TreeNode parent, final Class type) {
    final int childCount = parent.getChildCount();
    for (int idx = 0; idx < childCount; idx++) {
      final TreeNode child = parent.getChildAt(idx);
      if (type.isAssignableFrom(child.getClass())) {
        return child;
      }
      final TreeNode firstChildOfType = getFirstChildOfType(child, type);
      if (firstChildOfType != null) {
        return firstChildOfType;
      }
    }
    return null;
  }

  boolean areTargetsValid() {
    if (myTargetNodes == null) return true;
    for (UsageTargetNode targetNode : myTargetNodes) {
      if (!targetNode.isValid()) return false;
    }
    return true;
  }

  void reset() {
    myRootNode.removeAllChildren();
    if (myTargetsNodeText != null && myTargets.length > 0) {
      addTargetNodes();
    }
    reload(myRootNode);
  }

  @Override
  public Object getRoot() {
    return myRootNode;
  }

  private static class RootGroupNode extends GroupNode {
    private RootGroupNode() {
      super(null, null, 0);
    }

    @NonNls
    public String toString() {
      return "Root "+super.toString();
    }
  }

  @Override
  public void nodeChanged(TreeNode node) {
    ApplicationManager.getApplication().assertIsDispatchThread();
    super.nodeChanged(node);
  }

  @Override
  public void nodesWereInserted(TreeNode node, int[] childIndices) {
    ApplicationManager.getApplication().assertIsDispatchThread();
    super.nodesWereInserted(node, childIndices);
  }

  @Override
  public void nodesWereRemoved(TreeNode node, int[] childIndices, Object[] removedChildren) {
    ApplicationManager.getApplication().assertIsDispatchThread();
    super.nodesWereRemoved(node, childIndices, removedChildren);
  }

  @Override
  public void nodesChanged(TreeNode node, int[] childIndices) {
    ApplicationManager.getApplication().assertIsDispatchThread();
    super.nodesChanged(node, childIndices);
  }

  @Override
  public void nodeStructureChanged(TreeNode node) {
    ApplicationManager.getApplication().assertIsDispatchThread();
    super.nodeStructureChanged(node);
  }

  @Override
  protected void fireTreeNodesChanged(Object source, Object[] path, int[] childIndices, Object[] children) {
    ApplicationManager.getApplication().assertIsDispatchThread();
    super.fireTreeNodesChanged(source, path, childIndices, children);
  }

  @Override
  protected void fireTreeNodesInserted(Object source, Object[] path, int[] childIndices, Object[] children) {
    ApplicationManager.getApplication().assertIsDispatchThread();
    super.fireTreeNodesInserted(source, path, childIndices, children);
  }

  @Override
  protected void fireTreeNodesRemoved(Object source, Object[] path, int[] childIndices, Object[] children) {
    ApplicationManager.getApplication().assertIsDispatchThread();
    super.fireTreeNodesRemoved(source, path, childIndices, children);
  }

  @Override
  protected void fireTreeStructureChanged(Object source, Object[] path, int[] childIndices, Object[] children) {
    ApplicationManager.getApplication().assertIsDispatchThread();
    super.fireTreeStructureChanged(source, path, childIndices, children);
  }
}<|MERGE_RESOLUTION|>--- conflicted
+++ resolved
@@ -74,15 +74,9 @@
       return false;
     }
 
-<<<<<<< HEAD
-  public static class TargetsRootNode extends DefaultMutableTreeNode {
-    TargetsRootNode(String name) {
-      super(name);
-=======
     @Override
     protected String getText(@NotNull UsageView view) {
       return getUserObject().toString();
->>>>>>> 9b4896ae
     }
   }
 
