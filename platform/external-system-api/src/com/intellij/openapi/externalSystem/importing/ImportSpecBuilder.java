// Copyright 2000-2024 JetBrains s.r.o. and contributors. Use of this source code is governed by the Apache 2.0 license.
package com.intellij.openapi.externalSystem.importing;

import com.intellij.openapi.externalSystem.model.DataNode;
import com.intellij.openapi.externalSystem.model.ProjectSystemId;
import com.intellij.openapi.externalSystem.model.project.ProjectData;
import com.intellij.openapi.externalSystem.service.execution.ProgressExecutionMode;
import com.intellij.openapi.externalSystem.service.project.ExternalProjectRefreshCallback;
import com.intellij.openapi.externalSystem.service.project.ProjectDataManager;
import com.intellij.openapi.project.Project;
import com.intellij.openapi.util.UserDataHolderBase;
import com.intellij.util.ThreeState;
import org.jetbrains.annotations.ApiStatus;
import org.jetbrains.annotations.CheckReturnValue;
import org.jetbrains.annotations.NotNull;
import org.jetbrains.annotations.Nullable;

import java.util.concurrent.CompletableFuture;
import java.util.function.Consumer;

/**
 * @author Vladislav.Soroka
 */
public class ImportSpecBuilder {

  private final @NotNull Project myProject;
  private final @NotNull ProjectSystemId myExternalSystemId;
  private @NotNull ProgressExecutionMode myProgressExecutionMode = ProgressExecutionMode.IN_BACKGROUND_ASYNC;
  private @Nullable ExternalProjectRefreshCallback myCallback = null;
  private boolean isPreviewMode = false;
  private boolean isActivateBuildToolWindowOnStart = false;
  private boolean isActivateBuildToolWindowOnFailure = true;
  private @NotNull ThreeState isNavigateToError = ThreeState.UNSURE;
  private @Nullable String myVmOptions = null;
  private @Nullable String myArguments = null;
  private boolean myImportProjectData = true;
  private boolean mySelectProjectDataToImport = false;
  private boolean myCreateDirectoriesForEmptyContentRoots = false;
  private @Nullable ProjectResolverPolicy myProjectResolverPolicy = null;
  private @Nullable Runnable myRerunAction = null;
  private @Nullable UserDataHolderBase myUserData = null;

  public ImportSpecBuilder(@NotNull Project project, @NotNull ProjectSystemId id) {
    myProject = project;
    myExternalSystemId = id;
  }

  public ImportSpecBuilder(@NotNull ImportSpec importSpec) {
    myProject = importSpec.getProject();
    myExternalSystemId = importSpec.getExternalSystemId();
    myProgressExecutionMode = importSpec.getProgressExecutionMode();
    myCallback = importSpec.getCallback();
    isPreviewMode = importSpec.isPreviewMode();
    isActivateBuildToolWindowOnStart = importSpec.isActivateBuildToolWindowOnStart();
    isActivateBuildToolWindowOnFailure = importSpec.isActivateBuildToolWindowOnFailure();
    isNavigateToError = importSpec.isNavigateToError();
    myVmOptions = importSpec.getVmOptions();
    myArguments = importSpec.getArguments();
    myImportProjectData = importSpec.shouldImportProjectData();
    mySelectProjectDataToImport = importSpec.shouldSelectProjectDataToImport();
    myCreateDirectoriesForEmptyContentRoots = importSpec.shouldCreateDirectoriesForEmptyContentRoots();
    myProjectResolverPolicy = importSpec.getProjectResolverPolicy();
    myRerunAction = importSpec.getRerunAction();
    myUserData = importSpec.getUserData();
  }

  public ImportSpecBuilder withProgressExecutionMode(@NotNull ProgressExecutionMode executionMode) {
    myProgressExecutionMode = executionMode;
    return this;
  }

  /**
   * @deprecated it does nothing from
   * 16.02.2017, 16:42, ebef09cdbbd6ace3c79d3e4fb63028bac2f15f75
   */
  @Deprecated(forRemoval = true)
  public ImportSpecBuilder forceWhenUptodate(boolean force) {
    return this;
  }


  /**
   * @deprecated Use {@link #withCallback} function instead.
   */
  @Deprecated
  public ImportSpecBuilder callback(@Nullable ExternalProjectRefreshCallback callback) {
    if (callback != null) {
      myImportProjectData = false;
    }
    myCallback = callback;
    return this;
  }

  public ImportSpecBuilder withCallback(@NotNull ExternalProjectRefreshCallback callback) {
    myCallback = callback;
    return this;
  }

  public ImportSpecBuilder withCallback(@NotNull CompletableFuture<Void> future) {
    return withCallback(new ExternalProjectRefreshCallback() {

      @Override
      public void onSuccess(@Nullable DataNode<ProjectData> externalProject) {
        future.complete(null);
      }

      @Override
      public void onFailure(@NotNull String errorMessage, @Nullable String errorDetails) {
        future.completeExceptionally(new RuntimeException(errorMessage));
      }
    });
  }

  public ImportSpecBuilder withCallback(@NotNull Consumer<Boolean> callback) {
    return withCallback(new ExternalProjectRefreshCallback() {

      @Override
      public void onSuccess(@Nullable DataNode<ProjectData> externalProject) {
        callback.accept(true);
      }

      @Override
      public void onFailure(@NotNull String errorMessage, @Nullable String errorDetails) {
        callback.accept(false);
      }
    });
  }

  public ImportSpecBuilder usePreviewMode() {
    return withPreviewMode(true);
  }

  @CheckReturnValue
  public ImportSpecBuilder withPreviewMode(boolean isPreviewMode) {
    this.isPreviewMode = isPreviewMode;
    return this;
  }

  @CheckReturnValue
  public ImportSpecBuilder withImportProjectData(boolean importProjectData) {
    myImportProjectData = importProjectData;
    return this;
  }

<<<<<<< HEAD
  public ImportSpecBuilder withCreateDirectoriesForEmptyContentRoots() {
=======
  @CheckReturnValue
  public ImportSpecBuilder withSelectProjectDataToImport(boolean selectProjectDataToImport) {
    mySelectProjectDataToImport = selectProjectDataToImport;
    return this;
  }

  public ImportSpecBuilder createDirectoriesForEmptyContentRoots() {
>>>>>>> af1ea3be
    myCreateDirectoriesForEmptyContentRoots = true;
    return this;
  }

  @CheckReturnValue
  public ImportSpecBuilder withActivateToolWindowOnStart(boolean activateToolWindowBeforeRun) {
    isActivateBuildToolWindowOnStart = activateToolWindowBeforeRun;
    return this;
  }

  public ImportSpecBuilder activateBuildToolWindowOnStart() {
    return withActivateToolWindowOnStart(true);
  }

  @CheckReturnValue
  public ImportSpecBuilder withActivateToolWindowOnFailure(boolean activateToolWindowOnFailure) {
    isActivateBuildToolWindowOnFailure = activateToolWindowOnFailure;
    return this;
  }

  public ImportSpecBuilder withReportRefreshErrors() {
    return withActivateToolWindowOnFailure(false);
  }

  public ImportSpecBuilder withNavigateToError() {
    isNavigateToError = ThreeState.NO;
    return this;
  }

  public ImportSpecBuilder withNavigateToError() {
    isNavigateToError = ThreeState.YES;
    return this;
  }

  public ImportSpecBuilder withVmOptions(@Nullable String vmOptions) {
    myVmOptions = vmOptions;
    return this;
  }

  public ImportSpecBuilder withArguments(@Nullable String arguments) {
    myArguments = arguments;
    return this;
  }

  @ApiStatus.Experimental
  public ImportSpecBuilder withProjectResolverPolicy(@NotNull ProjectResolverPolicy projectResolverPolicy) {
    if (projectResolverPolicy.isPartialDataResolveAllowed()) {
      myImportProjectData = false;
    }
    myProjectResolverPolicy = projectResolverPolicy;
    return this;
  }

  public ImportSpecBuilder withRerunAction(@Nullable Runnable rerunAction) {
    myRerunAction = rerunAction;
    return this;
  }

  public ImportSpecBuilder withUserData(@Nullable UserDataHolderBase userData) {
    myUserData = userData;
    return this;
  }

  public ImportSpec build() {
    return new ImportSpecImpl(
      myProject,
      myExternalSystemId,
      myProgressExecutionMode,
      myCallback,
      isPreviewMode,
      myImportProjectData,
      mySelectProjectDataToImport,
      myCreateDirectoriesForEmptyContentRoots,
      isActivateBuildToolWindowOnStart,
      isActivateBuildToolWindowOnFailure,
      isNavigateToError,
      myVmOptions,
      myArguments,
      myProjectResolverPolicy,
      myRerunAction,
      myUserData
    );
  }

  /**
   * @deprecated use {@link ImportSpecBuilder#withCallback} instead
   */
  @Deprecated
  @ApiStatus.Internal
  public static final class DefaultProjectRefreshCallback implements ExternalProjectRefreshCallback {
    private final Project myProject;

    public DefaultProjectRefreshCallback(ImportSpec spec) {
      this(spec.getProject());
    }

    public DefaultProjectRefreshCallback(@NotNull Project project) {
      myProject = project;
    }

    @Override
    public void onSuccess(final @Nullable DataNode<ProjectData> externalProject) {
      if (externalProject == null) {
        return;
      }
      ProjectDataManager.getInstance().importData(externalProject, myProject);
    }
  }
}<|MERGE_RESOLUTION|>--- conflicted
+++ resolved
@@ -142,9 +142,6 @@
     return this;
   }
 
-<<<<<<< HEAD
-  public ImportSpecBuilder withCreateDirectoriesForEmptyContentRoots() {
-=======
   @CheckReturnValue
   public ImportSpecBuilder withSelectProjectDataToImport(boolean selectProjectDataToImport) {
     mySelectProjectDataToImport = selectProjectDataToImport;
@@ -152,7 +149,6 @@
   }
 
   public ImportSpecBuilder createDirectoriesForEmptyContentRoots() {
->>>>>>> af1ea3be
     myCreateDirectoriesForEmptyContentRoots = true;
     return this;
   }
