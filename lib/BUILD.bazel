load("@rules_java//java:defs.bzl", "java_library", "java_binary", "java_import")
load("@rules_kotlin//kotlin:kotlin.bzl", "kt_compiler_plugin")
load("@rules_kotlin//kotlin:jvm.bzl", "kt_jvm_import", "kt_jvm_library")

load("@bazel_skylib//rules:run_binary.bzl", "run_binary")

kt_compiler_plugin(
  name = "kotlin-serialization-plugin",
  id = "org.jetbrains.kotlin.kotlin-serialization-compiler-plugin",
  visibility = ["//visibility:public"],
  deps = ["@rules_jvm//:kotlin-serialization-compiler-plugin_import"],
)

kt_compiler_plugin(
  name = "rhizomedb-plugin",
  id = "org.jetbrains.fleet.rhizomedb-compiler-plugin",
  visibility = ["//visibility:public"],
  deps = [":rhizomedb-compiler-plugin"],
)

kt_compiler_plugin(
  name = "expects-plugin",
  id = "jetbrains.fleet.expects-compiler-plugin",
  visibility = ["//visibility:public"],
  deps = [":expects-compiler-plugin"],
)

kt_compiler_plugin(
  name = "rpc-plugin",
  id = "com.jetbrains.fleet.rpc-compiler-plugin",
  visibility = ["//visibility:public"],
  deps = [":rpc-compiler-plugin"],
)

kt_compiler_plugin(
  name = "noria-plugin",
  id = "jetbrains.fleet.noria-compiler-plugin",
  visibility = ["//visibility:public"],
  deps = [":noria-compiler-plugin"],
)

kt_compiler_plugin(
  name = "compose-plugin",
  id = "org.jetbrains.kotlin.kotlin-compose-compiler-plugin",
  visibility = ["//visibility:public"],
  deps = ["@rules_jvm//:kotlin-compose-compiler-plugin_import"],
)

### auto-generated section `local-libs` start
load("@rules_java//java:defs.bzl", "java_import", "java_library")

java_import(
  name = "commons-httpclient-3-1-patched",
  jars = ["commons-httpclient-3.1-patched.jar"],
  visibility = ["//visibility:public"]
)

java_import(
  name = "eawtstub",
  jars = ["eawtstub.jar"],
  visibility = ["//visibility:public"]
)

java_library(
  name = "eawtstub-provided",
  exports = [":eawtstub"],
  neverlink = True,
  visibility = ["//visibility:public"]
)

java_import(
  name = "ecj-4-25",
  jars = ["ecj-4.25.jar"],
  visibility = ["//visibility:public"]
)

java_library(
  name = "ecj-4-25-provided",
  exports = [":ecj-4-25"],
  neverlink = True,
  visibility = ["//visibility:public"]
)

java_import(
  name = "kotlinc-allopen-compiler-plugin",
  jars = ["kotlin-snapshot/org/jetbrains/kotlin/allopen-compiler-plugin-for-ide/2.3.255-dev-255/allopen-compiler-plugin-for-ide-2.3.255-dev-255.jar"],
  visibility = ["//visibility:public"]
)

java_library(
  name = "kotlinc-allopen-compiler-plugin-provided",
  exports = [":kotlinc-allopen-compiler-plugin"],
  neverlink = True,
  visibility = ["//visibility:public"]
)

java_import(
  name = "kotlinc-analysis-api",
  jars = ["kotlin-snapshot/org/jetbrains/kotlin/analysis-api-for-ide/2.3.255-dev-255/analysis-api-for-ide-2.3.255-dev-255.jar"],
  visibility = ["//visibility:public"]
)

java_library(
  name = "kotlinc-analysis-api-provided",
  exports = [":kotlinc-analysis-api"],
  neverlink = True,
  visibility = ["//visibility:public"]
)

java_import(
  name = "kotlinc-analysis-api-fe10",
  jars = ["kotlin-snapshot/org/jetbrains/kotlin/analysis-api-fe10-for-ide/2.3.255-dev-255/analysis-api-fe10-for-ide-2.3.255-dev-255.jar"],
  visibility = ["//visibility:public"]
)

java_library(
  name = "kotlinc-analysis-api-fe10-provided",
  exports = [":kotlinc-analysis-api-fe10"],
  neverlink = True,
  visibility = ["//visibility:public"]
)

java_import(
  name = "kotlinc-analysis-api-impl-base",
  jars = ["kotlin-snapshot/org/jetbrains/kotlin/analysis-api-impl-base-for-ide/2.3.255-dev-255/analysis-api-impl-base-for-ide-2.3.255-dev-255.jar"],
  visibility = ["//visibility:public"]
)

java_library(
  name = "kotlinc-analysis-api-impl-base-provided",
  exports = [":kotlinc-analysis-api-impl-base"],
  neverlink = True,
  visibility = ["//visibility:public"]
)

java_import(
  name = "kotlinc-analysis-api-impl-base-tests",
  jars = ["kotlin-snapshot/org/jetbrains/kotlin/analysis-api-impl-base-tests-for-ide/2.3.255-dev-255/analysis-api-impl-base-tests-for-ide-2.3.255-dev-255.jar"],
  visibility = ["//visibility:public"]
)

java_import(
  name = "kotlinc-analysis-api-k2",
  jars = ["kotlin-snapshot/org/jetbrains/kotlin/analysis-api-k2-for-ide/2.3.255-dev-255/analysis-api-k2-for-ide-2.3.255-dev-255.jar"],
  visibility = ["//visibility:public"]
)

java_library(
  name = "kotlinc-analysis-api-k2-provided",
  exports = [":kotlinc-analysis-api-k2"],
  neverlink = True,
  visibility = ["//visibility:public"]
)

java_import(
  name = "kotlinc-analysis-api-k2-tests",
  jars = ["kotlin-snapshot/org/jetbrains/kotlin/analysis-api-k2-tests-for-ide/2.3.255-dev-255/analysis-api-k2-tests-for-ide-2.3.255-dev-255.jar"],
  visibility = ["//visibility:public"]
)

java_import(
  name = "kotlinc-analysis-api-platform-interface",
  jars = ["kotlin-snapshot/org/jetbrains/kotlin/analysis-api-platform-interface-for-ide/2.3.255-dev-255/analysis-api-platform-interface-for-ide-2.3.255-dev-255.jar"],
  visibility = ["//visibility:public"]
)

java_library(
  name = "kotlinc-analysis-api-platform-interface-provided",
  exports = [":kotlinc-analysis-api-platform-interface"],
  neverlink = True,
  visibility = ["//visibility:public"]
)

java_import(
  name = "kotlinc-assignment-compiler-plugin",
  jars = ["kotlin-snapshot/org/jetbrains/kotlin/assignment-compiler-plugin-for-ide/2.3.255-dev-255/assignment-compiler-plugin-for-ide-2.3.255-dev-255.jar"],
  visibility = ["//visibility:public"]
)

java_import(
  name = "kotlinc-compose-compiler-plugin",
  jars = ["kotlin-snapshot/org/jetbrains/kotlin/compose-compiler-plugin-for-ide/2.3.255-dev-255/compose-compiler-plugin-for-ide-2.3.255-dev-255.jar"],
  visibility = ["//visibility:public"]
)

java_library(
  name = "kotlinc-compose-compiler-plugin-provided",
  exports = [":kotlinc-compose-compiler-plugin"],
  neverlink = True,
  visibility = ["//visibility:public"]
)

java_import(
  name = "kotlinc-incremental-compilation-impl-tests",
  jars = ["kotlin-snapshot/org/jetbrains/kotlin/incremental-compilation-impl-tests-for-ide/2.3.255-dev-255/incremental-compilation-impl-tests-for-ide-2.3.255-dev-255.jar"],
  visibility = ["//visibility:public"]
)

java_import(
  name = "kotlinc-js-plain-objects-compiler-plugin",
  jars = ["kotlin-snapshot/org/jetbrains/kotlin/js-plain-objects-compiler-plugin-for-ide/2.3.255-dev-255/js-plain-objects-compiler-plugin-for-ide-2.3.255-dev-255.jar"],
  visibility = ["//visibility:public"]
)

java_import(
  name = "kotlinc-kotlin-build-common-tests",
  jars = ["kotlin-snapshot/org/jetbrains/kotlin/kotlin-build-common-tests-for-ide/2.3.255-dev-255/kotlin-build-common-tests-for-ide-2.3.255-dev-255.jar"],
  visibility = ["//visibility:public"]
)

java_import(
  name = "kotlinc-kotlin-compiler-cli",
  jars = ["kotlin-snapshot/org/jetbrains/kotlin/kotlin-compiler-cli-for-ide/2.3.255-dev-255/kotlin-compiler-cli-for-ide-2.3.255-dev-255.jar"],
  visibility = ["//visibility:public"]
)

java_library(
  name = "kotlinc-kotlin-compiler-cli-provided",
  exports = [":kotlinc-kotlin-compiler-cli"],
  neverlink = True,
  visibility = ["//visibility:public"]
)

java_import(
  name = "kotlinc-kotlin-compiler-common",
  jars = ["kotlin-snapshot/org/jetbrains/kotlin/kotlin-compiler-common-for-ide/2.3.255-dev-255/kotlin-compiler-common-for-ide-2.3.255-dev-255.jar"],
  visibility = ["//visibility:public"]
)

java_library(
  name = "kotlinc-kotlin-compiler-common-provided",
  exports = [":kotlinc-kotlin-compiler-common"],
  neverlink = True,
  visibility = ["//visibility:public"]
)

java_import(
  name = "kotlinc-kotlin-compiler-fe10",
  jars = ["kotlin-snapshot/org/jetbrains/kotlin/kotlin-compiler-fe10-for-ide/2.3.255-dev-255/kotlin-compiler-fe10-for-ide-2.3.255-dev-255.jar"],
  visibility = ["//visibility:public"]
)

java_library(
  name = "kotlinc-kotlin-compiler-fe10-provided",
  exports = [":kotlinc-kotlin-compiler-fe10"],
  neverlink = True,
  visibility = ["//visibility:public"]
)

java_import(
  name = "kotlinc-kotlin-compiler-fir",
  jars = ["kotlin-snapshot/org/jetbrains/kotlin/kotlin-compiler-fir-for-ide/2.3.255-dev-255/kotlin-compiler-fir-for-ide-2.3.255-dev-255.jar"],
  visibility = ["//visibility:public"]
)

java_library(
  name = "kotlinc-kotlin-compiler-fir-provided",
  exports = [":kotlinc-kotlin-compiler-fir"],
  neverlink = True,
  visibility = ["//visibility:public"]
)

java_import(
  name = "kotlinc-kotlin-compiler-ir",
  jars = ["kotlin-snapshot/org/jetbrains/kotlin/kotlin-compiler-ir-for-ide/2.3.255-dev-255/kotlin-compiler-ir-for-ide-2.3.255-dev-255.jar"],
  visibility = ["//visibility:public"]
)

java_library(
  name = "kotlinc-kotlin-compiler-ir-provided",
  exports = [":kotlinc-kotlin-compiler-ir"],
  neverlink = True,
  visibility = ["//visibility:public"]
)

java_import(
  name = "kotlinc-kotlin-compiler-tests",
  jars = ["kotlin-snapshot/org/jetbrains/kotlin/kotlin-compiler-tests-for-ide/2.3.255-dev-255/kotlin-compiler-tests-for-ide-2.3.255-dev-255.jar"],
  visibility = ["//visibility:public"]
)

java_library(
  name = "kotlinc-kotlin-compiler-tests-provided",
  exports = [":kotlinc-kotlin-compiler-tests"],
  neverlink = True,
  visibility = ["//visibility:public"]
)

java_import(
  name = "kotlinc-kotlin-dataframe-compiler-plugin",
  jars = ["kotlin-snapshot/org/jetbrains/kotlin/kotlin-dataframe-compiler-plugin-for-ide/2.3.255-dev-255/kotlin-dataframe-compiler-plugin-for-ide-2.3.255-dev-255.jar"],
  visibility = ["//visibility:public"]
)

java_import(
  name = "kotlinc-kotlin-gradle-statistics",
  jars = ["kotlin-snapshot/org/jetbrains/kotlin/kotlin-gradle-statistics-for-ide/2.3.255-dev-255/kotlin-gradle-statistics-for-ide-2.3.255-dev-255.jar"],
  visibility = ["//visibility:public"]
)

java_library(
  name = "kotlinc-kotlin-gradle-statistics-provided",
  exports = [":kotlinc-kotlin-gradle-statistics"],
  neverlink = True,
  visibility = ["//visibility:public"]
)

java_import(
  name = "kotlinc-kotlin-jps-common",
  jars = ["kotlin-snapshot/org/jetbrains/kotlin/kotlin-jps-common-for-ide/2.3.255-dev-255/kotlin-jps-common-for-ide-2.3.255-dev-255.jar"],
  visibility = ["//visibility:public"]
)

java_library(
  name = "kotlinc-kotlin-jps-common-provided",
  exports = [":kotlinc-kotlin-jps-common"],
  neverlink = True,
  visibility = ["//visibility:public"]
)

java_import(
  name = "kotlinc-kotlin-jps-plugin-classpath-bootstrap-for-tests",
  jars = ["kotlin-snapshot/org/jetbrains/kotlin/kotlin-jps-plugin-classpath/2.3.255-dev-255/kotlin-jps-plugin-classpath-2.3.255-dev-255.jar"],
  visibility = ["//visibility:public"]
)

java_import(
  name = "kotlinc-kotlin-objcexport-header-generator",
  jars = ["kotlin-snapshot/org/jetbrains/kotlin/kotlin-objcexport-header-generator-for-ide/2.3.255-dev-255/kotlin-objcexport-header-generator-for-ide-2.3.255-dev-255.jar"],
  visibility = ["//visibility:public"]
)

java_library(
  name = "kotlinc-kotlin-objcexport-header-generator-provided",
  exports = [":kotlinc-kotlin-objcexport-header-generator"],
  neverlink = True,
  visibility = ["//visibility:public"]
)

java_import(
  name = "kotlinc-kotlin-script-runtime",
  jars = ["kotlin-snapshot/org/jetbrains/kotlin/kotlin-script-runtime/2.3.255-dev-255/kotlin-script-runtime-2.3.255-dev-255.jar"],
  visibility = ["//visibility:public"]
)

java_import(
  name = "kotlinc-kotlin-scripting-common",
  jars = ["kotlin-snapshot/org/jetbrains/kotlin/kotlin-scripting-common/2.3.255-dev-255/kotlin-scripting-common-2.3.255-dev-255.jar"],
  visibility = ["//visibility:public"]
)

java_library(
  name = "kotlinc-kotlin-scripting-common-provided",
  exports = [":kotlinc-kotlin-scripting-common"],
  neverlink = True,
  visibility = ["//visibility:public"]
)

java_import(
  name = "kotlinc-kotlin-scripting-compiler-impl",
  jars = ["kotlin-snapshot/org/jetbrains/kotlin/kotlin-scripting-compiler-impl/2.3.255-dev-255/kotlin-scripting-compiler-impl-2.3.255-dev-255.jar"],
  visibility = ["//visibility:public"]
)

java_library(
  name = "kotlinc-kotlin-scripting-compiler-impl-provided",
  exports = [":kotlinc-kotlin-scripting-compiler-impl"],
  neverlink = True,
  visibility = ["//visibility:public"]
)

java_import(
  name = "kotlinc-kotlin-scripting-dependencies",
  jars = ["kotlin-snapshot/org/jetbrains/kotlin/kotlin-scripting-dependencies/2.3.255-dev-255/kotlin-scripting-dependencies-2.3.255-dev-255.jar"],
  visibility = ["//visibility:public"]
)

java_import(
  name = "kotlinc-kotlin-scripting-jvm",
  jars = ["kotlin-snapshot/org/jetbrains/kotlin/kotlin-scripting-jvm/2.3.255-dev-255/kotlin-scripting-jvm-2.3.255-dev-255.jar"],
  visibility = ["//visibility:public"]
)

java_library(
  name = "kotlinc-kotlin-scripting-jvm-provided",
  exports = [":kotlinc-kotlin-scripting-jvm"],
  neverlink = True,
  visibility = ["//visibility:public"]
)

java_import(
  name = "kotlinc-kotlin-swift-export",
  jars = ["kotlin-snapshot/org/jetbrains/kotlin/kotlin-swift-export-for-ide/2.3.255-dev-255/kotlin-swift-export-for-ide-2.3.255-dev-255.jar"],
  visibility = ["//visibility:public"]
)

java_import(
  name = "kotlinc-kotlinx-serialization-compiler-plugin",
  jars = ["kotlin-snapshot/org/jetbrains/kotlin/kotlinx-serialization-compiler-plugin-for-ide/2.3.255-dev-255/kotlinx-serialization-compiler-plugin-for-ide-2.3.255-dev-255.jar"],
  visibility = ["//visibility:public"]
)

java_library(
  name = "kotlinc-kotlinx-serialization-compiler-plugin-provided",
  exports = [":kotlinc-kotlinx-serialization-compiler-plugin"],
  neverlink = True,
  visibility = ["//visibility:public"]
)

java_import(
  name = "kotlinc-lombok-compiler-plugin",
  jars = ["kotlin-snapshot/org/jetbrains/kotlin/lombok-compiler-plugin-for-ide/2.3.255-dev-255/lombok-compiler-plugin-for-ide-2.3.255-dev-255.jar"],
  visibility = ["//visibility:public"]
)

java_library(
  name = "kotlinc-lombok-compiler-plugin-provided",
  exports = [":kotlinc-lombok-compiler-plugin"],
  neverlink = True,
  visibility = ["//visibility:public"]
)

java_import(
  name = "kotlinc-low-level-api-fir",
  jars = ["kotlin-snapshot/org/jetbrains/kotlin/low-level-api-fir-for-ide/2.3.255-dev-255/low-level-api-fir-for-ide-2.3.255-dev-255.jar"],
  visibility = ["//visibility:public"]
)

java_import(
  name = "kotlinc-noarg-compiler-plugin",
  jars = ["kotlin-snapshot/org/jetbrains/kotlin/noarg-compiler-plugin-for-ide/2.3.255-dev-255/noarg-compiler-plugin-for-ide-2.3.255-dev-255.jar"],
  visibility = ["//visibility:public"]
)

java_library(
  name = "kotlinc-noarg-compiler-plugin-provided",
  exports = [":kotlinc-noarg-compiler-plugin"],
  neverlink = True,
  visibility = ["//visibility:public"]
)

java_import(
  name = "kotlinc-parcelize-compiler-plugin",
  jars = ["kotlin-snapshot/org/jetbrains/kotlin/parcelize-compiler-plugin-for-ide/2.3.255-dev-255/parcelize-compiler-plugin-for-ide-2.3.255-dev-255.jar"],
  visibility = ["//visibility:public"]
)

java_library(
  name = "kotlinc-parcelize-compiler-plugin-provided",
  exports = [":kotlinc-parcelize-compiler-plugin"],
  neverlink = True,
  visibility = ["//visibility:public"]
)

java_import(
  name = "kotlinc-sam-with-receiver-compiler-plugin",
  jars = ["kotlin-snapshot/org/jetbrains/kotlin/sam-with-receiver-compiler-plugin-for-ide/2.3.255-dev-255/sam-with-receiver-compiler-plugin-for-ide-2.3.255-dev-255.jar"],
  visibility = ["//visibility:public"]
)

java_import(
  name = "kotlinc-scripting-compiler-plugin",
  jars = ["kotlin-snapshot/org/jetbrains/kotlin/scripting-compiler-plugin-for-ide/2.3.255-dev-255/scripting-compiler-plugin-for-ide-2.3.255-dev-255.jar"],
  visibility = ["//visibility:public"]
)

java_import(
  name = "kotlinc-symbol-light-classes",
  jars = ["kotlin-snapshot/org/jetbrains/kotlin/symbol-light-classes-for-ide/2.3.255-dev-255/symbol-light-classes-for-ide-2.3.255-dev-255.jar"],
  visibility = ["//visibility:public"]
)
### auto-generated section `local-libs` end

### auto-generated section `maven libs` start
load("@rules_java//java:defs.bzl", "java_library")
load("@rules_jvm//:jvm.bzl", "jvm_import")

java_library(
  name = "aalto-xml",
  exports = [
    ":com_fasterxml-aalto-xml-1_3_3_http_import",
    ":org_codehaus_woodstox-stax2-api-4_2_2_http_import",
  ],
  visibility = ["//visibility:public"]
)

jvm_import(
  name = "com_fasterxml-aalto-xml-1_3_3_http_import",
  jar = "@com_fasterxml-aalto-xml-1_3_3_http//file",
  source_jar = "@com_fasterxml-aalto-xml-1_3_3-sources_http//file"
)

jvm_import(
  name = "org_codehaus_woodstox-stax2-api-4_2_2_http_import",
  jar = "@org_codehaus_woodstox-stax2-api-4_2_2_http//file",
  source_jar = "@org_codehaus_woodstox-stax2-api-4_2_2-sources_http//file"
)

jvm_import(
  name = "aapt-proto",
  jar = "@com_android_tools_build-aapt2-proto-8_1_0-10154469_http//file",
  visibility = ["//visibility:public"]
)

java_library(
  name = "ai-grazie-rule-engine",
  exports = [
    ":ai_grazie-grazie-rule-engine-0_3_11_http_import",
    ":net_fellbaum-jemoji-1_3_1_http_import",
  ],
  visibility = ["//visibility:public"]
)

jvm_import(
  name = "ai_grazie-grazie-rule-engine-0_3_11_http_import",
  jar = "@ai_grazie-grazie-rule-engine-0_3_11_http//file",
  source_jar = "@ai_grazie-grazie-rule-engine-0_3_11-sources_http//file"
)

jvm_import(
  name = "net_fellbaum-jemoji-1_3_1_http_import",
  jar = "@net_fellbaum-jemoji-1_3_1_http//file",
  source_jar = "@net_fellbaum-jemoji-1_3_1-sources_http//file"
)

jvm_import(
  name = "android-adt-ui-ibm-db2-jcc",
  jar = "@com_ibm_db2-jcc-11_5_7_0_http//file",
  visibility = ["//visibility:public"]
)

jvm_import(
  name = "android-app-inspection-inspectors-backgroundtask-view-tests-background-inspector-proto",
  jar = "@org_jetbrains_intellij_deps_android_tools_base-backgroundtask_inspector_java_proto-232_1_23_0_http//file",
  visibility = ["//visibility:public"]
)

jvm_import(
  name = "android-app-inspection-inspectors-backgroundtask-view-tests-workmanager-inspector-proto",
  jar = "@org_jetbrains_intellij_deps_android_tools_base-workmanager_inspector_proto-232_1_23_0_http//file",
  visibility = ["//visibility:public"]
)

jvm_import(
  name = "android-app-inspection-inspectors-network-model-brotli-dec",
  jar = "@org_brotli-dec-0_1_2_http//file",
  visibility = ["//visibility:public"]
)

jvm_import(
  name = "android-core-kotlin-metadata-jvm",
  jar = "@org_jetbrains_kotlin-kotlin-metadata-jvm-2_2_20_http//file",
  source_jar = "@org_jetbrains_kotlin-kotlin-metadata-jvm-2_2_20-sources_http//file",
  visibility = ["//visibility:public"]
)

java_library(
  name = "android-nav-editor-eclipse-layout-kernel",
  exports = [
    ":org_eclipse_elk-org_eclipse_elk_alg_layered-0_3_0_http_import",
    ":org_eclipse_elk-org_eclipse_elk_core-0_3_0_http_import",
    ":org_eclipse_elk-org_eclipse_elk_graph-0_3_0_http_import",
    ":org_eclipse_emf-org_eclipse_emf_common-2_12_0_http_import",
    ":org_eclipse_emf-org_eclipse_emf_ecore-2_12_0_http_import",
    ":org_eclipse_elk-org_eclipse_elk_alg_common_compaction-0_3_0_http_import",
  ],
  visibility = ["//visibility:public"]
)

jvm_import(
  name = "org_eclipse_elk-org_eclipse_elk_alg_layered-0_3_0_http_import",
  jar = "@org_eclipse_elk-org_eclipse_elk_alg_layered-0_3_0_http//file"
)

jvm_import(
  name = "org_eclipse_elk-org_eclipse_elk_core-0_3_0_http_import",
  jar = "@org_eclipse_elk-org_eclipse_elk_core-0_3_0_http//file"
)

jvm_import(
  name = "org_eclipse_elk-org_eclipse_elk_graph-0_3_0_http_import",
  jar = "@org_eclipse_elk-org_eclipse_elk_graph-0_3_0_http//file"
)

jvm_import(
  name = "org_eclipse_emf-org_eclipse_emf_common-2_12_0_http_import",
  jar = "@org_eclipse_emf-org_eclipse_emf_common-2_12_0_http//file"
)

jvm_import(
  name = "org_eclipse_emf-org_eclipse_emf_ecore-2_12_0_http_import",
  jar = "@org_eclipse_emf-org_eclipse_emf_ecore-2_12_0_http//file"
)

jvm_import(
  name = "org_eclipse_elk-org_eclipse_elk_alg_common_compaction-0_3_0_http_import",
  jar = "@org_eclipse_elk-org_eclipse_elk_alg_common_compaction-0_3_0_http//file"
)

jvm_import(
  name = "android-profilers-ui-traceprocessor-protos",
  jar = "@org_jetbrains_intellij_deps_android_tools_base-traceprocessor_protos-232_1_23_0_http//file",
  visibility = ["//visibility:public"]
)

jvm_import(
  name = "android-server-flags-libserver-flag-test-proto",
  jar = "@org_jetbrains_intellij_deps_android_tools_base-libserver-flag-test-proto-232_1_23_0_http//file",
  visibility = ["//visibility:public"]
)

jvm_import(
  name = "android-streaming-ffmpeg",
  jar = "@org_jetbrains_intellij_deps_android_tools_streaming_ffmpeg-bundle-ffmpeg-6_0-1_5_9-189_http//file",
  visibility = ["//visibility:public"]
)

jvm_import(
  name = "android-streaming-ffmpeg-javacpp",
  jar = "@org_jetbrains_intellij_deps_android_tools_streaming_ffmpeg-bundle-javacpp-1_5_9-189_http//file",
  visibility = ["//visibility:public"]
)

jvm_import(
  name = "android-streaming-ffmpeg-linux-x64",
  jar = "@org_jetbrains_intellij_deps_android_tools_streaming_ffmpeg-bundle-ffmpeg-linux-x86_64-6_0-1_5_9-189_http//file",
  visibility = ["//visibility:public"]
)

jvm_import(
  name = "android-streaming-ffmpeg-macos-aarch64",
  jar = "@org_jetbrains_intellij_deps_android_tools_streaming_ffmpeg-bundle-ffmpeg-macosx-arm64-6_0-1_5_9-189_http//file",
  visibility = ["//visibility:public"]
)

jvm_import(
  name = "android-streaming-ffmpeg-macos-x64",
  jar = "@org_jetbrains_intellij_deps_android_tools_streaming_ffmpeg-bundle-ffmpeg-macosx-x86_64-6_0-1_5_9-189_http//file",
  visibility = ["//visibility:public"]
)

jvm_import(
  name = "android-streaming-ffmpeg-windows-x64",
  jar = "@org_jetbrains_intellij_deps_android_tools_streaming_ffmpeg-bundle-ffmpeg-windows-x86_64-6_0-1_5_9-189_http//file",
  visibility = ["//visibility:public"]
)

jvm_import(
  name = "android-streaming-javacpp-linux-x64",
  jar = "@org_jetbrains_intellij_deps_android_tools_streaming_ffmpeg-bundle-javacpp-linux-x86_64-1_5_9-189_http//file",
  visibility = ["//visibility:public"]
)

jvm_import(
  name = "android-streaming-javacpp-macos-aarch64",
  jar = "@org_jetbrains_intellij_deps_android_tools_streaming_ffmpeg-bundle-javacpp-macosx-arm64-1_5_9-189_http//file",
  visibility = ["//visibility:public"]
)

jvm_import(
  name = "android-streaming-javacpp-macos-x64",
  jar = "@org_jetbrains_intellij_deps_android_tools_streaming_ffmpeg-bundle-javacpp-macosx-x86_64-1_5_9-189_http//file",
  visibility = ["//visibility:public"]
)

jvm_import(
  name = "android-streaming-javacpp-windows-x64",
  jar = "@org_jetbrains_intellij_deps_android_tools_streaming_ffmpeg-bundle-javacpp-windows-x86_64-1_5_9-189_http//file",
  visibility = ["//visibility:public"]
)

jvm_import(
  name = "android-streaming-test_util-ffmpeg",
  jar = "@org_jetbrains_intellij_deps_android_tools_streaming_ffmpeg-bundle-ffmpeg-6_0-1_5_9-189_http//file",
  visibility = ["//visibility:public"]
)

jvm_import(
  name = "android-streaming-test_util-ffmpeg-javacpp",
  jar = "@org_jetbrains_intellij_deps_android_tools_streaming_ffmpeg-bundle-javacpp-1_5_9-189_http//file",
  visibility = ["//visibility:public"]
)

jvm_import(
  name = "android-streaming-test_util-ffmpeg-linux-x64",
  jar = "@org_jetbrains_intellij_deps_android_tools_streaming_ffmpeg-bundle-ffmpeg-linux-x86_64-6_0-1_5_9-189_http//file",
  visibility = ["//visibility:public"]
)

jvm_import(
  name = "android-streaming-test_util-ffmpeg-macos-aarch64",
  jar = "@org_jetbrains_intellij_deps_android_tools_streaming_ffmpeg-bundle-ffmpeg-macosx-arm64-6_0-1_5_9-189_http//file",
  visibility = ["//visibility:public"]
)

jvm_import(
  name = "android-streaming-test_util-ffmpeg-macos-x64",
  jar = "@org_jetbrains_intellij_deps_android_tools_streaming_ffmpeg-bundle-ffmpeg-macosx-x86_64-6_0-1_5_9-189_http//file",
  visibility = ["//visibility:public"]
)

jvm_import(
  name = "android-streaming-test_util-ffmpeg-windows-x64",
  jar = "@org_jetbrains_intellij_deps_android_tools_streaming_ffmpeg-bundle-ffmpeg-windows-x86_64-6_0-1_5_9-189_http//file",
  visibility = ["//visibility:public"]
)

jvm_import(
  name = "android-streaming-test_util-javacpp-linux-x64",
  jar = "@org_jetbrains_intellij_deps_android_tools_streaming_ffmpeg-bundle-javacpp-linux-x86_64-1_5_9-189_http//file",
  visibility = ["//visibility:public"]
)

jvm_import(
  name = "android-streaming-test_util-javacpp-macos-aarch64",
  jar = "@org_jetbrains_intellij_deps_android_tools_streaming_ffmpeg-bundle-javacpp-macosx-arm64-1_5_9-189_http//file",
  visibility = ["//visibility:public"]
)

jvm_import(
  name = "android-streaming-test_util-javacpp-macos-x64",
  jar = "@org_jetbrains_intellij_deps_android_tools_streaming_ffmpeg-bundle-javacpp-macosx-x86_64-1_5_9-189_http//file",
  visibility = ["//visibility:public"]
)

jvm_import(
  name = "android-streaming-test_util-javacpp-windows-x64",
  jar = "@org_jetbrains_intellij_deps_android_tools_streaming_ffmpeg-bundle-javacpp-windows-x86_64-1_5_9-189_http//file",
  visibility = ["//visibility:public"]
)

jvm_import(
  name = "android-streaming-tests-ffmpeg",
  jar = "@org_jetbrains_intellij_deps_android_tools_streaming_ffmpeg-bundle-ffmpeg-6_0-1_5_9-189_http//file",
  visibility = ["//visibility:public"]
)

jvm_import(
  name = "android-streaming-tests-ffmpeg-javacpp",
  jar = "@org_jetbrains_intellij_deps_android_tools_streaming_ffmpeg-bundle-javacpp-1_5_9-189_http//file",
  visibility = ["//visibility:public"]
)

jvm_import(
  name = "android-streaming-tests-ffmpeg-linux-x64",
  jar = "@org_jetbrains_intellij_deps_android_tools_streaming_ffmpeg-bundle-ffmpeg-linux-x86_64-6_0-1_5_9-189_http//file",
  visibility = ["//visibility:public"]
)

jvm_import(
  name = "android-streaming-tests-ffmpeg-macos-aarch64",
  jar = "@org_jetbrains_intellij_deps_android_tools_streaming_ffmpeg-bundle-ffmpeg-macosx-arm64-6_0-1_5_9-189_http//file",
  visibility = ["//visibility:public"]
)

jvm_import(
  name = "android-streaming-tests-ffmpeg-macos-x64",
  jar = "@org_jetbrains_intellij_deps_android_tools_streaming_ffmpeg-bundle-ffmpeg-macosx-x86_64-6_0-1_5_9-189_http//file",
  visibility = ["//visibility:public"]
)

jvm_import(
  name = "android-streaming-tests-ffmpeg-windows-x64",
  jar = "@org_jetbrains_intellij_deps_android_tools_streaming_ffmpeg-bundle-ffmpeg-windows-x86_64-6_0-1_5_9-189_http//file",
  visibility = ["//visibility:public"]
)

jvm_import(
  name = "android-streaming-tests-javacpp-linux-x64",
  jar = "@org_jetbrains_intellij_deps_android_tools_streaming_ffmpeg-bundle-javacpp-linux-x86_64-1_5_9-189_http//file",
  visibility = ["//visibility:public"]
)

jvm_import(
  name = "android-streaming-tests-javacpp-macos-aarch64",
  jar = "@org_jetbrains_intellij_deps_android_tools_streaming_ffmpeg-bundle-javacpp-macosx-arm64-1_5_9-189_http//file",
  visibility = ["//visibility:public"]
)

jvm_import(
  name = "android-streaming-tests-javacpp-macos-x64",
  jar = "@org_jetbrains_intellij_deps_android_tools_streaming_ffmpeg-bundle-javacpp-macosx-x86_64-1_5_9-189_http//file",
  visibility = ["//visibility:public"]
)

jvm_import(
  name = "android-streaming-tests-javacpp-windows-x64",
  jar = "@org_jetbrains_intellij_deps_android_tools_streaming_ffmpeg-bundle-javacpp-windows-x86_64-1_5_9-189_http//file",
  visibility = ["//visibility:public"]
)

jvm_import(
  name = "android-tools-analytics-library-testing",
  jar = "@com_android_tools_analytics-library-testing-31_5_0-alpha08_http//file",
  visibility = ["//visibility:public"]
)

jvm_import(
  name = "apache-sshd-osgi",
  jar = "@org_apache_sshd-sshd-osgi-2_15_0_http//file",
  source_jar = "@org_apache_sshd-sshd-osgi-2_15_0-sources_http//file",
  visibility = ["//visibility:public"]
)

jvm_import(
  name = "app-cash-turbine-jvm",
  jar = "@app_cash_turbine-turbine-jvm-1_0_0_http//file",
  source_jar = "@app_cash_turbine-turbine-jvm-1_0_0-sources_http//file",
  visibility = ["//visibility:public"]
)

java_library(
  name = "asm-tools",
  exports = [
    ":org_ow2_asm-asm-analysis-9_8_http_import",
    ":org_ow2_asm-asm-tree-9_8_http_import",
    ":org_ow2_asm-asm-9_8_http_import",
  ],
  visibility = ["//visibility:public"]
)

jvm_import(
  name = "org_ow2_asm-asm-analysis-9_8_http_import",
  jar = "@org_ow2_asm-asm-analysis-9_8_http//file",
  source_jar = "@org_ow2_asm-asm-analysis-9_8-sources_http//file"
)

jvm_import(
  name = "org_ow2_asm-asm-tree-9_8_http_import",
  jar = "@org_ow2_asm-asm-tree-9_8_http//file",
  source_jar = "@org_ow2_asm-asm-tree-9_8-sources_http//file"
)

jvm_import(
  name = "org_ow2_asm-asm-9_8_http_import",
  jar = "@org_ow2_asm-asm-9_8_http//file",
  source_jar = "@org_ow2_asm-asm-9_8-sources_http//file"
)

jvm_import(
  name = "assert_j",
  jar = "@org_assertj-assertj-core-4_0_0-M1_http//file",
  source_jar = "@org_assertj-assertj-core-4_0_0-M1-sources_http//file",
  visibility = ["//visibility:public"]
)

jvm_import(
  name = "assertj-swing",
  jar = "@org_assertj-assertj-swing-3_17_1_http//file",
  source_jar = "@org_assertj-assertj-swing-3_17_1-sources_http//file",
  visibility = ["//visibility:public"]
)

jvm_import(
  name = "automaton",
  jar = "@dk_brics-automaton-1_12-4_http//file",
  source_jar = "@dk_brics-automaton-1_12-4-sources_http//file",
  visibility = ["//visibility:public"]
)

jvm_import(
  name = "bouncy-castle-pgp",
  jar = "@org_bouncycastle-bcpg-jdk18on-1_81_http//file",
  source_jar = "@org_bouncycastle-bcpg-jdk18on-1_81-sources_http//file",
  visibility = ["//visibility:public"]
)

java_library(
  name = "bouncy-castle-provider",
  exports = [
    ":org_bouncycastle-bcpkix-jdk18on-1_81_http_import",
    ":org_bouncycastle-bcutil-jdk18on-1_81_http_import",
    ":org_bouncycastle-bcprov-jdk18on-1_81_http_import",
  ],
  visibility = ["//visibility:public"]
)

jvm_import(
  name = "org_bouncycastle-bcpkix-jdk18on-1_81_http_import",
  jar = "@org_bouncycastle-bcpkix-jdk18on-1_81_http//file",
  source_jar = "@org_bouncycastle-bcpkix-jdk18on-1_81-sources_http//file"
)

jvm_import(
  name = "org_bouncycastle-bcutil-jdk18on-1_81_http_import",
  jar = "@org_bouncycastle-bcutil-jdk18on-1_81_http//file",
  source_jar = "@org_bouncycastle-bcutil-jdk18on-1_81-sources_http//file"
)

jvm_import(
  name = "org_bouncycastle-bcprov-jdk18on-1_81_http_import",
  jar = "@org_bouncycastle-bcprov-jdk18on-1_81_http//file",
  source_jar = "@org_bouncycastle-bcprov-jdk18on-1_81-sources_http//file"
)

jvm_import(
  name = "byte-buddy",
  jar = "@net_bytebuddy-byte-buddy-1_17_7_http//file",
  source_jar = "@net_bytebuddy-byte-buddy-1_17_7-sources_http//file",
  visibility = ["//visibility:public"]
)

java_library(
  name = "caffeine",
  exports = [
    ":com_github_ben-manes_caffeine-caffeine-3_2_2_http_import",
    ":org_jspecify-jspecify-1_0_0_http_import",
    ":com_google_errorprone-error_prone_annotations-2_40_0_http_import",
  ],
  visibility = ["//visibility:public"]
)

jvm_import(
  name = "com_github_ben-manes_caffeine-caffeine-3_2_2_http_import",
  jar = "@com_github_ben-manes_caffeine-caffeine-3_2_2_http//file",
  source_jar = "@com_github_ben-manes_caffeine-caffeine-3_2_2-sources_http//file"
)

jvm_import(
  name = "org_jspecify-jspecify-1_0_0_http_import",
  jar = "@org_jspecify-jspecify-1_0_0_http//file",
  source_jar = "@org_jspecify-jspecify-1_0_0-sources_http//file"
)

jvm_import(
  name = "com_google_errorprone-error_prone_annotations-2_40_0_http_import",
  jar = "@com_google_errorprone-error_prone_annotations-2_40_0_http//file",
  source_jar = "@com_google_errorprone-error_prone_annotations-2_40_0-sources_http//file"
)

jvm_import(
  name = "clikt",
  jar = "@com_github_ajalt_clikt-clikt-jvm-3_5_4_http//file",
  source_jar = "@com_github_ajalt_clikt-clikt-jvm-3_5_4-sources_http//file",
  visibility = ["//visibility:public"]
)

jvm_import(
  name = "cloud-config-client",
  jar = "@com_jetbrains_cloudconfig-cloudconfig-2023_9_http//file",
  source_jar = "@com_jetbrains_cloudconfig-cloudconfig-2023_9-sources_http//file",
  visibility = ["//visibility:public"]
)

jvm_import(
  name = "com-jetbrains-fus-reporting-ap-validation-all",
  jar = "@com_jetbrains_fus_reporting-ap-validation-all-1_0_205_http//file",
  source_jar = "@com_jetbrains_fus_reporting-ap-validation-all-1_0_205-sources_http//file",
  visibility = ["//visibility:public"]
)

jvm_import(
  name = "com-jetbrains-fus-reporting-api",
  jar = "@com_jetbrains_fus_reporting-api-1_0_205_http//file",
  source_jar = "@com_jetbrains_fus_reporting-api-1_0_205-sources_http//file",
  visibility = ["//visibility:public"]
)

jvm_import(
  name = "com-typesafe-config",
  jar = "@com_typesafe-config-1_4_4_http//file",
  source_jar = "@com_typesafe-config-1_4_4-sources_http//file",
  visibility = ["//visibility:public"]
)

jvm_import(
  name = "commons-cli",
  jar = "@commons-cli-commons-cli-1_10_0_http//file",
  source_jar = "@commons-cli-commons-cli-1_10_0-sources_http//file",
  visibility = ["//visibility:public"]
)

jvm_import(
  name = "commons-codec",
  jar = "@commons-codec-commons-codec-1_18_0_http//file",
  source_jar = "@commons-codec-commons-codec-1_18_0-sources_http//file",
  visibility = ["//visibility:public"]
)

jvm_import(
  name = "commons-compress",
  jar = "@org_apache_commons-commons-compress-1_27_1_http//file",
  source_jar = "@org_apache_commons-commons-compress-1_27_1-sources_http//file",
  visibility = ["//visibility:public"]
)

jvm_import(
  name = "commons-imaging",
  jar = "@org_jetbrains_intellij_deps-commons-imaging-1_0-RC-1_http//file",
  source_jar = "@org_jetbrains_intellij_deps-commons-imaging-1_0-RC-1-sources_http//file",
  visibility = ["//visibility:public"]
)

jvm_import(
  name = "commons-io",
  jar = "@commons-io-commons-io-2_18_0_http//file",
  source_jar = "@commons-io-commons-io-2_18_0-sources_http//file",
  visibility = ["//visibility:public"]
)

jvm_import(
  name = "commons-lang3",
  jar = "@org_apache_commons-commons-lang3-3_18_0_http//file",
  source_jar = "@org_apache_commons-commons-lang3-3_18_0-sources_http//file",
  visibility = ["//visibility:public"]
)

jvm_import(
  name = "commons-logging",
  jar = "@commons-logging-commons-logging-1_2_http//file",
  source_jar = "@commons-logging-commons-logging-1_2-sources_http//file",
  visibility = ["//visibility:public"]
)

jvm_import(
  name = "completion_ml_ranking_models-completion-ranking-cpp-exp",
  jar = "@org_jetbrains_intellij_deps_completion-completion-ranking-cpp-0_1_5_http//file",
  source_jar = "@org_jetbrains_intellij_deps_completion-completion-ranking-cpp-0_1_5-sources_http//file",
  visibility = ["//visibility:public"]
)

jvm_import(
  name = "completion_ml_ranking_models-completion-ranking-css-exp",
  jar = "@org_jetbrains_intellij_deps_completion-completion-ranking-css-0_2_1_http//file",
  source_jar = "@org_jetbrains_intellij_deps_completion-completion-ranking-css-0_2_1-sources_http//file",
  visibility = ["//visibility:public"]
)

jvm_import(
  name = "completion_ml_ranking_models-completion-ranking-dart-exp",
  jar = "@org_jetbrains_intellij_deps_completion-completion-ranking-dart-0_0_2_http//file",
  source_jar = "@org_jetbrains_intellij_deps_completion-completion-ranking-dart-0_0_2-sources_http//file",
  visibility = ["//visibility:public"]
)

jvm_import(
  name = "completion_ml_ranking_models-completion-ranking-go-exp",
  jar = "@org_jetbrains_intellij_deps_completion-completion-ranking-go-0_2_4_http//file",
  source_jar = "@org_jetbrains_intellij_deps_completion-completion-ranking-go-0_2_4-sources_http//file",
  visibility = ["//visibility:public"]
)

jvm_import(
  name = "completion_ml_ranking_models-completion-ranking-html-exp",
  jar = "@org_jetbrains_intellij_deps_completion-completion-ranking-html-0_0_1_http//file",
  source_jar = "@org_jetbrains_intellij_deps_completion-completion-ranking-html-0_0_1-sources_http//file",
  visibility = ["//visibility:public"]
)

jvm_import(
  name = "completion_ml_ranking_models-completion-ranking-java-exp",
  jar = "@org_jetbrains_intellij_deps_completion-completion-ranking-java-0_8_2_http//file",
  source_jar = "@org_jetbrains_intellij_deps_completion-completion-ranking-java-0_8_2-sources_http//file",
  visibility = ["//visibility:public"]
)

jvm_import(
  name = "completion_ml_ranking_models-completion-ranking-java-exp2",
  jar = "@org_jetbrains_intellij_deps_completion-completion-ranking-java-0_9_2_http//file",
  source_jar = "@org_jetbrains_intellij_deps_completion-completion-ranking-java-0_9_2-sources_http//file",
  visibility = ["//visibility:public"]
)

jvm_import(
  name = "completion_ml_ranking_models-completion-ranking-js-exp",
  jar = "@org_jetbrains_intellij_deps_completion-completion-ranking-js-0_3_0_http//file",
  source_jar = "@org_jetbrains_intellij_deps_completion-completion-ranking-js-0_3_0-sources_http//file",
  visibility = ["//visibility:public"]
)

jvm_import(
  name = "completion_ml_ranking_models-completion-ranking-kotlin-exp",
  jar = "@org_jetbrains_intellij_deps_completion-completion-ranking-kotlin-0_4_1_http//file",
  source_jar = "@org_jetbrains_intellij_deps_completion-completion-ranking-kotlin-0_4_1-sources_http//file",
  visibility = ["//visibility:public"]
)

jvm_import(
  name = "completion_ml_ranking_models-completion-ranking-php-exp",
  jar = "@org_jetbrains_intellij_deps_completion-completion-ranking-php-0_2_4_http//file",
  source_jar = "@org_jetbrains_intellij_deps_completion-completion-ranking-php-0_2_4-sources_http//file",
  visibility = ["//visibility:public"]
)

jvm_import(
  name = "completion_ml_ranking_models-completion-ranking-python-exp",
  jar = "@org_jetbrains_intellij_deps_completion-completion-ranking-python-0_2_4_http//file",
  source_jar = "@org_jetbrains_intellij_deps_completion-completion-ranking-python-0_2_4-sources_http//file",
  visibility = ["//visibility:public"]
)

jvm_import(
  name = "completion_ml_ranking_models-completion-ranking-ruby-exp",
  jar = "@org_jetbrains_intellij_deps_completion-completion-ranking-ruby-0_2_4_http//file",
  source_jar = "@org_jetbrains_intellij_deps_completion-completion-ranking-ruby-0_2_4-sources_http//file",
  visibility = ["//visibility:public"]
)

jvm_import(
  name = "completion_ml_ranking_models-completion-ranking-rust-exp",
  jar = "@org_jetbrains_intellij_deps_completion-completion-ranking-rust-0_4_0_http//file",
  source_jar = "@org_jetbrains_intellij_deps_completion-completion-ranking-rust-0_4_0-sources_http//file",
  visibility = ["//visibility:public"]
)

jvm_import(
  name = "completion_ml_ranking_models-completion-ranking-scala-exp",
  jar = "@org_jetbrains_intellij_deps_completion-completion-ranking-scala-0_4_1_http//file",
  source_jar = "@org_jetbrains_intellij_deps_completion-completion-ranking-scala-0_4_1-sources_http//file",
  visibility = ["//visibility:public"]
)

jvm_import(
  name = "completion_ml_ranking_models-completion-ranking-sh-exp",
  jar = "@org_jetbrains_intellij_deps_completion-completion-ranking-sh-0_0_1_http//file",
  source_jar = "@org_jetbrains_intellij_deps_completion-completion-ranking-sh-0_0_1-sources_http//file",
  visibility = ["//visibility:public"]
)

jvm_import(
  name = "completion_ml_ranking_models-completion-ranking-swift-exp",
  jar = "@org_jetbrains_intellij_deps_completion-completion-ranking-swift-0_1_3_http//file",
  source_jar = "@org_jetbrains_intellij_deps_completion-completion-ranking-swift-0_1_3-sources_http//file",
  visibility = ["//visibility:public"]
)

jvm_import(
  name = "completion_ml_ranking_models-completion-ranking-typescript-exp",
  jar = "@org_jetbrains_intellij_deps_completion-completion-ranking-typescript-0_4_0_http//file",
  source_jar = "@org_jetbrains_intellij_deps_completion-completion-ranking-typescript-0_4_0-sources_http//file",
  visibility = ["//visibility:public"]
)

java_library(
  name = "cucumber-core-1",
  exports = [
    ":io_cucumber-cucumber-core-1_2_6_http_import",
    ":info_cukes-gherkin-2_12_2_http_import",
  ],
  visibility = ["//visibility:public"]
)

jvm_import(
  name = "io_cucumber-cucumber-core-1_2_6_http_import",
  jar = "@io_cucumber-cucumber-core-1_2_6_http//file",
  source_jar = "@io_cucumber-cucumber-core-1_2_6-sources_http//file"
)

jvm_import(
  name = "info_cukes-gherkin-2_12_2_http_import",
  jar = "@info_cukes-gherkin-2_12_2_http//file",
  source_jar = "@info_cukes-gherkin-2_12_2-sources_http//file"
)

java_library(
  name = "cucumber-core-1-provided",
  exports = [":cucumber-core-1"],
  neverlink = True,
  visibility = ["//visibility:public"]
)

java_library(
  name = "cucumber-core-2",
  exports = [
    ":io_cucumber-cucumber-core-2_4_0_http_import",
    ":info_cukes-cucumber-html-0_2_6_http_import",
    ":io_cucumber-cucumber-jvm-deps-1_0_6_http_import",
    ":io_cucumber-gherkin-5_0_0_http_import",
    ":io_cucumber-tag-expressions-1_1_1_http_import",
  ],
  visibility = ["//visibility:public"]
)

jvm_import(
  name = "io_cucumber-cucumber-core-2_4_0_http_import",
  jar = "@io_cucumber-cucumber-core-2_4_0_http//file",
  source_jar = "@io_cucumber-cucumber-core-2_4_0-sources_http//file"
)

jvm_import(
  name = "info_cukes-cucumber-html-0_2_6_http_import",
  jar = "@info_cukes-cucumber-html-0_2_6_http//file",
  source_jar = "@info_cukes-cucumber-html-0_2_6-sources_http//file"
)

jvm_import(
  name = "io_cucumber-cucumber-jvm-deps-1_0_6_http_import",
  jar = "@io_cucumber-cucumber-jvm-deps-1_0_6_http//file",
  source_jar = "@io_cucumber-cucumber-jvm-deps-1_0_6-sources_http//file"
)

jvm_import(
  name = "io_cucumber-gherkin-5_0_0_http_import",
  jar = "@io_cucumber-gherkin-5_0_0_http//file",
  source_jar = "@io_cucumber-gherkin-5_0_0-sources_http//file"
)

jvm_import(
  name = "io_cucumber-tag-expressions-1_1_1_http_import",
  jar = "@io_cucumber-tag-expressions-1_1_1_http//file",
  source_jar = "@io_cucumber-tag-expressions-1_1_1-sources_http//file"
)

java_library(
  name = "cucumber-core-2-provided",
  exports = [":cucumber-core-2"],
  neverlink = True,
  visibility = ["//visibility:public"]
)

java_library(
  name = "cucumber-jvm_formatter3-cucumber-core-3-0-2",
  exports = [
    ":io_cucumber-cucumber-core-3_0_2_http_import",
    ":io_cucumber-cucumber-html-0_2_7_http_import",
    ":io_cucumber-gherkin-5_0_0_http_import",
    ":io_cucumber-tag-expressions-1_1_1_http_import",
    ":io_cucumber-cucumber-expressions-5_0_19_http_import",
    ":io_cucumber-datatable-1_0_3_http_import",
    ":io_cucumber-datatable-dependencies-1_0_3_http_import",
  ],
  visibility = ["//visibility:public"]
)

jvm_import(
  name = "io_cucumber-cucumber-core-3_0_2_http_import",
  jar = "@io_cucumber-cucumber-core-3_0_2_http//file",
  source_jar = "@io_cucumber-cucumber-core-3_0_2-sources_http//file"
)

jvm_import(
  name = "io_cucumber-cucumber-html-0_2_7_http_import",
  jar = "@io_cucumber-cucumber-html-0_2_7_http//file",
  source_jar = "@io_cucumber-cucumber-html-0_2_7-sources_http//file"
)

jvm_import(
  name = "io_cucumber-cucumber-expressions-5_0_19_http_import",
  jar = "@io_cucumber-cucumber-expressions-5_0_19_http//file",
  source_jar = "@io_cucumber-cucumber-expressions-5_0_19-sources_http//file"
)

jvm_import(
  name = "io_cucumber-datatable-1_0_3_http_import",
  jar = "@io_cucumber-datatable-1_0_3_http//file",
  source_jar = "@io_cucumber-datatable-1_0_3-sources_http//file"
)

jvm_import(
  name = "io_cucumber-datatable-dependencies-1_0_3_http_import",
  jar = "@io_cucumber-datatable-dependencies-1_0_3_http//file",
  source_jar = "@io_cucumber-datatable-dependencies-1_0_3-sources_http//file"
)

java_library(
  name = "cucumber-jvm_formatter3-cucumber-core-3-0-2-provided",
  exports = [":cucumber-jvm_formatter3-cucumber-core-3-0-2"],
  neverlink = True,
  visibility = ["//visibility:public"]
)

java_library(
  name = "cucumber-jvm_formatter4-cucumber-core-4-0-1",
  exports = [
    ":io_cucumber-cucumber-core-4_0_1_http_import",
    ":io_cucumber-cucumber-html-0_2_7_http_import",
    ":io_cucumber-gherkin-5_1_0_http_import",
    ":io_cucumber-tag-expressions-1_1_1_http_import",
    ":io_cucumber-cucumber-expressions-6_1_0_http_import",
    ":io_cucumber-datatable-1_1_3_http_import",
    ":io_cucumber-datatable-dependencies-1_1_3_http_import",
  ],
  visibility = ["//visibility:public"]
)

jvm_import(
  name = "io_cucumber-cucumber-core-4_0_1_http_import",
  jar = "@io_cucumber-cucumber-core-4_0_1_http//file",
  source_jar = "@io_cucumber-cucumber-core-4_0_1-sources_http//file"
)

jvm_import(
  name = "io_cucumber-gherkin-5_1_0_http_import",
  jar = "@io_cucumber-gherkin-5_1_0_http//file",
  source_jar = "@io_cucumber-gherkin-5_1_0-sources_http//file"
)

jvm_import(
  name = "io_cucumber-cucumber-expressions-6_1_0_http_import",
  jar = "@io_cucumber-cucumber-expressions-6_1_0_http//file",
  source_jar = "@io_cucumber-cucumber-expressions-6_1_0-sources_http//file"
)

jvm_import(
  name = "io_cucumber-datatable-1_1_3_http_import",
  jar = "@io_cucumber-datatable-1_1_3_http//file",
  source_jar = "@io_cucumber-datatable-1_1_3-sources_http//file"
)

jvm_import(
  name = "io_cucumber-datatable-dependencies-1_1_3_http_import",
  jar = "@io_cucumber-datatable-dependencies-1_1_3_http//file",
  source_jar = "@io_cucumber-datatable-dependencies-1_1_3-sources_http//file"
)

java_library(
  name = "cucumber-jvm_formatter4-cucumber-core-4-0-1-provided",
  exports = [":cucumber-jvm_formatter4-cucumber-core-4-0-1"],
  neverlink = True,
  visibility = ["//visibility:public"]
)

java_library(
  name = "cucumber-jvm_formatter5-cucumber-java-5-0-0-_r_c1",
  exports = [
    ":io_cucumber-cucumber-java-5_0_0-RC1_http_import",
    ":io_cucumber-cucumber-core-5_0_0-RC1_http_import",
    ":io_cucumber-gherkin-5_2_0_http_import",
    ":io_cucumber-gherkin-jvm-deps-1_0_6_http_import",
    ":io_cucumber-tag-expressions-2_0_2_http_import",
    ":io_cucumber-cucumber-expressions-8_0_0_http_import",
    ":org_hamcrest-hamcrest-core-2_1_http_import",
    ":org_hamcrest-hamcrest-2_1_http_import",
    ":org_hamcrest-hamcrest-library-2_1_http_import",
    ":io_cucumber-datatable-3_0_0_http_import",
    ":io_cucumber-datatable-dependencies-3_0_0_http_import",
    ":io_cucumber-cucumber-plugin-5_0_0-RC1_http_import",
    ":io_cucumber-docstring-5_0_0-RC1_http_import",
    ":org_apiguardian-apiguardian-api-1_1_0_http_import",
  ],
  visibility = ["//visibility:public"]
)

jvm_import(
  name = "io_cucumber-cucumber-java-5_0_0-RC1_http_import",
  jar = "@io_cucumber-cucumber-java-5_0_0-RC1_http//file",
  source_jar = "@io_cucumber-cucumber-java-5_0_0-RC1-sources_http//file"
)

jvm_import(
  name = "io_cucumber-cucumber-core-5_0_0-RC1_http_import",
  jar = "@io_cucumber-cucumber-core-5_0_0-RC1_http//file",
  source_jar = "@io_cucumber-cucumber-core-5_0_0-RC1-sources_http//file"
)

jvm_import(
  name = "io_cucumber-gherkin-5_2_0_http_import",
  jar = "@io_cucumber-gherkin-5_2_0_http//file",
  source_jar = "@io_cucumber-gherkin-5_2_0-sources_http//file"
)

jvm_import(
  name = "io_cucumber-gherkin-jvm-deps-1_0_6_http_import",
  jar = "@io_cucumber-gherkin-jvm-deps-1_0_6_http//file",
  source_jar = "@io_cucumber-gherkin-jvm-deps-1_0_6-sources_http//file"
)

jvm_import(
  name = "io_cucumber-tag-expressions-2_0_2_http_import",
  jar = "@io_cucumber-tag-expressions-2_0_2_http//file",
  source_jar = "@io_cucumber-tag-expressions-2_0_2-sources_http//file"
)

jvm_import(
  name = "io_cucumber-cucumber-expressions-8_0_0_http_import",
  jar = "@io_cucumber-cucumber-expressions-8_0_0_http//file",
  source_jar = "@io_cucumber-cucumber-expressions-8_0_0-sources_http//file"
)

jvm_import(
  name = "org_hamcrest-hamcrest-core-2_1_http_import",
  jar = "@org_hamcrest-hamcrest-core-2_1_http//file",
  source_jar = "@org_hamcrest-hamcrest-core-2_1-sources_http//file"
)

jvm_import(
  name = "org_hamcrest-hamcrest-2_1_http_import",
  jar = "@org_hamcrest-hamcrest-2_1_http//file",
  source_jar = "@org_hamcrest-hamcrest-2_1-sources_http//file"
)

jvm_import(
  name = "org_hamcrest-hamcrest-library-2_1_http_import",
  jar = "@org_hamcrest-hamcrest-library-2_1_http//file",
  source_jar = "@org_hamcrest-hamcrest-library-2_1-sources_http//file"
)

jvm_import(
  name = "io_cucumber-datatable-3_0_0_http_import",
  jar = "@io_cucumber-datatable-3_0_0_http//file",
  source_jar = "@io_cucumber-datatable-3_0_0-sources_http//file"
)

jvm_import(
  name = "io_cucumber-datatable-dependencies-3_0_0_http_import",
  jar = "@io_cucumber-datatable-dependencies-3_0_0_http//file",
  source_jar = "@io_cucumber-datatable-dependencies-3_0_0-sources_http//file"
)

jvm_import(
  name = "io_cucumber-cucumber-plugin-5_0_0-RC1_http_import",
  jar = "@io_cucumber-cucumber-plugin-5_0_0-RC1_http//file",
  source_jar = "@io_cucumber-cucumber-plugin-5_0_0-RC1-sources_http//file"
)

jvm_import(
  name = "io_cucumber-docstring-5_0_0-RC1_http_import",
  jar = "@io_cucumber-docstring-5_0_0-RC1_http//file",
  source_jar = "@io_cucumber-docstring-5_0_0-RC1-sources_http//file"
)

jvm_import(
  name = "org_apiguardian-apiguardian-api-1_1_0_http_import",
  jar = "@org_apiguardian-apiguardian-api-1_1_0_http//file",
  source_jar = "@org_apiguardian-apiguardian-api-1_1_0-sources_http//file"
)

java_library(
  name = "cucumber-jvm_formatter5-cucumber-java-5-0-0-_r_c1-provided",
  exports = [":cucumber-jvm_formatter5-cucumber-java-5-0-0-_r_c1"],
  neverlink = True,
  visibility = ["//visibility:public"]
)

jvm_import(
  name = "cucumber-testing",
  jar = "@info_cukes-cucumber-jvm-deps-1_0_5_http//file",
  source_jar = "@info_cukes-cucumber-jvm-deps-1_0_5-sources_http//file",
  visibility = ["//visibility:public"]
)

jvm_import(
  name = "download-pgp-verifier",
  jar = "@com_jetbrains_infra-download-pgp-verifier-1_1_4_http//file",
  source_jar = "@com_jetbrains_infra-download-pgp-verifier-1_1_4-sources_http//file",
  visibility = ["//visibility:public"]
)

jvm_import(
  name = "easymock",
  jar = "@org_easymock-easymock-5_6_0_http//file",
  source_jar = "@org_easymock-easymock-5_6_0-sources_http//file",
  visibility = ["//visibility:public"]
)

jvm_import(
  name = "ec4j-core",
  jar = "@org_ec4j_core-ec4j-core-0_3_0_http//file",
  source_jar = "@org_ec4j_core-ec4j-core-0_3_0-sources_http//file",
  visibility = ["//visibility:public"]
)

java_library(
  name = "equalsverifier",
  exports = [
    ":nl_jqno_equalsverifier-equalsverifier-3_19_4_http_import",
    ":org_objenesis-objenesis-3_4_http_import",
    ":net_bytebuddy-byte-buddy-1_17_5_http_import",
  ],
  visibility = ["//visibility:public"]
)

jvm_import(
  name = "nl_jqno_equalsverifier-equalsverifier-3_19_4_http_import",
  jar = "@nl_jqno_equalsverifier-equalsverifier-3_19_4_http//file",
  source_jar = "@nl_jqno_equalsverifier-equalsverifier-3_19_4-sources_http//file"
)

jvm_import(
  name = "org_objenesis-objenesis-3_4_http_import",
  jar = "@org_objenesis-objenesis-3_4_http//file",
  source_jar = "@org_objenesis-objenesis-3_4-sources_http//file"
)

jvm_import(
  name = "net_bytebuddy-byte-buddy-1_17_5_http_import",
  jar = "@net_bytebuddy-byte-buddy-1_17_5_http//file",
  source_jar = "@net_bytebuddy-byte-buddy-1_17_5-sources_http//file"
)

jvm_import(
  name = "execution-process-mediator-client-grpc-inprocess",
  jar = "@io_grpc-grpc-inprocess-1_65_1_http//file",
  source_jar = "@io_grpc-grpc-inprocess-1_65_1-sources_http//file",
  visibility = ["//visibility:public"]
)

java_library(
  name = "execution-process-mediator-common-com-willowtreeapps-assertk-assertk-jvm",
  exports = [
    ":com_willowtreeapps_assertk-assertk-jvm-0_23_http_import",
    ":com_willowtreeapps_opentest4k-opentest4k-jvm-1_2_1_http_import",
    ":org_opentest4j-opentest4j-1_2_0_http_import",
  ],
  visibility = ["//visibility:public"]
)

jvm_import(
  name = "com_willowtreeapps_assertk-assertk-jvm-0_23_http_import",
  jar = "@com_willowtreeapps_assertk-assertk-jvm-0_23_http//file",
  source_jar = "@com_willowtreeapps_assertk-assertk-jvm-0_23-sources_http//file"
)

jvm_import(
  name = "com_willowtreeapps_opentest4k-opentest4k-jvm-1_2_1_http_import",
  jar = "@com_willowtreeapps_opentest4k-opentest4k-jvm-1_2_1_http//file",
  source_jar = "@com_willowtreeapps_opentest4k-opentest4k-jvm-1_2_1-sources_http//file"
)

jvm_import(
  name = "org_opentest4j-opentest4j-1_2_0_http_import",
  jar = "@org_opentest4j-opentest4j-1_2_0_http//file",
  source_jar = "@org_opentest4j-opentest4j-1_2_0-sources_http//file"
)

jvm_import(
  name = "expects-compiler-plugin",
  jar = "@jetbrains_fleet-expects-compiler-plugin-2_2_21-0_1_http//file",
  source_jar = "@jetbrains_fleet-expects-compiler-plugin-2_2_21-0_1-sources_http//file",
  visibility = ["//visibility:public"]
)

jvm_import(
  name = "fastutil-min",
  jar = "@org_jetbrains_intellij_deps_fastutil-intellij-deps-fastutil-8_5_16-jb1_http//file",
  source_jar = "@org_jetbrains_intellij_deps_fastutil-intellij-deps-fastutil-8_5_16-jb1-sources_http//file",
  visibility = ["//visibility:public"]
)

jvm_import(
  name = "file_prediction-file-prediction-model",
  jar = "@org_jetbrains_intellij_deps_filePrediction_model-file-prediction-model-0_3_0_http//file",
  source_jar = "@org_jetbrains_intellij_deps_filePrediction_model-file-prediction-model-0_3_0-sources_http//file",
  visibility = ["//visibility:public"]
)

java_library(
  name = "fleet-aws-sdk-kotlin-s3-jvm",
  exports = [
    ":aws_sdk_kotlin-s3-jvm-1_0_69_http_import",
    ":aws_sdk_kotlin-aws-config-jvm-1_0_69_http_import",
    ":aws_smithy_kotlin-serde-json-jvm-1_0_16_http_import",
    ":aws_smithy_kotlin-serde-form-url-jvm-1_0_16_http_import",
    ":aws_smithy_kotlin-aws-json-protocols-jvm-1_0_16_http_import",
    ":aws_sdk_kotlin-aws-core-jvm-1_0_69_http_import",
    ":aws_sdk_kotlin-aws-endpoint-jvm-1_0_69_http_import",
    ":aws_smithy_kotlin-http-client-jvm-1_0_16_http_import",
    ":aws_smithy_kotlin-runtime-core-jvm-1_0_16_http_import",
    ":com_squareup_okio-okio-jvm-3_6_0_http_import",
    ":aws_smithy_kotlin-smithy-client-jvm-1_0_16_http_import",
    ":aws_smithy_kotlin-telemetry-api-jvm-1_0_16_http_import",
    ":aws_smithy_kotlin-aws-credentials-jvm-1_0_16_http_import",
    ":aws_smithy_kotlin-aws-event-stream-jvm-1_0_16_http_import",
    ":aws_sdk_kotlin-aws-http-jvm-1_0_69_http_import",
    ":aws_smithy_kotlin-aws-protocol-core-jvm-1_0_16_http_import",
    ":aws_smithy_kotlin-aws-signing-common-jvm-1_0_16_http_import",
    ":aws_smithy_kotlin-aws-signing-default-jvm-1_0_16_http_import",
    ":aws_smithy_kotlin-aws-xml-protocols-jvm-1_0_16_http_import",
    ":aws_smithy_kotlin-http-jvm-1_0_16_http_import",
    ":aws_smithy_kotlin-http-auth-jvm-1_0_16_http_import",
    ":aws_smithy_kotlin-http-auth-api-jvm-1_0_16_http_import",
    ":aws_smithy_kotlin-http-auth-aws-jvm-1_0_16_http_import",
    ":aws_smithy_kotlin-http-client-engine-default-jvm-1_0_16_http_import",
    ":aws_smithy_kotlin-http-client-engine-okhttp-jvm-1_0_16_http_import",
    ":com_squareup_okhttp3-okhttp-jvm-5_0_0-alpha_11_http_import",
    ":com_squareup_okhttp3-okhttp-coroutines-jvm-5_0_0-alpha_11_http_import",
    ":aws_smithy_kotlin-identity-api-jvm-1_0_16_http_import",
    ":aws_smithy_kotlin-serde-jvm-1_0_16_http_import",
    ":aws_smithy_kotlin-serde-xml-jvm-1_0_16_http_import",
    ":aws_smithy_kotlin-telemetry-defaults-jvm-1_0_16_http_import",
    ":aws_smithy_kotlin-logging-slf4j2-jvm-1_0_16_http_import",
  ],
  visibility = ["//visibility:public"]
)

jvm_import(
  name = "aws_sdk_kotlin-s3-jvm-1_0_69_http_import",
  jar = "@aws_sdk_kotlin-s3-jvm-1_0_69_http//file",
  source_jar = "@aws_sdk_kotlin-s3-jvm-1_0_69-sources_http//file"
)

jvm_import(
  name = "aws_sdk_kotlin-aws-config-jvm-1_0_69_http_import",
  jar = "@aws_sdk_kotlin-aws-config-jvm-1_0_69_http//file",
  source_jar = "@aws_sdk_kotlin-aws-config-jvm-1_0_69-sources_http//file"
)

jvm_import(
  name = "aws_smithy_kotlin-serde-json-jvm-1_0_16_http_import",
  jar = "@aws_smithy_kotlin-serde-json-jvm-1_0_16_http//file",
  source_jar = "@aws_smithy_kotlin-serde-json-jvm-1_0_16-sources_http//file"
)

jvm_import(
  name = "aws_smithy_kotlin-serde-form-url-jvm-1_0_16_http_import",
  jar = "@aws_smithy_kotlin-serde-form-url-jvm-1_0_16_http//file",
  source_jar = "@aws_smithy_kotlin-serde-form-url-jvm-1_0_16-sources_http//file"
)

jvm_import(
  name = "aws_smithy_kotlin-aws-json-protocols-jvm-1_0_16_http_import",
  jar = "@aws_smithy_kotlin-aws-json-protocols-jvm-1_0_16_http//file",
  source_jar = "@aws_smithy_kotlin-aws-json-protocols-jvm-1_0_16-sources_http//file"
)

jvm_import(
  name = "aws_sdk_kotlin-aws-core-jvm-1_0_69_http_import",
  jar = "@aws_sdk_kotlin-aws-core-jvm-1_0_69_http//file",
  source_jar = "@aws_sdk_kotlin-aws-core-jvm-1_0_69-sources_http//file"
)

jvm_import(
  name = "aws_sdk_kotlin-aws-endpoint-jvm-1_0_69_http_import",
  jar = "@aws_sdk_kotlin-aws-endpoint-jvm-1_0_69_http//file",
  source_jar = "@aws_sdk_kotlin-aws-endpoint-jvm-1_0_69-sources_http//file"
)

jvm_import(
  name = "aws_smithy_kotlin-http-client-jvm-1_0_16_http_import",
  jar = "@aws_smithy_kotlin-http-client-jvm-1_0_16_http//file",
  source_jar = "@aws_smithy_kotlin-http-client-jvm-1_0_16-sources_http//file"
)

jvm_import(
  name = "aws_smithy_kotlin-runtime-core-jvm-1_0_16_http_import",
  jar = "@aws_smithy_kotlin-runtime-core-jvm-1_0_16_http//file",
  source_jar = "@aws_smithy_kotlin-runtime-core-jvm-1_0_16-sources_http//file"
)

jvm_import(
  name = "com_squareup_okio-okio-jvm-3_6_0_http_import",
  jar = "@com_squareup_okio-okio-jvm-3_6_0_http//file",
  source_jar = "@com_squareup_okio-okio-jvm-3_6_0-sources_http//file"
)

jvm_import(
  name = "aws_smithy_kotlin-smithy-client-jvm-1_0_16_http_import",
  jar = "@aws_smithy_kotlin-smithy-client-jvm-1_0_16_http//file",
  source_jar = "@aws_smithy_kotlin-smithy-client-jvm-1_0_16-sources_http//file"
)

jvm_import(
  name = "aws_smithy_kotlin-telemetry-api-jvm-1_0_16_http_import",
  jar = "@aws_smithy_kotlin-telemetry-api-jvm-1_0_16_http//file",
  source_jar = "@aws_smithy_kotlin-telemetry-api-jvm-1_0_16-sources_http//file"
)

jvm_import(
  name = "aws_smithy_kotlin-aws-credentials-jvm-1_0_16_http_import",
  jar = "@aws_smithy_kotlin-aws-credentials-jvm-1_0_16_http//file",
  source_jar = "@aws_smithy_kotlin-aws-credentials-jvm-1_0_16-sources_http//file"
)

jvm_import(
  name = "aws_smithy_kotlin-aws-event-stream-jvm-1_0_16_http_import",
  jar = "@aws_smithy_kotlin-aws-event-stream-jvm-1_0_16_http//file",
  source_jar = "@aws_smithy_kotlin-aws-event-stream-jvm-1_0_16-sources_http//file"
)

jvm_import(
  name = "aws_sdk_kotlin-aws-http-jvm-1_0_69_http_import",
  jar = "@aws_sdk_kotlin-aws-http-jvm-1_0_69_http//file",
  source_jar = "@aws_sdk_kotlin-aws-http-jvm-1_0_69-sources_http//file"
)

jvm_import(
  name = "aws_smithy_kotlin-aws-protocol-core-jvm-1_0_16_http_import",
  jar = "@aws_smithy_kotlin-aws-protocol-core-jvm-1_0_16_http//file",
  source_jar = "@aws_smithy_kotlin-aws-protocol-core-jvm-1_0_16-sources_http//file"
)

jvm_import(
  name = "aws_smithy_kotlin-aws-signing-common-jvm-1_0_16_http_import",
  jar = "@aws_smithy_kotlin-aws-signing-common-jvm-1_0_16_http//file",
  source_jar = "@aws_smithy_kotlin-aws-signing-common-jvm-1_0_16-sources_http//file"
)

jvm_import(
  name = "aws_smithy_kotlin-aws-signing-default-jvm-1_0_16_http_import",
  jar = "@aws_smithy_kotlin-aws-signing-default-jvm-1_0_16_http//file",
  source_jar = "@aws_smithy_kotlin-aws-signing-default-jvm-1_0_16-sources_http//file"
)

jvm_import(
  name = "aws_smithy_kotlin-aws-xml-protocols-jvm-1_0_16_http_import",
  jar = "@aws_smithy_kotlin-aws-xml-protocols-jvm-1_0_16_http//file",
  source_jar = "@aws_smithy_kotlin-aws-xml-protocols-jvm-1_0_16-sources_http//file"
)

jvm_import(
  name = "aws_smithy_kotlin-http-jvm-1_0_16_http_import",
  jar = "@aws_smithy_kotlin-http-jvm-1_0_16_http//file",
  source_jar = "@aws_smithy_kotlin-http-jvm-1_0_16-sources_http//file"
)

jvm_import(
  name = "aws_smithy_kotlin-http-auth-jvm-1_0_16_http_import",
  jar = "@aws_smithy_kotlin-http-auth-jvm-1_0_16_http//file",
  source_jar = "@aws_smithy_kotlin-http-auth-jvm-1_0_16-sources_http//file"
)

jvm_import(
  name = "aws_smithy_kotlin-http-auth-api-jvm-1_0_16_http_import",
  jar = "@aws_smithy_kotlin-http-auth-api-jvm-1_0_16_http//file",
  source_jar = "@aws_smithy_kotlin-http-auth-api-jvm-1_0_16-sources_http//file"
)

jvm_import(
  name = "aws_smithy_kotlin-http-auth-aws-jvm-1_0_16_http_import",
  jar = "@aws_smithy_kotlin-http-auth-aws-jvm-1_0_16_http//file",
  source_jar = "@aws_smithy_kotlin-http-auth-aws-jvm-1_0_16-sources_http//file"
)

jvm_import(
  name = "aws_smithy_kotlin-http-client-engine-default-jvm-1_0_16_http_import",
  jar = "@aws_smithy_kotlin-http-client-engine-default-jvm-1_0_16_http//file",
  source_jar = "@aws_smithy_kotlin-http-client-engine-default-jvm-1_0_16-sources_http//file"
)

jvm_import(
  name = "aws_smithy_kotlin-http-client-engine-okhttp-jvm-1_0_16_http_import",
  jar = "@aws_smithy_kotlin-http-client-engine-okhttp-jvm-1_0_16_http//file",
  source_jar = "@aws_smithy_kotlin-http-client-engine-okhttp-jvm-1_0_16-sources_http//file"
)

jvm_import(
  name = "com_squareup_okhttp3-okhttp-jvm-5_0_0-alpha_11_http_import",
  jar = "@com_squareup_okhttp3-okhttp-jvm-5_0_0-alpha_11_http//file",
  source_jar = "@com_squareup_okhttp3-okhttp-jvm-5_0_0-alpha_11-sources_http//file"
)

jvm_import(
  name = "com_squareup_okhttp3-okhttp-coroutines-jvm-5_0_0-alpha_11_http_import",
  jar = "@com_squareup_okhttp3-okhttp-coroutines-jvm-5_0_0-alpha_11_http//file",
  source_jar = "@com_squareup_okhttp3-okhttp-coroutines-jvm-5_0_0-alpha_11-sources_http//file"
)

jvm_import(
  name = "aws_smithy_kotlin-identity-api-jvm-1_0_16_http_import",
  jar = "@aws_smithy_kotlin-identity-api-jvm-1_0_16_http//file",
  source_jar = "@aws_smithy_kotlin-identity-api-jvm-1_0_16-sources_http//file"
)

jvm_import(
  name = "aws_smithy_kotlin-serde-jvm-1_0_16_http_import",
  jar = "@aws_smithy_kotlin-serde-jvm-1_0_16_http//file",
  source_jar = "@aws_smithy_kotlin-serde-jvm-1_0_16-sources_http//file"
)

jvm_import(
  name = "aws_smithy_kotlin-serde-xml-jvm-1_0_16_http_import",
  jar = "@aws_smithy_kotlin-serde-xml-jvm-1_0_16_http//file",
  source_jar = "@aws_smithy_kotlin-serde-xml-jvm-1_0_16-sources_http//file"
)

jvm_import(
  name = "aws_smithy_kotlin-telemetry-defaults-jvm-1_0_16_http_import",
  jar = "@aws_smithy_kotlin-telemetry-defaults-jvm-1_0_16_http//file",
  source_jar = "@aws_smithy_kotlin-telemetry-defaults-jvm-1_0_16-sources_http//file"
)

jvm_import(
  name = "aws_smithy_kotlin-logging-slf4j2-jvm-1_0_16_http_import",
  jar = "@aws_smithy_kotlin-logging-slf4j2-jvm-1_0_16_http//file",
  source_jar = "@aws_smithy_kotlin-logging-slf4j2-jvm-1_0_16-sources_http//file"
)

java_library(
  name = "fleet-clikt",
  exports = [
    ":com_github_ajalt_clikt-clikt-jvm-5_0_3_http_import",
    ":com_github_ajalt_mordant-mordant-jvm-3_0_1_http_import",
    ":com_github_ajalt_mordant-mordant-core-jvm-3_0_1_http_import",
    ":com_github_ajalt_colormath-colormath-jvm-3_6_0_http_import",
  ],
  visibility = ["//visibility:public"]
)

jvm_import(
  name = "com_github_ajalt_clikt-clikt-jvm-5_0_3_http_import",
  jar = "@com_github_ajalt_clikt-clikt-jvm-5_0_3_http//file",
  source_jar = "@com_github_ajalt_clikt-clikt-jvm-5_0_3-sources_http//file"
)

jvm_import(
  name = "com_github_ajalt_mordant-mordant-jvm-3_0_1_http_import",
  jar = "@com_github_ajalt_mordant-mordant-jvm-3_0_1_http//file",
  source_jar = "@com_github_ajalt_mordant-mordant-jvm-3_0_1-sources_http//file"
)

jvm_import(
  name = "com_github_ajalt_mordant-mordant-core-jvm-3_0_1_http_import",
  jar = "@com_github_ajalt_mordant-mordant-core-jvm-3_0_1_http//file",
  source_jar = "@com_github_ajalt_mordant-mordant-core-jvm-3_0_1-sources_http//file"
)

jvm_import(
  name = "com_github_ajalt_colormath-colormath-jvm-3_6_0_http_import",
  jar = "@com_github_ajalt_colormath-colormath-jvm-3_6_0_http//file",
  source_jar = "@com_github_ajalt_colormath-colormath-jvm-3_6_0-sources_http//file"
)

jvm_import(
  name = "fleet-clikt-core",
  jar = "@com_github_ajalt_clikt-clikt-core-jvm-5_0_3_http//file",
  source_jar = "@com_github_ajalt_clikt-clikt-core-jvm-5_0_3-sources_http//file",
  visibility = ["//visibility:public"]
)

jvm_import(
  name = "fleet-github-luben-zstd-jni",
  jar = "@com_github_luben-zstd-jni-1_5_5-11_http//file",
  source_jar = "@com_github_luben-zstd-jni-1_5_5-11-sources_http//file",
  visibility = ["//visibility:public"]
)

jvm_import(
  name = "fleet-io-github-pdvrieze-xmlutil-core-jvm",
  jar = "@io_github_pdvrieze_xmlutil-core-jvm-0_86_3_http//file",
  source_jar = "@io_github_pdvrieze_xmlutil-core-jvm-0_86_3-sources_http//file",
  visibility = ["//visibility:public"]
)

jvm_import(
  name = "fleet-io-github-pdvrieze-xmlutil-serialization-jvm",
  jar = "@io_github_pdvrieze_xmlutil-serialization-jvm-0_86_3_http//file",
  source_jar = "@io_github_pdvrieze_xmlutil-serialization-jvm-0_86_3-sources_http//file",
  visibility = ["//visibility:public"]
)

jvm_import(
  name = "fleet-io-ktor-client-cio",
  jar = "@io_ktor-ktor-client-cio-jvm-3_3_2_http//file",
  source_jar = "@io_ktor-ktor-client-cio-jvm-3_3_2-sources_http//file",
  visibility = ["//visibility:public"]
)

jvm_import(
  name = "fleet-io-ktor-client-core",
  jar = "@io_ktor-ktor-client-core-jvm-3_3_2_http//file",
  source_jar = "@io_ktor-ktor-client-core-jvm-3_3_2-sources_http//file",
  visibility = ["//visibility:public"]
)

jvm_import(
  name = "fleet-io-ktor-client-logging",
  jar = "@io_ktor-ktor-client-logging-jvm-3_3_2_http//file",
  source_jar = "@io_ktor-ktor-client-logging-jvm-3_3_2-sources_http//file",
  visibility = ["//visibility:public"]
)

jvm_import(
  name = "fleet-io-ktor-client-mock",
  jar = "@io_ktor-ktor-client-mock-jvm-3_3_2_http//file",
  source_jar = "@io_ktor-ktor-client-mock-jvm-3_3_2-sources_http//file",
  visibility = ["//visibility:public"]
)

jvm_import(
  name = "fleet-io-ktor-events",
  jar = "@io_ktor-ktor-events-jvm-3_3_2_http//file",
  source_jar = "@io_ktor-ktor-events-jvm-3_3_2-sources_http//file",
  visibility = ["//visibility:public"]
)

jvm_import(
  name = "fleet-io-ktor-http",
  jar = "@io_ktor-ktor-http-jvm-3_3_2_http//file",
  source_jar = "@io_ktor-ktor-http-jvm-3_3_2-sources_http//file",
  visibility = ["//visibility:public"]
)

jvm_import(
  name = "fleet-io-ktor-http-cio",
  jar = "@io_ktor-ktor-http-cio-jvm-3_3_2_http//file",
  source_jar = "@io_ktor-ktor-http-cio-jvm-3_3_2-sources_http//file",
  visibility = ["//visibility:public"]
)

jvm_import(
  name = "fleet-io-ktor-io",
  jar = "@io_ktor-ktor-io-jvm-3_3_2_http//file",
  source_jar = "@io_ktor-ktor-io-jvm-3_3_2-sources_http//file",
  visibility = ["//visibility:public"]
)

jvm_import(
  name = "fleet-io-ktor-network",
  jar = "@io_ktor-ktor-network-jvm-3_3_2_http//file",
  source_jar = "@io_ktor-ktor-network-jvm-3_3_2-sources_http//file",
  visibility = ["//visibility:public"]
)

jvm_import(
  name = "fleet-io-ktor-network-tls",
  jar = "@io_ktor-ktor-network-tls-jvm-3_3_2_http//file",
  source_jar = "@io_ktor-ktor-network-tls-jvm-3_3_2-sources_http//file",
  visibility = ["//visibility:public"]
)

jvm_import(
  name = "fleet-io-ktor-serialization",
  jar = "@io_ktor-ktor-serialization-jvm-3_3_2_http//file",
  source_jar = "@io_ktor-ktor-serialization-jvm-3_3_2-sources_http//file",
  visibility = ["//visibility:public"]
)

jvm_import(
  name = "fleet-io-ktor-server-cio",
  jar = "@io_ktor-ktor-server-cio-jvm-3_3_2_http//file",
  source_jar = "@io_ktor-ktor-server-cio-jvm-3_3_2-sources_http//file",
  visibility = ["//visibility:public"]
)

jvm_import(
  name = "fleet-io-ktor-server-core",
  jar = "@io_ktor-ktor-server-core-jvm-3_3_2_http//file",
  source_jar = "@io_ktor-ktor-server-core-jvm-3_3_2-sources_http//file",
  visibility = ["//visibility:public"]
)

jvm_import(
  name = "fleet-io-ktor-server-host-common",
  jar = "@io_ktor-ktor-server-host-common-jvm-3_3_2_http//file",
  source_jar = "@io_ktor-ktor-server-host-common-jvm-3_3_2-sources_http//file",
  visibility = ["//visibility:public"]
)

jvm_import(
  name = "fleet-io-ktor-sse",
  jar = "@io_ktor-ktor-sse-jvm-3_3_2_http//file",
  source_jar = "@io_ktor-ktor-sse-jvm-3_3_2-sources_http//file",
  visibility = ["//visibility:public"]
)

jvm_import(
  name = "fleet-io-ktor-utils",
  jar = "@io_ktor-ktor-utils-jvm-3_3_2_http//file",
  source_jar = "@io_ktor-ktor-utils-jvm-3_3_2-sources_http//file",
  visibility = ["//visibility:public"]
)

jvm_import(
  name = "fleet-io-ktor-websocket-serialization",
  jar = "@io_ktor-ktor-websocket-serialization-jvm-3_3_2_http//file",
  source_jar = "@io_ktor-ktor-websocket-serialization-jvm-3_3_2-sources_http//file",
  visibility = ["//visibility:public"]
)

jvm_import(
  name = "fleet-io-ktor-websockets",
  jar = "@io_ktor-ktor-websockets-jvm-3_3_2_http//file",
  source_jar = "@io_ktor-ktor-websockets-jvm-3_3_2-sources_http//file",
  visibility = ["//visibility:public"]
)

java_library(
  name = "fleet-jetbrains-intellij-idea-community-build-zip",
  exports = [
    ":com_jetbrains_intellij_idea-idea-community-build-zip-252_11244_http_import",
    ":io_netty-netty-buffer-4_2_0_RC2_http_import",
    ":io_netty-netty-common-4_2_0_RC2_http_import",
    ":org_jetbrains_intellij_deps_fastutil-intellij-deps-fastutil-8_5_15-jb1_http_import",
    ":com_dynatrace_hash4j-hash4j-0_20_0_http_import",
  ],
  visibility = ["//visibility:public"]
)

jvm_import(
  name = "com_jetbrains_intellij_idea-idea-community-build-zip-252_11244_http_import",
  jar = "@com_jetbrains_intellij_idea-idea-community-build-zip-252_11244_http//file",
  source_jar = "@com_jetbrains_intellij_idea-idea-community-build-zip-252_11244-sources_http//file"
)

jvm_import(
  name = "io_netty-netty-buffer-4_2_0_RC2_http_import",
  jar = "@io_netty-netty-buffer-4_2_0_RC2_http//file",
  source_jar = "@io_netty-netty-buffer-4_2_0_RC2-sources_http//file"
)

jvm_import(
  name = "io_netty-netty-common-4_2_0_RC2_http_import",
  jar = "@io_netty-netty-common-4_2_0_RC2_http//file",
  source_jar = "@io_netty-netty-common-4_2_0_RC2-sources_http//file"
)

jvm_import(
  name = "org_jetbrains_intellij_deps_fastutil-intellij-deps-fastutil-8_5_15-jb1_http_import",
  jar = "@org_jetbrains_intellij_deps_fastutil-intellij-deps-fastutil-8_5_15-jb1_http//file",
  source_jar = "@org_jetbrains_intellij_deps_fastutil-intellij-deps-fastutil-8_5_15-jb1-sources_http//file"
)

jvm_import(
  name = "com_dynatrace_hash4j-hash4j-0_20_0_http_import",
  jar = "@com_dynatrace_hash4j-hash4j-0_20_0_http//file",
  source_jar = "@com_dynatrace_hash4j-hash4j-0_20_0-sources_http//file"
)

jvm_import(
  name = "fleet-jetbrains-intellij-platform-util-zip-squashed",
  jar = "@com_jetbrains_intellij_platform-util-zip-squashed-252_16432_http//file",
  source_jar = "@com_jetbrains_intellij_platform-util-zip-squashed-252_16432-sources_http//file",
  visibility = ["//visibility:public"]
)

jvm_import(
  name = "fleet-org-fusesource-jansi",
  jar = "@org_fusesource_jansi-jansi-2_4_1_http//file",
  source_jar = "@org_fusesource_jansi-jansi-2_4_1-sources_http//file",
  visibility = ["//visibility:public"]
)

jvm_import(
  name = "fleet-tukaani-xz",
  jar = "@org_tukaani-xz-1_9_http//file",
  source_jar = "@org_tukaani-xz-1_9-sources_http//file",
  visibility = ["//visibility:public"]
)

jvm_import(
  name = "fleet-util-modules-jetbrains-intellij-platform-util-zip-squashed",
  jar = "@com_jetbrains_intellij_platform-util-zip-squashed-252_16432_http//file",
  source_jar = "@com_jetbrains_intellij_platform-util-zip-squashed-252_16432-sources_http//file",
  visibility = ["//visibility:public"]
)

jvm_import(
  name = "git-learning-project",
  jar = "@org_jetbrains_intellij_deps_ift-git-learning-project-212_0_2_http//file",
  visibility = ["//visibility:public"]
)

jvm_import(
  name = "github-oshi-core",
  jar = "@com_github_oshi-oshi-core-6_8_2_http//file",
  source_jar = "@com_github_oshi-oshi-core-6_8_2-sources_http//file",
  visibility = ["//visibility:public"]
)

java_library(
  name = "google-baksmali",
  exports = [
    ":com_android_tools_smali-smali-baksmali-3_0_3_http_import",
    ":com_android_tools_smali-smali-util-3_0_3_http_import",
  ],
  visibility = ["//visibility:public"]
)

jvm_import(
  name = "com_android_tools_smali-smali-baksmali-3_0_3_http_import",
  jar = "@com_android_tools_smali-smali-baksmali-3_0_3_http//file",
  source_jar = "@com_android_tools_smali-smali-baksmali-3_0_3-sources_http//file"
)

jvm_import(
  name = "com_android_tools_smali-smali-util-3_0_3_http_import",
  jar = "@com_android_tools_smali-smali-util-3_0_3_http//file",
  source_jar = "@com_android_tools_smali-smali-util-3_0_3-sources_http//file"
)

jvm_import(
  name = "google-dexlib2",
  jar = "@com_android_tools_smali-smali-dexlib2-3_0_3_http//file",
  source_jar = "@com_android_tools_smali-smali-dexlib2-3_0_3-sources_http//file",
  visibility = ["//visibility:public"]
)

jvm_import(
  name = "google-protobuf-java-util",
  jar = "@com_google_protobuf-protobuf-java-util-3_24_4-jb_2_http//file",
  source_jar = "@com_google_protobuf-protobuf-java-util-3_24_4-jb_2-sources_http//file",
  visibility = ["//visibility:public"]
)

jvm_import(
  name = "googlecode-plist-dd",
  jar = "@com_googlecode_plist-dd-plist-1_28_http//file",
  source_jar = "@com_googlecode_plist-dd-plist-1_28-sources_http//file",
  visibility = ["//visibility:public"]
)

jvm_import(
  name = "gradle",
  jar = "@org_jetbrains_intellij_deps-gradle-api-9_2_0_http//file",
  visibility = ["//visibility:public"]
)

jvm_import(
  name = "gradle-jps-ant",
  jar = "@org_apache_ant-ant-1_10_15_http//file",
  source_jar = "@org_apache_ant-ant-1_10_15-sources_http//file",
  visibility = ["//visibility:public"]
)

jvm_import(
  name = "gradle-tooling_extension-tests-io-github-classgraph-classgraph-4-8-87",
  jar = "@io_github_classgraph-classgraph-4_8_87_http//file",
  source_jar = "@io_github_classgraph-classgraph-4_8_87-sources_http//file",
  visibility = ["//visibility:public"]
)

java_library(
  name = "gradle-tooling_extension-tests-org-jeasy-easy-random-core-4-2-0",
  exports = [
    ":org_jeasy-easy-random-core-4_2_0_http_import",
    ":org_objenesis-objenesis-3_1_http_import",
  ],
  visibility = ["//visibility:public"]
)

jvm_import(
  name = "org_jeasy-easy-random-core-4_2_0_http_import",
  jar = "@org_jeasy-easy-random-core-4_2_0_http//file",
  source_jar = "@org_jeasy-easy-random-core-4_2_0-sources_http//file"
)

jvm_import(
  name = "org_objenesis-objenesis-3_1_http_import",
  jar = "@org_objenesis-objenesis-3_1_http//file",
  source_jar = "@org_objenesis-objenesis-3_1-sources_http//file"
)

java_library(
  name = "grazie-core-ai-grazie-api-gateway-client-jvm",
  exports = [
    ":ai_grazie_api-api-gateway-client-jvm-0_8_74_http_import",
    ":ai_grazie_api-api-gateway-api-jvm-0_8_74_http_import",
    ":ai_grazie_auth-gec-agg-model-public-jvm-0_8_74_http_import",
    ":ai_grazie_llm-llm-agg-api-model-jvm-0_8_74_http_import",
    ":ai_grazie_model-model-feedback-jvm-0_8_74_http_import",
    ":ai_grazie_model-model-indexing-jvm-0_8_74_http_import",
    ":ai_grazie_model-model-sum-jvm-0_8_74_http_import",
    ":ai_grazie_model-model-llm-jvm-0_8_74_http_import",
    ":ai_grazie_model-model-bdg-jvm-0_8_74_http_import",
    ":ai_grazie_model-model-nlp-jvm-0_8_74_http_import",
    ":ai_grazie_model-model-quota-jvm-0_8_74_http_import",
    ":ai_grazie_model-model-license-jvm-0_8_74_http_import",
    ":ai_grazie_model-model-tone-formality-jvm-0_8_74_http_import",
    ":ai_grazie_model-model-gateway-jvm-0_8_74_http_import",
    ":ai_grazie_auth-auth-model-jvm-0_8_74_http_import",
    ":ai_grazie_auth_product-auth-product-model-jvm-0_8_74_http_import",
    ":ai_grazie_user_cfg-user-cfg-model-jvm-0_8_74_http_import",
    ":ai_grazie_utils-utils-jwt-jvm-0_8_74_http_import",
    ":ai_grazie_user_strg-user-strg-model-jvm-0_8_74_http_import",
    ":ai_grazie_indexing-indexing-server-api-jvm-0_8_74_http_import",
    ":ai_grazie_model-swagger-annotations-jvm-0_8_74_http_import",
    ":ai_grazie_client-client-common-jvm-0_8_74_http_import",
    ":ai_grazie_model-model-common-jvm-0_8_74_http_import",
    ":ai_grazie_model-model-auth-jvm-0_8_74_http_import",
    ":ai_grazie_client-client-attribute-jvm-0_8_74_http_import",
    ":ai_grazie_model-model-cloud-jvm-0_8_74_http_import",
    ":ai_grazie_model-model-nmt-jvm-0_8_74_http_import",
    ":ai_grazie_model-model-nlc-jvm-0_8_74_http_import",
    ":ai_grazie_nlp-nlp-common-jvm-0_8_74_http_import",
    ":ai_grazie_model-model-def-jvm-0_8_74_http_import",
    ":ai_grazie_model-model-syn-jvm-0_8_74_http_import",
    ":ai_grazie_model-model-qa-jvm-0_8_74_http_import",
    ":ai_grazie_model-model-emb-jvm-0_8_74_http_import",
    ":ai_grazie_model-model-task-jvm-0_8_74_http_import",
    ":ai_grazie_model-model-jet-jvm-0_8_74_http_import",
    ":ai_grazie_model-model-chat-jvm-0_8_74_http_import",
    ":ai_grazie_tasks_provider_model-tasks-provider-jet-completion-model-jvm-0_8_74_http_import",
    ":ai_grazie_tasks_provider-tasks-provider-task-schema-0_8_74_http_import",
    ":ai_grazie_tasks_provider_llm_completion-tasks-provider-llm-completion-model-jvm-0_8_74_http_import",
    ":ai_grazie_tasks_provider_model-tasks-provider-proxy-model-jvm-0_8_74_http_import",
    ":ai_grazie_utils-utils-common-jvm-0_8_74_http_import",
    ":ai_grazie_utils-utils-multiplatform-jvm-0_8_74_http_import",
  ],
  visibility = ["//visibility:public"]
)

jvm_import(
  name = "ai_grazie_api-api-gateway-client-jvm-0_8_74_http_import",
  jar = "@ai_grazie_api-api-gateway-client-jvm-0_8_74_http//file",
  source_jar = "@ai_grazie_api-api-gateway-client-jvm-0_8_74-sources_http//file"
)

jvm_import(
  name = "ai_grazie_api-api-gateway-api-jvm-0_8_74_http_import",
  jar = "@ai_grazie_api-api-gateway-api-jvm-0_8_74_http//file",
  source_jar = "@ai_grazie_api-api-gateway-api-jvm-0_8_74-sources_http//file"
)

jvm_import(
  name = "ai_grazie_auth-gec-agg-model-public-jvm-0_8_74_http_import",
  jar = "@ai_grazie_auth-gec-agg-model-public-jvm-0_8_74_http//file",
  source_jar = "@ai_grazie_auth-gec-agg-model-public-jvm-0_8_74-sources_http//file"
)

jvm_import(
  name = "ai_grazie_llm-llm-agg-api-model-jvm-0_8_74_http_import",
  jar = "@ai_grazie_llm-llm-agg-api-model-jvm-0_8_74_http//file",
  source_jar = "@ai_grazie_llm-llm-agg-api-model-jvm-0_8_74-sources_http//file"
)

jvm_import(
  name = "ai_grazie_model-model-feedback-jvm-0_8_74_http_import",
  jar = "@ai_grazie_model-model-feedback-jvm-0_8_74_http//file",
  source_jar = "@ai_grazie_model-model-feedback-jvm-0_8_74-sources_http//file"
)

jvm_import(
  name = "ai_grazie_model-model-indexing-jvm-0_8_74_http_import",
  jar = "@ai_grazie_model-model-indexing-jvm-0_8_74_http//file",
  source_jar = "@ai_grazie_model-model-indexing-jvm-0_8_74-sources_http//file"
)

jvm_import(
  name = "ai_grazie_model-model-sum-jvm-0_8_74_http_import",
  jar = "@ai_grazie_model-model-sum-jvm-0_8_74_http//file",
  source_jar = "@ai_grazie_model-model-sum-jvm-0_8_74-sources_http//file"
)

jvm_import(
  name = "ai_grazie_model-model-llm-jvm-0_8_74_http_import",
  jar = "@ai_grazie_model-model-llm-jvm-0_8_74_http//file",
  source_jar = "@ai_grazie_model-model-llm-jvm-0_8_74-sources_http//file"
)

jvm_import(
  name = "ai_grazie_model-model-bdg-jvm-0_8_74_http_import",
  jar = "@ai_grazie_model-model-bdg-jvm-0_8_74_http//file",
  source_jar = "@ai_grazie_model-model-bdg-jvm-0_8_74-sources_http//file"
)

jvm_import(
  name = "ai_grazie_model-model-nlp-jvm-0_8_74_http_import",
  jar = "@ai_grazie_model-model-nlp-jvm-0_8_74_http//file",
  source_jar = "@ai_grazie_model-model-nlp-jvm-0_8_74-sources_http//file"
)

jvm_import(
  name = "ai_grazie_model-model-quota-jvm-0_8_74_http_import",
  jar = "@ai_grazie_model-model-quota-jvm-0_8_74_http//file",
  source_jar = "@ai_grazie_model-model-quota-jvm-0_8_74-sources_http//file"
)

jvm_import(
  name = "ai_grazie_model-model-license-jvm-0_8_74_http_import",
  jar = "@ai_grazie_model-model-license-jvm-0_8_74_http//file",
  source_jar = "@ai_grazie_model-model-license-jvm-0_8_74-sources_http//file"
)

jvm_import(
  name = "ai_grazie_model-model-tone-formality-jvm-0_8_74_http_import",
  jar = "@ai_grazie_model-model-tone-formality-jvm-0_8_74_http//file",
  source_jar = "@ai_grazie_model-model-tone-formality-jvm-0_8_74-sources_http//file"
)

jvm_import(
  name = "ai_grazie_model-model-gateway-jvm-0_8_74_http_import",
  jar = "@ai_grazie_model-model-gateway-jvm-0_8_74_http//file",
  source_jar = "@ai_grazie_model-model-gateway-jvm-0_8_74-sources_http//file"
)

jvm_import(
  name = "ai_grazie_auth-auth-model-jvm-0_8_74_http_import",
  jar = "@ai_grazie_auth-auth-model-jvm-0_8_74_http//file",
  source_jar = "@ai_grazie_auth-auth-model-jvm-0_8_74-sources_http//file"
)

jvm_import(
  name = "ai_grazie_auth_product-auth-product-model-jvm-0_8_74_http_import",
  jar = "@ai_grazie_auth_product-auth-product-model-jvm-0_8_74_http//file",
  source_jar = "@ai_grazie_auth_product-auth-product-model-jvm-0_8_74-sources_http//file"
)

jvm_import(
  name = "ai_grazie_user_cfg-user-cfg-model-jvm-0_8_74_http_import",
  jar = "@ai_grazie_user_cfg-user-cfg-model-jvm-0_8_74_http//file",
  source_jar = "@ai_grazie_user_cfg-user-cfg-model-jvm-0_8_74-sources_http//file"
)

jvm_import(
  name = "ai_grazie_utils-utils-jwt-jvm-0_8_74_http_import",
  jar = "@ai_grazie_utils-utils-jwt-jvm-0_8_74_http//file",
  source_jar = "@ai_grazie_utils-utils-jwt-jvm-0_8_74-sources_http//file"
)

jvm_import(
  name = "ai_grazie_user_strg-user-strg-model-jvm-0_8_74_http_import",
  jar = "@ai_grazie_user_strg-user-strg-model-jvm-0_8_74_http//file",
  source_jar = "@ai_grazie_user_strg-user-strg-model-jvm-0_8_74-sources_http//file"
)

jvm_import(
  name = "ai_grazie_indexing-indexing-server-api-jvm-0_8_74_http_import",
  jar = "@ai_grazie_indexing-indexing-server-api-jvm-0_8_74_http//file",
  source_jar = "@ai_grazie_indexing-indexing-server-api-jvm-0_8_74-sources_http//file"
)

jvm_import(
  name = "ai_grazie_model-swagger-annotations-jvm-0_8_74_http_import",
  jar = "@ai_grazie_model-swagger-annotations-jvm-0_8_74_http//file",
  source_jar = "@ai_grazie_model-swagger-annotations-jvm-0_8_74-sources_http//file"
)

jvm_import(
  name = "ai_grazie_client-client-common-jvm-0_8_74_http_import",
  jar = "@ai_grazie_client-client-common-jvm-0_8_74_http//file",
  source_jar = "@ai_grazie_client-client-common-jvm-0_8_74-sources_http//file"
)

jvm_import(
  name = "ai_grazie_model-model-common-jvm-0_8_74_http_import",
  jar = "@ai_grazie_model-model-common-jvm-0_8_74_http//file",
  source_jar = "@ai_grazie_model-model-common-jvm-0_8_74-sources_http//file"
)

jvm_import(
  name = "ai_grazie_model-model-auth-jvm-0_8_74_http_import",
  jar = "@ai_grazie_model-model-auth-jvm-0_8_74_http//file",
  source_jar = "@ai_grazie_model-model-auth-jvm-0_8_74-sources_http//file"
)

jvm_import(
  name = "ai_grazie_client-client-attribute-jvm-0_8_74_http_import",
  jar = "@ai_grazie_client-client-attribute-jvm-0_8_74_http//file",
  source_jar = "@ai_grazie_client-client-attribute-jvm-0_8_74-sources_http//file"
)

jvm_import(
  name = "ai_grazie_model-model-cloud-jvm-0_8_74_http_import",
  jar = "@ai_grazie_model-model-cloud-jvm-0_8_74_http//file",
  source_jar = "@ai_grazie_model-model-cloud-jvm-0_8_74-sources_http//file"
)

jvm_import(
  name = "ai_grazie_model-model-nmt-jvm-0_8_74_http_import",
  jar = "@ai_grazie_model-model-nmt-jvm-0_8_74_http//file",
  source_jar = "@ai_grazie_model-model-nmt-jvm-0_8_74-sources_http//file"
)

jvm_import(
  name = "ai_grazie_model-model-nlc-jvm-0_8_74_http_import",
  jar = "@ai_grazie_model-model-nlc-jvm-0_8_74_http//file",
  source_jar = "@ai_grazie_model-model-nlc-jvm-0_8_74-sources_http//file"
)

jvm_import(
  name = "ai_grazie_nlp-nlp-common-jvm-0_8_74_http_import",
  jar = "@ai_grazie_nlp-nlp-common-jvm-0_8_74_http//file",
  source_jar = "@ai_grazie_nlp-nlp-common-jvm-0_8_74-sources_http//file"
)

jvm_import(
  name = "ai_grazie_model-model-def-jvm-0_8_74_http_import",
  jar = "@ai_grazie_model-model-def-jvm-0_8_74_http//file",
  source_jar = "@ai_grazie_model-model-def-jvm-0_8_74-sources_http//file"
)

jvm_import(
  name = "ai_grazie_model-model-syn-jvm-0_8_74_http_import",
  jar = "@ai_grazie_model-model-syn-jvm-0_8_74_http//file",
  source_jar = "@ai_grazie_model-model-syn-jvm-0_8_74-sources_http//file"
)

jvm_import(
  name = "ai_grazie_model-model-qa-jvm-0_8_74_http_import",
  jar = "@ai_grazie_model-model-qa-jvm-0_8_74_http//file",
  source_jar = "@ai_grazie_model-model-qa-jvm-0_8_74-sources_http//file"
)

jvm_import(
  name = "ai_grazie_model-model-emb-jvm-0_8_74_http_import",
  jar = "@ai_grazie_model-model-emb-jvm-0_8_74_http//file",
  source_jar = "@ai_grazie_model-model-emb-jvm-0_8_74-sources_http//file"
)

jvm_import(
  name = "ai_grazie_model-model-task-jvm-0_8_74_http_import",
  jar = "@ai_grazie_model-model-task-jvm-0_8_74_http//file",
  source_jar = "@ai_grazie_model-model-task-jvm-0_8_74-sources_http//file"
)

jvm_import(
  name = "ai_grazie_model-model-jet-jvm-0_8_74_http_import",
  jar = "@ai_grazie_model-model-jet-jvm-0_8_74_http//file",
  source_jar = "@ai_grazie_model-model-jet-jvm-0_8_74-sources_http//file"
)

jvm_import(
  name = "ai_grazie_model-model-chat-jvm-0_8_74_http_import",
  jar = "@ai_grazie_model-model-chat-jvm-0_8_74_http//file",
  source_jar = "@ai_grazie_model-model-chat-jvm-0_8_74-sources_http//file"
)

jvm_import(
  name = "ai_grazie_tasks_provider_model-tasks-provider-jet-completion-model-jvm-0_8_74_http_import",
  jar = "@ai_grazie_tasks_provider_model-tasks-provider-jet-completion-model-jvm-0_8_74_http//file",
  source_jar = "@ai_grazie_tasks_provider_model-tasks-provider-jet-completion-model-jvm-0_8_74-sources_http//file"
)

jvm_import(
  name = "ai_grazie_tasks_provider-tasks-provider-task-schema-0_8_74_http_import",
  jar = "@ai_grazie_tasks_provider-tasks-provider-task-schema-0_8_74_http//file",
  source_jar = "@ai_grazie_tasks_provider-tasks-provider-task-schema-0_8_74-sources_http//file"
)

jvm_import(
  name = "ai_grazie_tasks_provider_llm_completion-tasks-provider-llm-completion-model-jvm-0_8_74_http_import",
  jar = "@ai_grazie_tasks_provider_llm_completion-tasks-provider-llm-completion-model-jvm-0_8_74_http//file",
  source_jar = "@ai_grazie_tasks_provider_llm_completion-tasks-provider-llm-completion-model-jvm-0_8_74-sources_http//file"
)

jvm_import(
  name = "ai_grazie_tasks_provider_model-tasks-provider-proxy-model-jvm-0_8_74_http_import",
  jar = "@ai_grazie_tasks_provider_model-tasks-provider-proxy-model-jvm-0_8_74_http//file",
  source_jar = "@ai_grazie_tasks_provider_model-tasks-provider-proxy-model-jvm-0_8_74-sources_http//file"
)

jvm_import(
  name = "ai_grazie_utils-utils-common-jvm-0_8_74_http_import",
  jar = "@ai_grazie_utils-utils-common-jvm-0_8_74_http//file",
  source_jar = "@ai_grazie_utils-utils-common-jvm-0_8_74-sources_http//file"
)

jvm_import(
  name = "ai_grazie_utils-utils-multiplatform-jvm-0_8_74_http_import",
  jar = "@ai_grazie_utils-utils-multiplatform-jvm-0_8_74_http//file",
  source_jar = "@ai_grazie_utils-utils-multiplatform-jvm-0_8_74-sources_http//file"
)

java_library(
  name = "grazie-core-ai-grazie-client-ktor-jvm",
  exports = [
    ":ai_grazie_client-client-ktor-jvm-0_8_74_http_import",
    ":ai_grazie_utils-utils-ktor-jvm-0_8_74_http_import",
  ],
  visibility = ["//visibility:public"]
)

jvm_import(
  name = "ai_grazie_client-client-ktor-jvm-0_8_74_http_import",
  jar = "@ai_grazie_client-client-ktor-jvm-0_8_74_http//file",
  source_jar = "@ai_grazie_client-client-ktor-jvm-0_8_74-sources_http//file"
)

jvm_import(
  name = "ai_grazie_utils-utils-ktor-jvm-0_8_74_http_import",
  jar = "@ai_grazie_utils-utils-ktor-jvm-0_8_74_http//file",
  source_jar = "@ai_grazie_utils-utils-ktor-jvm-0_8_74-sources_http//file"
)

jvm_import(
  name = "grazie-core-ai-grazie-model-ner-jvm",
  jar = "@ai_grazie_model-model-ner-jvm-0_8_74_http//file",
  source_jar = "@ai_grazie_model-model-ner-jvm-0_8_74-sources_http//file",
  visibility = ["//visibility:public"]
)

jvm_import(
  name = "grazie-core-ai-grazie-model-tree-jvm",
  jar = "@ai_grazie_model-model-tree-jvm-0_8_74_http//file",
  source_jar = "@ai_grazie_model-model-tree-jvm-0_8_74-sources_http//file",
  visibility = ["//visibility:public"]
)

jvm_import(
  name = "grazie-core-ai-grazie-tasks-library-api-jvm",
  jar = "@ai_grazie_tasks-library-tasks-library-api-jvm-0_4_14_http//file",
  source_jar = "@ai_grazie_tasks-library-tasks-library-api-jvm-0_4_14-sources_http//file",
  visibility = ["//visibility:public"]
)

jvm_import(
  name = "grazie-core-ai-grazie-tasks-library-model-jvm",
  jar = "@ai_grazie_tasks-library-tasks-library-model-jvm-0_4_14_http//file",
  source_jar = "@ai_grazie_tasks-library-tasks-library-model-jvm-0_4_14-sources_http//file",
  visibility = ["//visibility:public"]
)

jvm_import(
  name = "grazie-core-com-carrotsearch-hppc",
  jar = "@com_carrotsearch-hppc-0_9_1_http//file",
  source_jar = "@com_carrotsearch-hppc-0_9_1-sources_http//file",
  visibility = ["//visibility:public"]
)

jvm_import(
  name = "grazie-core-com-hankcs-aho-corasick-double-array-trie",
  jar = "@com_hankcs-aho-corasick-double-array-trie-1_2_3_http//file",
  source_jar = "@com_hankcs-aho-corasick-double-array-trie-1_2_3-sources_http//file",
  visibility = ["//visibility:public"]
)

jvm_import(
  name = "grazie-core-com-vdurmont-emoji-java",
  jar = "@com_vdurmont-emoji-java-5_1_1_http//file",
  source_jar = "@com_vdurmont-emoji-java-5_1_1-sources_http//file",
  visibility = ["//visibility:public"]
)

jvm_import(
  name = "grazie-core-javax-measure-unit-api-1-0",
  jar = "@javax_measure-unit-api-1_0_http//file",
  source_jar = "@javax_measure-unit-api-1_0-sources_http//file",
  visibility = ["//visibility:public"]
)

jvm_import(
  name = "grazie-core-net-loomchild-segment-2-0-1",
  jar = "@net_loomchild-segment-2_0_3_http//file",
  source_jar = "@net_loomchild-segment-2_0_3-sources_http//file",
  visibility = ["//visibility:public"]
)

jvm_import(
  name = "grazie-core-org-carrot2-morfologik-fsa",
  jar = "@org_carrot2-morfologik-fsa-2_1_9_http//file",
  source_jar = "@org_carrot2-morfologik-fsa-2_1_9-sources_http//file",
  visibility = ["//visibility:public"]
)

jvm_import(
  name = "grazie-core-org-carrot2-morfologik-fsa-builders",
  jar = "@org_carrot2-morfologik-fsa-builders-2_1_9_http//file",
  source_jar = "@org_carrot2-morfologik-fsa-builders-2_1_9-sources_http//file",
  visibility = ["//visibility:public"]
)

jvm_import(
  name = "grazie-core-org-carrot2-morfologik-speller",
  jar = "@org_carrot2-morfologik-speller-2_1_9_http//file",
  source_jar = "@org_carrot2-morfologik-speller-2_1_9-sources_http//file",
  visibility = ["//visibility:public"]
)

jvm_import(
  name = "grazie-core-org-carrot2-morfologik-stemming",
  jar = "@org_carrot2-morfologik-stemming-2_1_9_http//file",
  source_jar = "@org_carrot2-morfologik-stemming-2_1_9-sources_http//file",
  visibility = ["//visibility:public"]
)

java_library(
  name = "grazie-core-org-jetbrains-intellij-deps-languagetool-language-en",
  exports = [
    ":org_jetbrains_intellij_deps_languagetool-language-en-6_7_19_http_import",
    ":org_languagetool-english-pos-dict-0_6_http_import",
  ],
  visibility = ["//visibility:public"]
)

jvm_import(
  name = "org_jetbrains_intellij_deps_languagetool-language-en-6_7_19_http_import",
  jar = "@org_jetbrains_intellij_deps_languagetool-language-en-6_7_19_http//file",
  source_jar = "@org_jetbrains_intellij_deps_languagetool-language-en-6_7_19-sources_http//file"
)

jvm_import(
  name = "org_languagetool-english-pos-dict-0_6_http_import",
  jar = "@org_languagetool-english-pos-dict-0_6_http//file"
)

java_library(
  name = "grazie-core-org-jetbrains-intellij-deps-languagetool-languagetool-core",
  exports = [
    ":org_jetbrains_intellij_deps_languagetool-languagetool-core-6_7_19_http_import",
    ":edu_washington_cs_knowitall-openregex-1_1_1_http_import",
  ],
  visibility = ["//visibility:public"]
)

jvm_import(
  name = "org_jetbrains_intellij_deps_languagetool-languagetool-core-6_7_19_http_import",
  jar = "@org_jetbrains_intellij_deps_languagetool-languagetool-core-6_7_19_http//file",
  source_jar = "@org_jetbrains_intellij_deps_languagetool-languagetool-core-6_7_19-sources_http//file"
)

jvm_import(
  name = "edu_washington_cs_knowitall-openregex-1_1_1_http_import",
  jar = "@edu_washington_cs_knowitall-openregex-1_1_1_http//file",
  source_jar = "@edu_washington_cs_knowitall-openregex-1_1_1-sources_http//file"
)

jvm_import(
  name = "grazie-core-org-json-json",
  jar = "@org_json-json-20240205_http//file",
  source_jar = "@org_json-json-20240205-sources_http//file",
  visibility = ["//visibility:public"]
)

jvm_import(
  name = "grazie-core-tech-units-indriya-1-3",
  jar = "@tech_units-indriya-1_3_http//file",
  source_jar = "@tech_units-indriya-1_3-sources_http//file",
  visibility = ["//visibility:public"]
)

jvm_import(
  name = "grazie-core-tech-uom-lib-uom-lib-common-1-1",
  jar = "@tech_uom_lib-uom-lib-common-1_1_http//file",
  source_jar = "@tech_uom_lib-uom-lib-common-1_1-sources_http//file",
  visibility = ["//visibility:public"]
)

jvm_import(
  name = "grazie-tests-ai-grazie-spell-hunspell-de",
  jar = "@ai_grazie_spell-hunspell-de-0_2_318_http//file",
  visibility = ["//visibility:public"]
)

jvm_import(
  name = "grazie-tests-ai-grazie-spell-hunspell-ru",
  jar = "@ai_grazie_spell-hunspell-ru-0_2_318_http//file",
  visibility = ["//visibility:public"]
)

jvm_import(
  name = "grazie-tests-ai-grazie-spell-hunspell-uk",
  jar = "@ai_grazie_spell-hunspell-uk-0_2_318_http//file",
  visibility = ["//visibility:public"]
)

java_library(
  name = "grazie-tests-jetbrains-intellij-deps-languagetool-language-be",
  exports = [
    ":org_jetbrains_intellij_deps_languagetool-language-be-6_7_19_http_import",
    ":io_github_belarus-linguistics_grammardb_spell_languagetool-1_0_2_http_import",
  ],
  visibility = ["//visibility:public"]
)

jvm_import(
  name = "org_jetbrains_intellij_deps_languagetool-language-be-6_7_19_http_import",
  jar = "@org_jetbrains_intellij_deps_languagetool-language-be-6_7_19_http//file",
  source_jar = "@org_jetbrains_intellij_deps_languagetool-language-be-6_7_19-sources_http//file"
)

jvm_import(
  name = "io_github_belarus-linguistics_grammardb_spell_languagetool-1_0_2_http_import",
  jar = "@io_github_belarus-linguistics_grammardb_spell_languagetool-1_0_2_http//file"
)

java_library(
  name = "grazie-tests-jetbrains-intellij-deps-languagetool-language-uk",
  exports = [
    ":org_jetbrains_intellij_deps_languagetool-language-uk-6_7_19_http_import",
    ":ua_net_nlp-morfologik-ukrainian-lt-6_7_1_http_import",
  ],
  visibility = ["//visibility:public"]
)

jvm_import(
  name = "org_jetbrains_intellij_deps_languagetool-language-uk-6_7_19_http_import",
  jar = "@org_jetbrains_intellij_deps_languagetool-language-uk-6_7_19_http//file",
  source_jar = "@org_jetbrains_intellij_deps_languagetool-language-uk-6_7_19-sources_http//file"
)

jvm_import(
  name = "ua_net_nlp-morfologik-ukrainian-lt-6_7_1_http_import",
  jar = "@ua_net_nlp-morfologik-ukrainian-lt-6_7_1_http//file"
)

java_library(
  name = "grazie-tests-org-jetbrains-intellij-deps-languagetool-language-de",
  exports = [
    ":org_jetbrains_intellij_deps_languagetool-language-de-6_7_19_http_import",
    ":de_danielnaber-german-pos-dict-1_2_4_http_import",
    ":de_danielnaber-jwordsplitter-4_7_http_import",
  ],
  visibility = ["//visibility:public"]
)

jvm_import(
  name = "org_jetbrains_intellij_deps_languagetool-language-de-6_7_19_http_import",
  jar = "@org_jetbrains_intellij_deps_languagetool-language-de-6_7_19_http//file",
  source_jar = "@org_jetbrains_intellij_deps_languagetool-language-de-6_7_19-sources_http//file"
)

jvm_import(
  name = "de_danielnaber-german-pos-dict-1_2_4_http_import",
  jar = "@de_danielnaber-german-pos-dict-1_2_4_http//file"
)

jvm_import(
  name = "de_danielnaber-jwordsplitter-4_7_http_import",
  jar = "@de_danielnaber-jwordsplitter-4_7_http//file",
  source_jar = "@de_danielnaber-jwordsplitter-4_7-sources_http//file"
)

jvm_import(
  name = "grazie-tests-org-jetbrains-intellij-deps-languagetool-language-it",
  jar = "@org_jetbrains_intellij_deps_languagetool-language-it-6_7_19_http//file",
  source_jar = "@org_jetbrains_intellij_deps_languagetool-language-it-6_7_19-sources_http//file",
  visibility = ["//visibility:public"]
)

jvm_import(
  name = "grazie-tests-org-jetbrains-intellij-deps-languagetool-language-pt",
  jar = "@org_jetbrains_intellij_deps_languagetool-language-pt-6_7_19_http//file",
  source_jar = "@org_jetbrains_intellij_deps_languagetool-language-pt-6_7_19-sources_http//file",
  visibility = ["//visibility:public"]
)

jvm_import(
  name = "grazie-tests-org-jetbrains-intellij-deps-languagetool-language-ru",
  jar = "@org_jetbrains_intellij_deps_languagetool-language-ru-6_7_19_http//file",
  source_jar = "@org_jetbrains_intellij_deps_languagetool-language-ru-6_7_19-sources_http//file",
  visibility = ["//visibility:public"]
)

java_library(
  name = "grazie-tests-org-jetbrains-intellij-deps-languagetool-language-zh",
  exports = [
    ":org_jetbrains_intellij_deps_languagetool-language-zh-6_7_19_http_import",
    ":com_hankcs-hanlp-portable-1_8_2_http_import",
  ],
  visibility = ["//visibility:public"]
)

jvm_import(
  name = "org_jetbrains_intellij_deps_languagetool-language-zh-6_7_19_http_import",
  jar = "@org_jetbrains_intellij_deps_languagetool-language-zh-6_7_19_http//file",
  source_jar = "@org_jetbrains_intellij_deps_languagetool-language-zh-6_7_19-sources_http//file"
)

jvm_import(
  name = "com_hankcs-hanlp-portable-1_8_2_http_import",
  jar = "@com_hankcs-hanlp-portable-1_8_2_http//file",
  source_jar = "@com_hankcs-hanlp-portable-1_8_2-sources_http//file"
)

java_library(
  name = "grazie-tests-org-jetbrains-intellij-deps-languagetool-languagetool-core",
  exports = [
    ":org_jetbrains_intellij_deps_languagetool-languagetool-core-6_7_19_http_import",
    ":edu_washington_cs_knowitall-openregex-1_1_1_http_import",
  ],
  visibility = ["//visibility:public"]
)

jvm_import(
  name = "grazie-tests-org-languagetool-portuguese-pos-dict",
  jar = "@org_languagetool-portuguese-pos-dict-1_2_0_http//file",
  visibility = ["//visibility:public"]
)

java_library(
  name = "groovy-spock-rt-spockframework-spock-core",
  exports = [
    ":org_spockframework-spock-core-2_1-groovy-3_0_http_import",
    ":org_junit_platform-junit-platform-engine-1_8_1_http_import",
  ],
  visibility = ["//visibility:public"]
)

jvm_import(
  name = "org_spockframework-spock-core-2_1-groovy-3_0_http_import",
  jar = "@org_spockframework-spock-core-2_1-groovy-3_0_http//file",
  source_jar = "@org_spockframework-spock-core-2_1-groovy-3_0-sources_http//file"
)

jvm_import(
  name = "org_junit_platform-junit-platform-engine-1_8_1_http_import",
  jar = "@org_junit_platform-junit-platform-engine-1_8_1_http//file",
  source_jar = "@org_junit_platform-junit-platform-engine-1_8_1-sources_http//file"
)

java_library(
  name = "groovy-spock-rt-spockframework-spock-core-provided",
  exports = [":groovy-spock-rt-spockframework-spock-core"],
  neverlink = True,
  visibility = ["//visibility:public"]
)

java_library(
  name = "grpc-core",
  exports = [
    ":io_grpc-grpc-core-1_73_0_http_import",
    ":io_grpc-grpc-api-1_73_0_http_import",
    ":com_google_android-annotations-4_1_1_4_http_import",
    ":org_codehaus_mojo-animal-sniffer-annotations-1_24_http_import",
    ":io_perfmark-perfmark-api-0_27_0_http_import",
    ":io_grpc-grpc-context-1_73_0_http_import",
  ],
  visibility = ["//visibility:public"]
)

jvm_import(
  name = "io_grpc-grpc-core-1_73_0_http_import",
  jar = "@io_grpc-grpc-core-1_73_0_http//file",
  source_jar = "@io_grpc-grpc-core-1_73_0-sources_http//file"
)

jvm_import(
  name = "io_grpc-grpc-api-1_73_0_http_import",
  jar = "@io_grpc-grpc-api-1_73_0_http//file",
  source_jar = "@io_grpc-grpc-api-1_73_0-sources_http//file"
)

jvm_import(
  name = "com_google_android-annotations-4_1_1_4_http_import",
  jar = "@com_google_android-annotations-4_1_1_4_http//file",
  source_jar = "@com_google_android-annotations-4_1_1_4-sources_http//file"
)

jvm_import(
  name = "org_codehaus_mojo-animal-sniffer-annotations-1_24_http_import",
  jar = "@org_codehaus_mojo-animal-sniffer-annotations-1_24_http//file",
  source_jar = "@org_codehaus_mojo-animal-sniffer-annotations-1_24-sources_http//file"
)

jvm_import(
  name = "io_perfmark-perfmark-api-0_27_0_http_import",
  jar = "@io_perfmark-perfmark-api-0_27_0_http//file",
  source_jar = "@io_perfmark-perfmark-api-0_27_0-sources_http//file"
)

jvm_import(
  name = "io_grpc-grpc-context-1_73_0_http_import",
  jar = "@io_grpc-grpc-context-1_73_0_http//file",
  source_jar = "@io_grpc-grpc-context-1_73_0-sources_http//file"
)

jvm_import(
  name = "grpc-kotlin-stub",
  jar = "@io_grpc-grpc-kotlin-stub-1_4_3_http//file",
  source_jar = "@io_grpc-grpc-kotlin-stub-1_4_3-sources_http//file",
  visibility = ["//visibility:public"]
)

java_library(
  name = "grpc-netty-shaded",
  exports = [
    ":io_grpc-grpc-netty-shaded-1_73_0_http_import",
    ":io_grpc-grpc-util-1_73_0_http_import",
  ],
  visibility = ["//visibility:public"]
)

jvm_import(
  name = "io_grpc-grpc-netty-shaded-1_73_0_http_import",
  jar = "@io_grpc-grpc-netty-shaded-1_73_0_http//file",
  source_jar = "@io_grpc-grpc-netty-shaded-1_73_0-sources_http//file"
)

jvm_import(
  name = "io_grpc-grpc-util-1_73_0_http_import",
  jar = "@io_grpc-grpc-util-1_73_0_http//file",
  source_jar = "@io_grpc-grpc-util-1_73_0-sources_http//file"
)

java_library(
  name = "grpc-protobuf",
  exports = [
    ":io_grpc-grpc-protobuf-1_73_0_http_import",
    ":com_google_api_grpc-proto-google-common-protos-2_51_0_http_import",
    ":io_grpc-grpc-protobuf-lite-1_73_0_http_import",
  ],
  visibility = ["//visibility:public"]
)

jvm_import(
  name = "io_grpc-grpc-protobuf-1_73_0_http_import",
  jar = "@io_grpc-grpc-protobuf-1_73_0_http//file",
  source_jar = "@io_grpc-grpc-protobuf-1_73_0-sources_http//file"
)

jvm_import(
  name = "com_google_api_grpc-proto-google-common-protos-2_51_0_http_import",
  jar = "@com_google_api_grpc-proto-google-common-protos-2_51_0_http//file",
  source_jar = "@com_google_api_grpc-proto-google-common-protos-2_51_0-sources_http//file"
)

jvm_import(
  name = "io_grpc-grpc-protobuf-lite-1_73_0_http_import",
  jar = "@io_grpc-grpc-protobuf-lite-1_73_0_http//file",
  source_jar = "@io_grpc-grpc-protobuf-lite-1_73_0-sources_http//file"
)

jvm_import(
  name = "grpc-stub",
  jar = "@io_grpc-grpc-stub-1_73_0_http//file",
  source_jar = "@io_grpc-grpc-stub-1_73_0-sources_http//file",
  visibility = ["//visibility:public"]
)

jvm_import(
  name = "gson",
  jar = "@com_google_code_gson-gson-2_13_1_http//file",
  source_jar = "@com_google_code_gson-gson-2_13_1-sources_http//file",
  visibility = ["//visibility:public"]
)

java_library(
  name = "guava",
  exports = [
    ":com_google_guava-guava-33_4_8-jre_http_import",
    ":com_google_guava-failureaccess-1_0_3_http_import",
  ],
  visibility = ["//visibility:public"]
)

jvm_import(
  name = "com_google_guava-guava-33_4_8-jre_http_import",
  jar = "@com_google_guava-guava-33_4_8-jre_http//file",
  source_jar = "@com_google_guava-guava-33_4_8-jre-sources_http//file"
)

jvm_import(
  name = "com_google_guava-failureaccess-1_0_3_http_import",
  jar = "@com_google_guava-failureaccess-1_0_3_http//file",
  source_jar = "@com_google_guava-failureaccess-1_0_3-sources_http//file"
)

jvm_import(
  name = "guava-testlib",
  jar = "@com_google_guava-guava-testlib-33_0_0-jre_http//file",
  source_jar = "@com_google_guava-guava-testlib-33_0_0-jre-sources_http//file",
  visibility = ["//visibility:public"]
)

jvm_import(
  name = "hamcrest",
  jar = "@org_hamcrest-hamcrest-2_2_http//file",
  source_jar = "@org_hamcrest-hamcrest-2_2-sources_http//file",
  visibility = ["//visibility:public"]
)

jvm_import(
  name = "hdr_histogram",
  jar = "@org_hdrhistogram-HdrHistogram-2_2_2_http//file",
  source_jar = "@org_hdrhistogram-HdrHistogram-2_2_2-sources_http//file",
  visibility = ["//visibility:public"]
)

java_library(
  name = "http-client",
  exports = [
    ":org_apache_httpcomponents-httpmime-4_5_14_http_import",
    ":org_apache_httpcomponents-httpclient-4_5_14_http_import",
    ":org_apache_httpcomponents-httpcore-4_4_16_http_import",
  ],
  visibility = ["//visibility:public"]
)

jvm_import(
  name = "org_apache_httpcomponents-httpmime-4_5_14_http_import",
  jar = "@org_apache_httpcomponents-httpmime-4_5_14_http//file",
  source_jar = "@org_apache_httpcomponents-httpmime-4_5_14-sources_http//file"
)

jvm_import(
  name = "org_apache_httpcomponents-httpclient-4_5_14_http_import",
  jar = "@org_apache_httpcomponents-httpclient-4_5_14_http//file",
  source_jar = "@org_apache_httpcomponents-httpclient-4_5_14-sources_http//file"
)

jvm_import(
  name = "org_apache_httpcomponents-httpcore-4_4_16_http_import",
  jar = "@org_apache_httpcomponents-httpcore-4_4_16_http//file",
  source_jar = "@org_apache_httpcomponents-httpcore-4_4_16-sources_http//file"
)

jvm_import(
  name = "icu4j",
  jar = "@com_ibm_icu-icu4j-77_1_http//file",
  source_jar = "@com_ibm_icu-icu4j-77_1-sources_http//file",
  visibility = ["//visibility:public"]
)

jvm_import(
  name = "idea-community-customization-tips-idea-ce",
  jar = "@com_jetbrains_intellij_documentation-tips-intellij-idea-community-241_62_http//file",
  visibility = ["//visibility:public"]
)

jvm_import(
  name = "imgscalr",
  jar = "@org_imgscalr-imgscalr-lib-4_2_http//file",
  source_jar = "@org_imgscalr-imgscalr-lib-4_2-sources_http//file",
  visibility = ["//visibility:public"]
)

java_library(
  name = "intellij-plugin-structure",
  exports = [
    ":org_jetbrains_intellij_plugins-structure-intellij-3_320_http_import",
    ":org_jetbrains_intellij_plugins-structure-base-3_320_http_import",
    ":org_atteo-evo-inflector-1_3_http_import",
    ":org_jdom-jdom2-2_0_6_1_http_import",
  ],
  visibility = ["//visibility:public"]
)

jvm_import(
  name = "org_jetbrains_intellij_plugins-structure-intellij-3_320_http_import",
  jar = "@org_jetbrains_intellij_plugins-structure-intellij-3_320_http//file",
  source_jar = "@org_jetbrains_intellij_plugins-structure-intellij-3_320-sources_http//file"
)

jvm_import(
  name = "org_jetbrains_intellij_plugins-structure-base-3_320_http_import",
  jar = "@org_jetbrains_intellij_plugins-structure-base-3_320_http//file",
  source_jar = "@org_jetbrains_intellij_plugins-structure-base-3_320-sources_http//file"
)

jvm_import(
  name = "org_atteo-evo-inflector-1_3_http_import",
  jar = "@org_atteo-evo-inflector-1_3_http//file",
  source_jar = "@org_atteo-evo-inflector-1_3-sources_http//file"
)

jvm_import(
  name = "org_jdom-jdom2-2_0_6_1_http_import",
  jar = "@org_jdom-jdom2-2_0_6_1_http//file",
  source_jar = "@org_jdom-jdom2-2_0_6_1-sources_http//file"
)

jvm_import(
  name = "intellij-test-discovery",
  jar = "@org_jetbrains_intellij_deps-intellij-test-discovery-agent-1_0_771_http//file",
  source_jar = "@org_jetbrains_intellij_deps-intellij-test-discovery-agent-1_0_771-sources_http//file",
  visibility = ["//visibility:public"]
)

jvm_import(
  name = "io-github-oshai-kotlin-logging-jvm",
  jar = "@io_github_oshai-kotlin-logging-jvm-7_0_3_http//file",
  source_jar = "@io_github_oshai-kotlin-logging-jvm-7_0_3-sources_http//file",
  visibility = ["//visibility:public"]
)

jvm_import(
  name = "io-github-smiley4-schema-kenerator-core",
  jar = "@io_github_smiley4-schema-kenerator-core-2_2_0_http//file",
  source_jar = "@io_github_smiley4-schema-kenerator-core-2_2_0-sources_http//file",
  visibility = ["//visibility:public"]
)

jvm_import(
  name = "io-github-smiley4-schema-kenerator-jsonschema",
  jar = "@io_github_smiley4-schema-kenerator-jsonschema-2_2_0_http//file",
  source_jar = "@io_github_smiley4-schema-kenerator-jsonschema-2_2_0-sources_http//file",
  visibility = ["//visibility:public"]
)

jvm_import(
  name = "io-github-smiley4-schema-kenerator-serialization",
  jar = "@io_github_smiley4-schema-kenerator-serialization-2_2_0_http//file",
  source_jar = "@io_github_smiley4-schema-kenerator-serialization-2_2_0-sources_http//file",
  visibility = ["//visibility:public"]
)

jvm_import(
  name = "io-github-z4kn4fein-semver-jvm",
  jar = "@io_github_z4kn4fein-semver-jvm-2_0_0_http//file",
  source_jar = "@io_github_z4kn4fein-semver-jvm-2_0_0-sources_http//file",
  visibility = ["//visibility:public"]
)

java_library(
  name = "io-github-z4kn4fein-semver-jvm-provided",
  exports = [":io-github-z4kn4fein-semver-jvm"],
  neverlink = True,
  visibility = ["//visibility:public"]
)

java_library(
  name = "io-mockk",
  exports = [
    ":io_mockk-mockk-1_14_5_http_import",
    ":io_mockk-mockk-dsl-1_14_5_http_import",
    ":io_mockk-mockk-agent-1_14_5_http_import",
    ":io_mockk-mockk-agent-api-1_14_5_http_import",
    ":io_mockk-mockk-core-1_14_5_http_import",
  ],
  visibility = ["//visibility:public"]
)

jvm_import(
  name = "io_mockk-mockk-1_14_5_http_import",
  jar = "@io_mockk-mockk-1_14_5_http//file",
  source_jar = "@io_mockk-mockk-1_14_5-sources_http//file"
)

jvm_import(
  name = "io_mockk-mockk-dsl-1_14_5_http_import",
  jar = "@io_mockk-mockk-dsl-1_14_5_http//file",
  source_jar = "@io_mockk-mockk-dsl-1_14_5-sources_http//file"
)

jvm_import(
  name = "io_mockk-mockk-agent-1_14_5_http_import",
  jar = "@io_mockk-mockk-agent-1_14_5_http//file",
  source_jar = "@io_mockk-mockk-agent-1_14_5-sources_http//file"
)

jvm_import(
  name = "io_mockk-mockk-agent-api-1_14_5_http_import",
  jar = "@io_mockk-mockk-agent-api-1_14_5_http//file",
  source_jar = "@io_mockk-mockk-agent-api-1_14_5-sources_http//file"
)

jvm_import(
  name = "io_mockk-mockk-core-1_14_5_http_import",
  jar = "@io_mockk-mockk-core-1_14_5_http//file",
  source_jar = "@io_mockk-mockk-core-1_14_5-sources_http//file"
)

java_library(
  name = "io-mockk-jvm",
  exports = [
    ":io_mockk-mockk-jvm-1_14_5_http_import",
    ":io_mockk-mockk-dsl-jvm-1_14_5_http_import",
    ":io_mockk-mockk-agent-jvm-1_14_5_http_import",
    ":io_mockk-mockk-agent-api-jvm-1_14_5_http_import",
    ":io_mockk-mockk-core-jvm-1_14_5_http_import",
  ],
  visibility = ["//visibility:public"]
)

jvm_import(
  name = "io_mockk-mockk-jvm-1_14_5_http_import",
  jar = "@io_mockk-mockk-jvm-1_14_5_http//file",
  source_jar = "@io_mockk-mockk-jvm-1_14_5-sources_http//file"
)

jvm_import(
  name = "io_mockk-mockk-dsl-jvm-1_14_5_http_import",
  jar = "@io_mockk-mockk-dsl-jvm-1_14_5_http//file",
  source_jar = "@io_mockk-mockk-dsl-jvm-1_14_5-sources_http//file"
)

jvm_import(
  name = "io_mockk-mockk-agent-jvm-1_14_5_http_import",
  jar = "@io_mockk-mockk-agent-jvm-1_14_5_http//file",
  source_jar = "@io_mockk-mockk-agent-jvm-1_14_5-sources_http//file"
)

jvm_import(
  name = "io_mockk-mockk-agent-api-jvm-1_14_5_http_import",
  jar = "@io_mockk-mockk-agent-api-jvm-1_14_5_http//file",
  source_jar = "@io_mockk-mockk-agent-api-jvm-1_14_5-sources_http//file"
)

jvm_import(
  name = "io_mockk-mockk-core-jvm-1_14_5_http_import",
  jar = "@io_mockk-mockk-core-jvm-1_14_5_http//file",
  source_jar = "@io_mockk-mockk-core-jvm-1_14_5-sources_http//file"
)

java_library(
  name = "io-modelcontextprotocol-kotlin-sdk",
  exports = [
    ":io_modelcontextprotocol-kotlin-sdk-jvm-0_7_7_http_import",
    ":io_modelcontextprotocol-kotlin-sdk-core-jvm-0_7_7_http_import",
    ":io_modelcontextprotocol-kotlin-sdk-client-jvm-0_7_7_http_import",
    ":io_modelcontextprotocol-kotlin-sdk-server-jvm-0_7_7_http_import",
  ],
  visibility = ["//visibility:public"]
)

jvm_import(
  name = "io_modelcontextprotocol-kotlin-sdk-jvm-0_7_7_http_import",
  jar = "@io_modelcontextprotocol-kotlin-sdk-jvm-0_7_7_http//file",
  source_jar = "@io_modelcontextprotocol-kotlin-sdk-jvm-0_7_7-sources_http//file"
)

jvm_import(
  name = "io_modelcontextprotocol-kotlin-sdk-core-jvm-0_7_7_http_import",
  jar = "@io_modelcontextprotocol-kotlin-sdk-core-jvm-0_7_7_http//file",
  source_jar = "@io_modelcontextprotocol-kotlin-sdk-core-jvm-0_7_7-sources_http//file"
)

jvm_import(
  name = "io_modelcontextprotocol-kotlin-sdk-client-jvm-0_7_7_http_import",
  jar = "@io_modelcontextprotocol-kotlin-sdk-client-jvm-0_7_7_http//file",
  source_jar = "@io_modelcontextprotocol-kotlin-sdk-client-jvm-0_7_7-sources_http//file"
)

jvm_import(
  name = "io_modelcontextprotocol-kotlin-sdk-server-jvm-0_7_7_http_import",
  jar = "@io_modelcontextprotocol-kotlin-sdk-server-jvm-0_7_7_http//file",
  source_jar = "@io_modelcontextprotocol-kotlin-sdk-server-jvm-0_7_7-sources_http//file"
)

jvm_import(
  name = "io-opentelemetry-sdk-extension-autoconfigure-spi",
  jar = "@io_opentelemetry-opentelemetry-sdk-extension-autoconfigure-spi-1_45_0_http//file",
  source_jar = "@io_opentelemetry-opentelemetry-sdk-extension-autoconfigure-spi-1_45_0-sources_http//file",
  visibility = ["//visibility:public"]
)

java_library(
  name = "io-opentelemetry-sdk-extension-autoconfigure-spi-provided",
  exports = [":io-opentelemetry-sdk-extension-autoconfigure-spi"],
  neverlink = True,
  visibility = ["//visibility:public"]
)

java_library(
  name = "io-qameta-allure-java-commons",
  exports = [
    ":io_qameta_allure-allure-java-commons-2_25_0_http_import",
    ":io_qameta_allure-allure-model-2_25_0_http_import",
  ],
  visibility = ["//visibility:public"]
)

jvm_import(
  name = "io_qameta_allure-allure-java-commons-2_25_0_http_import",
  jar = "@io_qameta_allure-allure-java-commons-2_25_0_http//file",
  source_jar = "@io_qameta_allure-allure-java-commons-2_25_0-sources_http//file"
)

jvm_import(
  name = "io_qameta_allure-allure-model-2_25_0_http_import",
  jar = "@io_qameta_allure-allure-model-2_25_0_http//file",
  source_jar = "@io_qameta_allure-allure-model-2_25_0-sources_http//file"
)

jvm_import(
  name = "ion",
  jar = "@com_amazon_ion-ion-java-1_11_10_http//file",
  source_jar = "@com_amazon_ion-ion-java-1_11_10-sources_http//file",
  visibility = ["//visibility:public"]
)

jvm_import(
  name = "jackson",
  jar = "@com_fasterxml_jackson_core-jackson-core-2_19_0_http//file",
  source_jar = "@com_fasterxml_jackson_core-jackson-core-2_19_0-sources_http//file",
  visibility = ["//visibility:public"]
)

java_library(
  name = "jackson-databind",
  exports = [
    ":com_fasterxml_jackson_core-jackson-databind-2_19_0_http_import",
    ":com_fasterxml_jackson_core-jackson-annotations-2_19_0_http_import",
  ],
  visibility = ["//visibility:public"]
)

jvm_import(
  name = "com_fasterxml_jackson_core-jackson-databind-2_19_0_http_import",
  jar = "@com_fasterxml_jackson_core-jackson-databind-2_19_0_http//file",
  source_jar = "@com_fasterxml_jackson_core-jackson-databind-2_19_0-sources_http//file"
)

jvm_import(
  name = "com_fasterxml_jackson_core-jackson-annotations-2_19_0_http_import",
  jar = "@com_fasterxml_jackson_core-jackson-annotations-2_19_0_http//file",
  source_jar = "@com_fasterxml_jackson_core-jackson-annotations-2_19_0-sources_http//file"
)

jvm_import(
  name = "jackson-dataformat-toml",
  jar = "@com_fasterxml_jackson_dataformat-jackson-dataformat-toml-2_19_0_http//file",
  source_jar = "@com_fasterxml_jackson_dataformat-jackson-dataformat-toml-2_19_0-sources_http//file",
  visibility = ["//visibility:public"]
)

jvm_import(
  name = "jackson-dataformat-yaml",
  jar = "@com_fasterxml_jackson_dataformat-jackson-dataformat-yaml-2_19_0_http//file",
  source_jar = "@com_fasterxml_jackson_dataformat-jackson-dataformat-yaml-2_19_0-sources_http//file",
  visibility = ["//visibility:public"]
)

java_library(
  name = "jackson-datatype-joda",
  exports = [
    ":com_fasterxml_jackson_datatype-jackson-datatype-joda-2_19_0_http_import",
    ":joda-time-joda-time-2_12_7_http_import",
  ],
  visibility = ["//visibility:public"]
)

jvm_import(
  name = "com_fasterxml_jackson_datatype-jackson-datatype-joda-2_19_0_http_import",
  jar = "@com_fasterxml_jackson_datatype-jackson-datatype-joda-2_19_0_http//file",
  source_jar = "@com_fasterxml_jackson_datatype-jackson-datatype-joda-2_19_0-sources_http//file"
)

jvm_import(
  name = "joda-time-joda-time-2_12_7_http_import",
  jar = "@joda-time-joda-time-2_12_7_http//file",
  source_jar = "@joda-time-joda-time-2_12_7-sources_http//file"
)

jvm_import(
  name = "jackson-module-kotlin",
  jar = "@com_fasterxml_jackson_module-jackson-module-kotlin-2_19_0_http//file",
  source_jar = "@com_fasterxml_jackson_module-jackson-module-kotlin-2_19_0-sources_http//file",
  visibility = ["//visibility:public"]
)

jvm_import(
  name = "java-_web_socket",
  jar = "@org_java-websocket-Java-WebSocket-1_6_0_http//file",
  source_jar = "@org_java-websocket-Java-WebSocket-1_6_0-sources_http//file",
  visibility = ["//visibility:public"]
)

jvm_import(
  name = "java-aether_dependency_resolver-org-apache-maven-resolver-maven-resolver-connector-basic",
  jar = "@org_apache_maven_resolver-maven-resolver-connector-basic-1_9_22_http//file",
  source_jar = "@org_apache_maven_resolver-maven-resolver-connector-basic-1_9_22-sources_http//file",
  visibility = ["//visibility:public"]
)

jvm_import(
  name = "java-aether_dependency_resolver-org-apache-maven-resolver-maven-resolver-transport-file",
  jar = "@org_apache_maven_resolver-maven-resolver-transport-file-1_9_22_http//file",
  source_jar = "@org_apache_maven_resolver-maven-resolver-transport-file-1_9_22-sources_http//file",
  visibility = ["//visibility:public"]
)

jvm_import(
  name = "java-aether_dependency_resolver-org-apache-maven-resolver-maven-resolver-transport-http",
  jar = "@org_apache_maven_resolver-maven-resolver-transport-http-1_9_22_http//file",
  source_jar = "@org_apache_maven_resolver-maven-resolver-transport-http-1_9_22-sources_http//file",
  visibility = ["//visibility:public"]
)

java_library(
  name = "java-coverage-_ja_co_co",
  exports = [
    ":org_jacoco-org_jacoco_ant-0_8_14_http_import",
    ":org_jacoco-org_jacoco_core-0_8_14_http_import",
    ":org_ow2_asm-asm-9_9_http_import",
    ":org_ow2_asm-asm-commons-9_9_http_import",
    ":org_ow2_asm-asm-tree-9_9_http_import",
    ":org_jacoco-org_jacoco_report-0_8_14_http_import",
    ":org_jacoco-org_jacoco_agent-0_8_14_http_import",
  ],
  visibility = ["//visibility:public"]
)

jvm_import(
  name = "org_jacoco-org_jacoco_ant-0_8_14_http_import",
  jar = "@org_jacoco-org_jacoco_ant-0_8_14_http//file",
  source_jar = "@org_jacoco-org_jacoco_ant-0_8_14-sources_http//file"
)

jvm_import(
  name = "org_jacoco-org_jacoco_core-0_8_14_http_import",
  jar = "@org_jacoco-org_jacoco_core-0_8_14_http//file",
  source_jar = "@org_jacoco-org_jacoco_core-0_8_14-sources_http//file"
)

jvm_import(
  name = "org_ow2_asm-asm-9_9_http_import",
  jar = "@org_ow2_asm-asm-9_9_http//file",
  source_jar = "@org_ow2_asm-asm-9_9-sources_http//file"
)

jvm_import(
  name = "org_ow2_asm-asm-commons-9_9_http_import",
  jar = "@org_ow2_asm-asm-commons-9_9_http//file",
  source_jar = "@org_ow2_asm-asm-commons-9_9-sources_http//file"
)

jvm_import(
  name = "org_ow2_asm-asm-tree-9_9_http_import",
  jar = "@org_ow2_asm-asm-tree-9_9_http//file",
  source_jar = "@org_ow2_asm-asm-tree-9_9-sources_http//file"
)

jvm_import(
  name = "org_jacoco-org_jacoco_report-0_8_14_http_import",
  jar = "@org_jacoco-org_jacoco_report-0_8_14_http//file",
  source_jar = "@org_jacoco-org_jacoco_report-0_8_14-sources_http//file"
)

jvm_import(
  name = "org_jacoco-org_jacoco_agent-0_8_14_http_import",
  jar = "@org_jacoco-org_jacoco_agent-0_8_14_http//file",
  source_jar = "@org_jacoco-org_jacoco_agent-0_8_14-sources_http//file"
)

java_library(
  name = "java-coverage-coverage-report",
  exports = [
    ":org_jetbrains_intellij_deps-coverage-report-1_0_25_http_import",
    ":org_freemarker-freemarker-2_3_32_http_import",
  ],
  visibility = ["//visibility:public"]
)

jvm_import(
  name = "org_jetbrains_intellij_deps-coverage-report-1_0_25_http_import",
  jar = "@org_jetbrains_intellij_deps-coverage-report-1_0_25_http//file",
  source_jar = "@org_jetbrains_intellij_deps-coverage-report-1_0_25-sources_http//file"
)

jvm_import(
  name = "org_freemarker-freemarker-2_3_32_http_import",
  jar = "@org_freemarker-freemarker-2_3_32_http//file",
  source_jar = "@org_freemarker-freemarker-2_3_32-sources_http//file"
)

jvm_import(
  name = "java-debugger-agent-holder-debugger-agent",
  jar = "@org_jetbrains_intellij_deps-debugger-agent-1_79_http//file",
  source_jar = "@org_jetbrains_intellij_deps-debugger-agent-1_79-sources_http//file",
  visibility = ["//visibility:public"]
)

jvm_import(
  name = "java-debugger-impl-sa-jdwp",
  jar = "@org_jetbrains_intellij_deps-sa-jdwp-1_24_http//file",
  source_jar = "@org_jetbrains_intellij_deps-sa-jdwp-1_24-sources_http//file",
  visibility = ["//visibility:public"]
)

jvm_import(
  name = "java-debugger-memory-agent-debugger-memory-agent",
  jar = "@org_jetbrains_intellij_deps-debugger-memory-agent-1_0_51_http//file",
  source_jar = "@org_jetbrains_intellij_deps-debugger-memory-agent-1_0_51-sources_http//file",
  visibility = ["//visibility:public"]
)

jvm_import(
  name = "java-impl-completion-ranking-java",
  jar = "@org_jetbrains_intellij_deps_completion-completion-ranking-java-0_9_3_http//file",
  source_jar = "@org_jetbrains_intellij_deps_completion-completion-ranking-java-0_9_3-sources_http//file",
  visibility = ["//visibility:public"]
)

java_library(
  name = "java-rt-ant-1-7-1",
  exports = [
    ":org_apache_ant-ant-1_7_1_http_import",
    ":org_apache_ant-ant-launcher-1_7_1_http_import",
  ],
  visibility = ["//visibility:public"]
)

jvm_import(
  name = "org_apache_ant-ant-1_7_1_http_import",
  jar = "@org_apache_ant-ant-1_7_1_http//file",
  source_jar = "@org_apache_ant-ant-1_7_1-sources_http//file"
)

jvm_import(
  name = "org_apache_ant-ant-launcher-1_7_1_http_import",
  jar = "@org_apache_ant-ant-launcher-1_7_1_http//file"
)

<<<<<<< HEAD
jvm_import(
  name = "jimfs",
  jar = "@com_google_jimfs-jimfs-1_3_0_http//file",
  source_jar = "@com_google_jimfs-jimfs-1_3_0-sources_http//file",
=======
java_library(
  name = "java-rt-ant-1-7-1-provided",
  exports = [":java-rt-ant-1-7-1"],
  neverlink = True,
  visibility = ["//visibility:public"]
)

jvm_import(
  name = "java_compatibility",
  jar = "@org_jetbrains_intellij_deps-java-compatibility-1_0_1_http//file",
  source_jar = "@org_jetbrains_intellij_deps-java-compatibility-1_0_1-sources_http//file",
  visibility = ["//visibility:public"]
)

jvm_import(
  name = "java_f_x-scene_builder-_scene_builder_kit11",
  jar = "@org_jetbrains_intellij_deps-scenebuilderkit-11_0_5_http//file",
>>>>>>> eb5038a0
  visibility = ["//visibility:public"]
)

java_library(
  name = "java_f_x-scene_builder-_scene_builder_kit11-provided",
  exports = [":java_f_x-scene_builder-_scene_builder_kit11"],
  neverlink = True,
  visibility = ["//visibility:public"]
)

jvm_import(
  name = "javapoet",
  jar = "@com_squareup-javapoet-1_13_0_http//file",
  visibility = ["//visibility:public"]
)

jvm_import(
  name = "javax-activation",
  jar = "@com_sun_activation-javax_activation-1_2_0_http//file",
  source_jar = "@com_sun_activation-javax_activation-1_2_0-sources_http//file",
  visibility = ["//visibility:public"]
)

jvm_import(
  name = "javax-annotation-api",
  jar = "@javax_annotation-javax_annotation-api-1_3_2_http//file",
  source_jar = "@javax_annotation-javax_annotation-api-1_3_2-sources_http//file",
  visibility = ["//visibility:public"]
)

jvm_import(
  name = "javax-inject",
  jar = "@javax_inject-javax_inject-1_http//file",
  source_jar = "@javax_inject-javax_inject-1-sources_http//file",
  visibility = ["//visibility:public"]
)

java_library(
  name = "javax-inject-provided",
  exports = [":javax-inject"],
  neverlink = True,
  visibility = ["//visibility:public"]
)

jvm_import(
  name = "jaxb-api",
  jar = "@javax_xml_bind-jaxb-api-2_3_1_http//file",
  source_jar = "@javax_xml_bind-jaxb-api-2_3_1-sources_http//file",
  visibility = ["//visibility:public"]
)

java_library(
  name = "jaxb-runtime",
  exports = [
    ":org_glassfish_jaxb-jaxb-runtime-2_3_9_http_import",
    ":org_glassfish_jaxb-txw2-2_3_9_http_import",
    ":com_sun_istack-istack-commons-runtime-3_0_12_http_import",
    ":com_sun_activation-jakarta_activation-1_2_2_http_import",
  ],
  visibility = ["//visibility:public"]
)

jvm_import(
  name = "org_glassfish_jaxb-jaxb-runtime-2_3_9_http_import",
  jar = "@org_glassfish_jaxb-jaxb-runtime-2_3_9_http//file",
  source_jar = "@org_glassfish_jaxb-jaxb-runtime-2_3_9-sources_http//file"
)

jvm_import(
  name = "org_glassfish_jaxb-txw2-2_3_9_http_import",
  jar = "@org_glassfish_jaxb-txw2-2_3_9_http//file",
  source_jar = "@org_glassfish_jaxb-txw2-2_3_9-sources_http//file"
)

jvm_import(
  name = "com_sun_istack-istack-commons-runtime-3_0_12_http_import",
  jar = "@com_sun_istack-istack-commons-runtime-3_0_12_http//file",
  source_jar = "@com_sun_istack-istack-commons-runtime-3_0_12-sources_http//file"
)

jvm_import(
  name = "com_sun_activation-jakarta_activation-1_2_2_http_import",
  jar = "@com_sun_activation-jakarta_activation-1_2_2_http//file",
  source_jar = "@com_sun_activation-jakarta_activation-1_2_2-sources_http//file"
)

jvm_import(
  name = "jaxen",
  jar = "@jaxen-jaxen-1_2_0_http//file",
  source_jar = "@jaxen-jaxen-1_2_0-sources_http//file",
  visibility = ["//visibility:public"]
)

jvm_import(
  name = "jb-jdi",
  jar = "@org_jetbrains_intellij_deps-jb-jdi-2_45_http//file",
  source_jar = "@org_jetbrains_intellij_deps-jb-jdi-2_45-sources_http//file",
  visibility = ["//visibility:public"]
)

jvm_import(
  name = "jbr-api",
  jar = "@org_jetbrains_runtime-jbr-api-1_9_0_http//file",
  source_jar = "@org_jetbrains_runtime-jbr-api-1_9_0-sources_http//file",
  visibility = ["//visibility:public"]
)

jvm_import(
  name = "jcip",
  jar = "@net_jcip-jcip-annotations-1_0_http//file",
  source_jar = "@net_jcip-jcip-annotations-1_0-sources_http//file",
  visibility = ["//visibility:public"]
)

jvm_import(
  name = "jediterm-core",
  jar = "@org_jetbrains_jediterm-jediterm-core-3_57_http//file",
  source_jar = "@org_jetbrains_jediterm-jediterm-core-3_57-sources_http//file",
  visibility = ["//visibility:public"]
)

jvm_import(
  name = "jet_check",
  jar = "@org_jetbrains-jetCheck-0_2_2_http//file",
  source_jar = "@org_jetbrains-jetCheck-0_2_2-sources_http//file",
  visibility = ["//visibility:public"]
)

jvm_import(
  name = "jetbrains-annotations",
  jar = "@org_jetbrains-annotations-26_0_2_http//file",
  source_jar = "@org_jetbrains-annotations-26_0_2-sources_http//file",
  visibility = ["//visibility:public"]
)

java_library(
  name = "jetbrains-annotations-provided",
  exports = [":jetbrains-annotations"],
  neverlink = True,
  visibility = ["//visibility:public"]
)

jvm_import(
  name = "jetbrains-compose-components-ui-tooling-preview-desktop",
  jar = "@org_jetbrains_compose_components-components-ui-tooling-preview-desktop-1_9_0_http//file",
  source_jar = "@org_jetbrains_compose_components-components-ui-tooling-preview-desktop-1_9_0-sources_http//file",
  visibility = ["//visibility:public"]
)

java_library(
  name = "jetbrains-intellij-deps-eclipse-jgit",
  exports = [
    ":org_jetbrains_intellij_deps-org_eclipse_jgit-6_6_1_202309021850-r-jb-202510311356_http_import",
    ":com_googlecode_javaewah-JavaEWAH-1_2_3_http_import",
  ],
  visibility = ["//visibility:public"]
)

jvm_import(
  name = "org_jetbrains_intellij_deps-org_eclipse_jgit-6_6_1_202309021850-r-jb-202510311356_http_import",
  jar = "@org_jetbrains_intellij_deps-org_eclipse_jgit-6_6_1_202309021850-r-jb-202510311356_http//file",
  source_jar = "@org_jetbrains_intellij_deps-org_eclipse_jgit-6_6_1_202309021850-r-jb-202510311356-sources_http//file"
)

jvm_import(
  name = "com_googlecode_javaewah-JavaEWAH-1_2_3_http_import",
  jar = "@com_googlecode_javaewah-JavaEWAH-1_2_3_http//file",
  source_jar = "@com_googlecode_javaewah-JavaEWAH-1_2_3-sources_http//file"
)

jvm_import(
  name = "jetbrains-intellij-deps-rwmutex-idea",
  jar = "@org_jetbrains_intellij_deps-rwmutex-idea-0_0_10_http//file",
  source_jar = "@org_jetbrains_intellij_deps-rwmutex-idea-0_0_10-sources_http//file",
  visibility = ["//visibility:public"]
)

jvm_import(
  name = "jetbrains-kotlin-annotations-jvm",
  jar = "@org_jetbrains_kotlin-kotlin-annotations-jvm-2_2_21_http//file",
  source_jar = "@org_jetbrains_kotlin-kotlin-annotations-jvm-2_2_21-sources_http//file",
  visibility = ["//visibility:public"]
)

jvm_import(
  name = "jetbrains-kotlin-compose-compiler-plugin",
  jar = "@org_jetbrains_kotlin-kotlin-compose-compiler-plugin-2_2_21_http//file",
  source_jar = "@org_jetbrains_kotlin-kotlin-compose-compiler-plugin-2_2_21-sources_http//file",
  visibility = ["//visibility:public"]
)

java_library(
  name = "jetbrains-kotlinx-lincheck-jvm",
  exports = [
    ":org_jetbrains_kotlinx-lincheck-jvm-2_33_http_import",
    ":org_jetbrains_kotlin-kotlin-reflect-1_9_21_http_import",
    ":org_ow2_asm-asm-commons-9_6_http_import",
    ":org_ow2_asm-asm-9_6_http_import",
    ":org_ow2_asm-asm-tree-9_6_http_import",
    ":org_ow2_asm-asm-util-9_6_http_import",
    ":org_ow2_asm-asm-analysis-9_6_http_import",
    ":net_bytebuddy-byte-buddy-1_14_12_http_import",
    ":net_bytebuddy-byte-buddy-agent-1_14_12_http_import",
    ":org_jetbrains_kotlinx-atomicfu-jvm-0_20_2_http_import",
  ],
  visibility = ["//visibility:public"]
)

jvm_import(
  name = "org_jetbrains_kotlinx-lincheck-jvm-2_33_http_import",
  jar = "@org_jetbrains_kotlinx-lincheck-jvm-2_33_http//file",
  source_jar = "@org_jetbrains_kotlinx-lincheck-jvm-2_33-sources_http//file"
)

jvm_import(
  name = "org_jetbrains_kotlin-kotlin-reflect-1_9_21_http_import",
  jar = "@org_jetbrains_kotlin-kotlin-reflect-1_9_21_http//file",
  source_jar = "@org_jetbrains_kotlin-kotlin-reflect-1_9_21-sources_http//file"
)

jvm_import(
  name = "org_ow2_asm-asm-commons-9_6_http_import",
  jar = "@org_ow2_asm-asm-commons-9_6_http//file",
  source_jar = "@org_ow2_asm-asm-commons-9_6-sources_http//file"
)

jvm_import(
  name = "org_ow2_asm-asm-9_6_http_import",
  jar = "@org_ow2_asm-asm-9_6_http//file",
  source_jar = "@org_ow2_asm-asm-9_6-sources_http//file"
)

jvm_import(
  name = "org_ow2_asm-asm-tree-9_6_http_import",
  jar = "@org_ow2_asm-asm-tree-9_6_http//file",
  source_jar = "@org_ow2_asm-asm-tree-9_6-sources_http//file"
)

jvm_import(
  name = "org_ow2_asm-asm-util-9_6_http_import",
  jar = "@org_ow2_asm-asm-util-9_6_http//file",
  source_jar = "@org_ow2_asm-asm-util-9_6-sources_http//file"
)

jvm_import(
  name = "org_ow2_asm-asm-analysis-9_6_http_import",
  jar = "@org_ow2_asm-asm-analysis-9_6_http//file",
  source_jar = "@org_ow2_asm-asm-analysis-9_6-sources_http//file"
)

jvm_import(
  name = "net_bytebuddy-byte-buddy-1_14_12_http_import",
  jar = "@net_bytebuddy-byte-buddy-1_14_12_http//file",
  source_jar = "@net_bytebuddy-byte-buddy-1_14_12-sources_http//file"
)

jvm_import(
  name = "net_bytebuddy-byte-buddy-agent-1_14_12_http_import",
  jar = "@net_bytebuddy-byte-buddy-agent-1_14_12_http//file",
  source_jar = "@net_bytebuddy-byte-buddy-agent-1_14_12-sources_http//file"
)

<<<<<<< HEAD
java_library(
  name = "junit5Launcher",
  exports = [
    ":org_junit_platform-junit-platform-launcher-1_13_4_http_import",
    ":org_junit_platform-junit-platform-engine-1_13_4_http_import",
  ],
=======
jvm_import(
  name = "org_jetbrains_kotlinx-atomicfu-jvm-0_20_2_http_import",
  jar = "@org_jetbrains_kotlinx-atomicfu-jvm-0_20_2_http//file",
  source_jar = "@org_jetbrains_kotlinx-atomicfu-jvm-0_20_2-sources_http//file"
)

jvm_import(
  name = "jetbrains-markdown",
  jar = "@org_jetbrains-markdown-jvm-0_7_2_http//file",
  source_jar = "@org_jetbrains-markdown-jvm-0_7_2-sources_http//file",
>>>>>>> eb5038a0
  visibility = ["//visibility:public"]
)

jvm_import(
  name = "jetbrains-mlapi-catboost",
  jar = "@com_jetbrains_mlapi-mlapi-catboost-0_2_1_http//file",
  source_jar = "@com_jetbrains_mlapi-mlapi-catboost-0_2_1-sources_http//file",
  visibility = ["//visibility:public"]
)

jvm_import(
  name = "jetbrains-mlapi-catboost-shadow-need-slf4j",
  jar = "@com_jetbrains_mlapi-catboost-shadow-need-slf4j-1_2_5_http//file",
  visibility = ["//visibility:public"]
)

jvm_import(
  name = "jetbrains-mlapi-core",
  jar = "@com_jetbrains_mlapi-mlapi-core-0_2_1_http//file",
  source_jar = "@com_jetbrains_mlapi-mlapi-core-0_2_1-sources_http//file",
  visibility = ["//visibility:public"]
)

jvm_import(
  name = "jgoodies-common",
  jar = "@com_jgoodies-jgoodies-common-1_4_0_http//file",
  source_jar = "@com_jgoodies-jgoodies-common-1_4_0-sources_http//file",
  visibility = ["//visibility:public"]
)

jvm_import(
  name = "jgoodies-forms",
  jar = "@com_jgoodies-forms-1_1-preview_http//file",
  visibility = ["//visibility:public"]
)

jvm_import(
  name = "jimfs",
  jar = "@com_google_jimfs-jimfs-1_1_http//file",
  source_jar = "@com_google_jimfs-jimfs-1_1-sources_http//file",
  visibility = ["//visibility:public"]
)

java_library(
  name = "jline-terminal-jansi",
  exports = [
    ":org_jline-jline-terminal-jansi-3_27_0_http_import",
    ":org_fusesource_jansi-jansi-2_4_1_http_import",
    ":org_jline-jline-terminal-3_27_0_http_import",
    ":org_jline-jline-native-3_27_0_http_import",
  ],
  visibility = ["//visibility:public"]
)

jvm_import(
  name = "org_jline-jline-terminal-jansi-3_27_0_http_import",
  jar = "@org_jline-jline-terminal-jansi-3_27_0_http//file",
  source_jar = "@org_jline-jline-terminal-jansi-3_27_0-sources_http//file"
)

jvm_import(
  name = "org_fusesource_jansi-jansi-2_4_1_http_import",
  jar = "@org_fusesource_jansi-jansi-2_4_1_http//file",
  source_jar = "@org_fusesource_jansi-jansi-2_4_1-sources_http//file"
)

jvm_import(
  name = "org_jline-jline-terminal-3_27_0_http_import",
  jar = "@org_jline-jline-terminal-3_27_0_http//file",
  source_jar = "@org_jline-jline-terminal-3_27_0-sources_http//file"
)

jvm_import(
  name = "org_jline-jline-native-3_27_0_http_import",
  jar = "@org_jline-jline-native-3_27_0_http//file",
  source_jar = "@org_jline-jline-native-3_27_0-sources_http//file"
)

java_library(
  name = "jline-terminal-jna",
  exports = [
    ":org_jline-jline-terminal-jna-3_27_0_http_import",
    ":net_java_dev_jna-jna-5_15_0_http_import",
    ":org_jline-jline-terminal-3_27_0_http_import",
    ":org_jline-jline-native-3_27_0_http_import",
  ],
  visibility = ["//visibility:public"]
)

jvm_import(
  name = "org_jline-jline-terminal-jna-3_27_0_http_import",
  jar = "@org_jline-jline-terminal-jna-3_27_0_http//file",
  source_jar = "@org_jline-jline-terminal-jna-3_27_0-sources_http//file"
)

jvm_import(
  name = "net_java_dev_jna-jna-5_15_0_http_import",
  jar = "@net_java_dev_jna-jna-5_15_0_http//file",
  source_jar = "@net_java_dev_jna-jna-5_15_0-sources_http//file"
)

java_library(
  name = "jmh-core",
  exports = [
    ":org_openjdk_jmh-jmh-core-1_37_http_import",
    ":net_sf_jopt-simple-jopt-simple-5_0_4_http_import",
    ":org_apache_commons-commons-math3-3_6_1_http_import",
  ],
  visibility = ["//visibility:public"]
)

jvm_import(
  name = "org_openjdk_jmh-jmh-core-1_37_http_import",
  jar = "@org_openjdk_jmh-jmh-core-1_37_http//file",
  source_jar = "@org_openjdk_jmh-jmh-core-1_37-sources_http//file"
)

jvm_import(
  name = "net_sf_jopt-simple-jopt-simple-5_0_4_http_import",
  jar = "@net_sf_jopt-simple-jopt-simple-5_0_4_http//file",
  source_jar = "@net_sf_jopt-simple-jopt-simple-5_0_4-sources_http//file"
)

jvm_import(
  name = "org_apache_commons-commons-math3-3_6_1_http_import",
  jar = "@org_apache_commons-commons-math3-3_6_1_http//file",
  source_jar = "@org_apache_commons-commons-math3-3_6_1-sources_http//file"
)

jvm_import(
  name = "jmh-generator-annprocess",
  jar = "@org_openjdk_jmh-jmh-generator-annprocess-1_36_http//file",
  source_jar = "@org_openjdk_jmh-jmh-generator-annprocess-1_36-sources_http//file",
  visibility = ["//visibility:public"]
)

jvm_import(
  name = "jmock",
  jar = "@org_jmock-jmock-2_5_1_http//file",
  source_jar = "@org_jmock-jmock-2_5_1-sources_http//file",
  visibility = ["//visibility:public"]
)

jvm_import(
  name = "jmock-junit4",
  jar = "@org_jmock-jmock-junit4-2_5_1_http//file",
  source_jar = "@org_jmock-jmock-junit4-2_5_1-sources_http//file",
  visibility = ["//visibility:public"]
)

jvm_import(
  name = "jmock-legacy",
  jar = "@org_jmock-jmock-legacy-2_5_1_http//file",
  source_jar = "@org_jmock-jmock-legacy-2_5_1-sources_http//file",
  visibility = ["//visibility:public"]
)

java_library(
  name = "jna",
  exports = [
    ":net_java_dev_jna-jna-platform-5_17_0_http_import",
    ":net_java_dev_jna-jna-5_17_0_http_import",
  ],
  visibility = ["//visibility:public"]
)

jvm_import(
  name = "net_java_dev_jna-jna-platform-5_17_0_http_import",
  jar = "@net_java_dev_jna-jna-platform-5_17_0_http//file",
  source_jar = "@net_java_dev_jna-jna-platform-5_17_0-sources_http//file"
)

jvm_import(
  name = "net_java_dev_jna-jna-5_17_0_http_import",
  jar = "@net_java_dev_jna-jna-5_17_0_http//file",
  source_jar = "@net_java_dev_jna-jna-5_17_0-sources_http//file"
)

java_library(
  name = "joni",
  exports = [
    ":org_jruby_joni-joni-2_2_3_http_import",
    ":org_jruby_jcodings-jcodings-1_0_61_http_import",
  ],
  visibility = ["//visibility:public"]
)

jvm_import(
  name = "org_jruby_joni-joni-2_2_3_http_import",
  jar = "@org_jruby_joni-joni-2_2_3_http//file",
  source_jar = "@org_jruby_joni-joni-2_2_3-sources_http//file"
)

jvm_import(
  name = "org_jruby_jcodings-jcodings-1_0_61_http_import",
  jar = "@org_jruby_jcodings-jcodings-1_0_61_http//file",
  source_jar = "@org_jruby_jcodings-jcodings-1_0_61-sources_http//file"
)

jvm_import(
  name = "jps-javac-extension",
  jar = "@org_jetbrains_jps-jps-javac-extension-10_http//file",
  visibility = ["//visibility:public"]
)

jvm_import(
  name = "json-schema-validator",
  jar = "@com_networknt-json-schema-validator-1_3_1_http//file",
  source_jar = "@com_networknt-json-schema-validator-1_3_1-sources_http//file",
  visibility = ["//visibility:public"]
)

java_library(
  name = "jsonpath",
  exports = [
    ":com_jayway_jsonpath-json-path-2_9_0_http_import",
    ":net_minidev-json-smart-2_5_0_http_import",
    ":net_minidev-accessors-smart-2_5_0_http_import",
  ],
  visibility = ["//visibility:public"]
)

jvm_import(
  name = "com_jayway_jsonpath-json-path-2_9_0_http_import",
  jar = "@com_jayway_jsonpath-json-path-2_9_0_http//file",
  source_jar = "@com_jayway_jsonpath-json-path-2_9_0-sources_http//file"
)

jvm_import(
  name = "net_minidev-json-smart-2_5_0_http_import",
  jar = "@net_minidev-json-smart-2_5_0_http//file",
  source_jar = "@net_minidev-json-smart-2_5_0-sources_http//file"
)

jvm_import(
  name = "net_minidev-accessors-smart-2_5_0_http_import",
  jar = "@net_minidev-accessors-smart-2_5_0_http//file",
  source_jar = "@net_minidev-accessors-smart-2_5_0-sources_http//file"
)

jvm_import(
  name = "jsoup",
  jar = "@org_jsoup-jsoup-1_21_2_http//file",
  source_jar = "@org_jsoup-jsoup-1_21_2-sources_http//file",
  visibility = ["//visibility:public"]
)

jvm_import(
  name = "jsr305",
  jar = "@com_google_code_findbugs-jsr305-3_0_2_http//file",
  source_jar = "@com_google_code_findbugs-jsr305-3_0_2-sources_http//file",
  visibility = ["//visibility:public"]
)

jvm_import(
  name = "junit4",
  jar = "@junit-junit-4_13_2_http//file",
  source_jar = "@junit-junit-4_13_2-sources_http//file",
  visibility = ["//visibility:public"]
)

java_library(
  name = "junit4-provided",
  exports = [":junit4"],
  neverlink = True,
  visibility = ["//visibility:public"]
)

java_library(
  name = "junit5",
  exports = [
    ":org_junit_jupiter-junit-jupiter-api-5_13_4_http_import",
    ":org_opentest4j-opentest4j-1_3_0_http_import",
    ":org_junit_platform-junit-platform-commons-1_13_4_http_import",
    ":org_apiguardian-apiguardian-api-1_1_2_http_import",
  ],
  visibility = ["//visibility:public"]
)

jvm_import(
  name = "org_junit_jupiter-junit-jupiter-api-5_13_4_http_import",
  jar = "@org_junit_jupiter-junit-jupiter-api-5_13_4_http//file",
  source_jar = "@org_junit_jupiter-junit-jupiter-api-5_13_4-sources_http//file"
)

jvm_import(
  name = "org_opentest4j-opentest4j-1_3_0_http_import",
  jar = "@org_opentest4j-opentest4j-1_3_0_http//file",
  source_jar = "@org_opentest4j-opentest4j-1_3_0-sources_http//file"
)

jvm_import(
  name = "org_junit_platform-junit-platform-commons-1_13_4_http_import",
  jar = "@org_junit_platform-junit-platform-commons-1_13_4_http//file",
  source_jar = "@org_junit_platform-junit-platform-commons-1_13_4-sources_http//file"
)

jvm_import(
  name = "org_apiguardian-apiguardian-api-1_1_2_http_import",
  jar = "@org_apiguardian-apiguardian-api-1_1_2_http//file",
  source_jar = "@org_apiguardian-apiguardian-api-1_1_2-sources_http//file"
)

java_library(
  name = "junit5-provided",
  exports = [":junit5"],
  neverlink = True,
  visibility = ["//visibility:public"]
)

jvm_import(
  name = "junit5Jupiter",
  jar = "@org_junit_jupiter-junit-jupiter-engine-5_13_4_http//file",
  source_jar = "@org_junit_jupiter-junit-jupiter-engine-5_13_4-sources_http//file",
  visibility = ["//visibility:public"]
)

java_library(
  name = "junit5Jupiter-provided",
  exports = [":junit5Jupiter"],
  neverlink = True,
  visibility = ["//visibility:public"]
)

java_library(
  name = "junit5Launcher",
  exports = [
    ":org_junit_platform-junit-platform-launcher-1_13_4_http_import",
    ":org_junit_platform-junit-platform-engine-1_13_4_http_import",
  ],
  visibility = ["//visibility:public"]
)

jvm_import(
  name = "org_junit_platform-junit-platform-launcher-1_13_4_http_import",
  jar = "@org_junit_platform-junit-platform-launcher-1_13_4_http//file",
  source_jar = "@org_junit_platform-junit-platform-launcher-1_13_4-sources_http//file"
)

jvm_import(
  name = "org_junit_platform-junit-platform-engine-1_13_4_http_import",
  jar = "@org_junit_platform-junit-platform-engine-1_13_4_http//file",
  source_jar = "@org_junit_platform-junit-platform-engine-1_13_4-sources_http//file"
)

java_library(
  name = "junit5Launcher-provided",
  exports = [":junit5Launcher"],
  neverlink = True,
  visibility = ["//visibility:public"]
)

jvm_import(
  name = "junit5Params",
  jar = "@org_junit_jupiter-junit-jupiter-params-5_13_4_http//file",
  source_jar = "@org_junit_jupiter-junit-jupiter-params-5_13_4-sources_http//file",
  visibility = ["//visibility:public"]
)

java_library(
  name = "junit5Params-provided",
  exports = [":junit5Params"],
  neverlink = True,
  visibility = ["//visibility:public"]
)

jvm_import(
  name = "junit5Pioneer",
  jar = "@org_junit-pioneer-junit-pioneer-2_3_0_http//file",
  source_jar = "@org_junit-pioneer-junit-pioneer-2_3_0-sources_http//file",
  visibility = ["//visibility:public"]
)

java_library(
  name = "junit5Suites",
  exports = [
    ":org_junit_platform-junit-platform-suite-1_13_4_http_import",
    ":org_junit_platform-junit-platform-suite-api-1_13_4_http_import",
    ":org_junit_platform-junit-platform-suite-engine-1_13_4_http_import",
    ":org_junit_platform-junit-platform-suite-commons-1_13_4_http_import",
  ],
  visibility = ["//visibility:public"]
)

jvm_import(
  name = "org_junit_platform-junit-platform-suite-1_13_4_http_import",
  jar = "@org_junit_platform-junit-platform-suite-1_13_4_http//file",
  source_jar = "@org_junit_platform-junit-platform-suite-1_13_4-sources_http//file"
)

jvm_import(
  name = "org_junit_platform-junit-platform-suite-api-1_13_4_http_import",
  jar = "@org_junit_platform-junit-platform-suite-api-1_13_4_http//file",
  source_jar = "@org_junit_platform-junit-platform-suite-api-1_13_4-sources_http//file"
)

jvm_import(
  name = "org_junit_platform-junit-platform-suite-engine-1_13_4_http_import",
  jar = "@org_junit_platform-junit-platform-suite-engine-1_13_4_http//file",
  source_jar = "@org_junit_platform-junit-platform-suite-engine-1_13_4-sources_http//file"
)

jvm_import(
  name = "org_junit_platform-junit-platform-suite-commons-1_13_4_http_import",
  jar = "@org_junit_platform-junit-platform-suite-commons-1_13_4_http//file",
  source_jar = "@org_junit_platform-junit-platform-suite-commons-1_13_4-sources_http//file"
)

jvm_import(
  name = "junit5Vintage",
  jar = "@org_junit_vintage-junit-vintage-engine-5_13_4_http//file",
  source_jar = "@org_junit_vintage-junit-vintage-engine-5_13_4-sources_http//file",
  visibility = ["//visibility:public"]
)

java_library(
  name = "junit6",
  exports = [
    ":org_junit_jupiter-junit-jupiter-api-6_0_0_http_import",
    ":org_opentest4j-opentest4j-1_3_0_http_import",
    ":org_junit_platform-junit-platform-commons-6_0_0_http_import",
    ":org_apiguardian-apiguardian-api-1_1_2_http_import",
    ":org_jspecify-jspecify-1_0_0_http_import",
  ],
  visibility = ["//visibility:public"]
)

jvm_import(
  name = "org_junit_jupiter-junit-jupiter-api-6_0_0_http_import",
  jar = "@org_junit_jupiter-junit-jupiter-api-6_0_0_http//file",
  source_jar = "@org_junit_jupiter-junit-jupiter-api-6_0_0-sources_http//file"
)

jvm_import(
  name = "org_junit_platform-junit-platform-commons-6_0_0_http_import",
  jar = "@org_junit_platform-junit-platform-commons-6_0_0_http//file",
  source_jar = "@org_junit_platform-junit-platform-commons-6_0_0-sources_http//file"
)

java_library(
  name = "junit6-provided",
  exports = [":junit6"],
  neverlink = True,
  visibility = ["//visibility:public"]
)

java_library(
  name = "junit6Launcher",
  exports = [
    ":org_junit_platform-junit-platform-launcher-6_0_0_http_import",
    ":org_junit_platform-junit-platform-engine-6_0_0_http_import",
    ":org_jspecify-jspecify-1_0_0_http_import",
  ],
  visibility = ["//visibility:public"]
)

jvm_import(
  name = "org_junit_platform-junit-platform-launcher-6_0_0_http_import",
  jar = "@org_junit_platform-junit-platform-launcher-6_0_0_http//file",
  source_jar = "@org_junit_platform-junit-platform-launcher-6_0_0-sources_http//file"
)

jvm_import(
  name = "org_junit_platform-junit-platform-engine-6_0_0_http_import",
  jar = "@org_junit_platform-junit-platform-engine-6_0_0_http//file",
  source_jar = "@org_junit_platform-junit-platform-engine-6_0_0-sources_http//file"
)

java_library(
  name = "junit6Launcher-provided",
  exports = [":junit6Launcher"],
  neverlink = True,
  visibility = ["//visibility:public"]
)

jvm_import(
  name = "jvm-native-trusted-roots",
  jar = "@org_jetbrains_nativecerts-jvm-native-trusted-roots-1_1_7_http//file",
  source_jar = "@org_jetbrains_nativecerts-jvm-native-trusted-roots-1_1_7-sources_http//file",
  visibility = ["//visibility:public"]
)

jvm_import(
  name = "jzlib",
  jar = "@com_jcraft-jzlib-1_1_3_http//file",
  source_jar = "@com_jcraft-jzlib-1_1_3-sources_http//file",
  visibility = ["//visibility:public"]
)

java_library(
  name = "kaml",
  exports = [
    ":com_charleskorn_kaml-kaml-jvm-0_99_0_http_import",
    ":it_krzeminski-snakeyaml-engine-kmp-jvm-3_2_1_http_import",
    ":net_thauvin_erik_urlencoder-urlencoder-lib-jvm-1_6_0_http_import",
  ],
  visibility = ["//visibility:public"]
)

jvm_import(
  name = "com_charleskorn_kaml-kaml-jvm-0_99_0_http_import",
  jar = "@com_charleskorn_kaml-kaml-jvm-0_99_0_http//file",
  source_jar = "@com_charleskorn_kaml-kaml-jvm-0_99_0-sources_http//file"
)

jvm_import(
  name = "it_krzeminski-snakeyaml-engine-kmp-jvm-3_2_1_http_import",
  jar = "@it_krzeminski-snakeyaml-engine-kmp-jvm-3_2_1_http//file",
  source_jar = "@it_krzeminski-snakeyaml-engine-kmp-jvm-3_2_1-sources_http//file"
)

jvm_import(
  name = "net_thauvin_erik_urlencoder-urlencoder-lib-jvm-1_6_0_http_import",
  jar = "@net_thauvin_erik_urlencoder-urlencoder-lib-jvm-1_6_0_http//file",
  source_jar = "@net_thauvin_erik_urlencoder-urlencoder-lib-jvm-1_6_0-sources_http//file"
)

java_library(
  name = "kodein-di-jvm",
  exports = [
    ":org_kodein_di-kodein-di-jvm-7_26_1_http_import",
    ":org_kodein_type-kaverit-jvm-2_10_0_http_import",
  ],
  visibility = ["//visibility:public"]
)

jvm_import(
  name = "org_kodein_di-kodein-di-jvm-7_26_1_http_import",
  jar = "@org_kodein_di-kodein-di-jvm-7_26_1_http//file",
  source_jar = "@org_kodein_di-kodein-di-jvm-7_26_1-sources_http//file"
)

jvm_import(
  name = "org_kodein_type-kaverit-jvm-2_10_0_http_import",
  jar = "@org_kodein_type-kaverit-jvm-2_10_0_http//file",
  source_jar = "@org_kodein_type-kaverit-jvm-2_10_0-sources_http//file"
)

java_library(
  name = "kodein-di-jvm-provided",
  exports = [":kodein-di-jvm"],
  neverlink = True,
  visibility = ["//visibility:public"]
)

jvm_import(
  name = "kotlin-analysis-platform-ehcache-sizeof",
  jar = "@org_ehcache-sizeof-0_4_0_http//file",
  source_jar = "@org_ehcache-sizeof-0_4_0-sources_http//file",
  visibility = ["//visibility:public"]
)

jvm_import(
  name = "kotlin-completion-ml-completion-ranking-kotlin",
  jar = "@org_jetbrains_intellij_deps_completion-completion-ranking-kotlin-0_4_0_http//file",
  source_jar = "@org_jetbrains_intellij_deps_completion-completion-ranking-kotlin-0_4_0-sources_http//file",
  visibility = ["//visibility:public"]
)

jvm_import(
  name = "kotlin-gradle-plugin-idea",
  jar = "@org_jetbrains_kotlin-kotlin-gradle-plugin-idea-1_9_20-dev-8162_http//file",
  source_jar = "@org_jetbrains_kotlin-kotlin-gradle-plugin-idea-1_9_20-dev-8162-sources_http//file",
  visibility = ["//visibility:public"]
)

java_library(
  name = "kotlin-gradle-plugin-idea-provided",
  exports = [":kotlin-gradle-plugin-idea"],
  neverlink = True,
  visibility = ["//visibility:public"]
)

jvm_import(
  name = "kotlin-gradle-plugin-idea-proto",
  jar = "@org_jetbrains_kotlin-kotlin-gradle-plugin-idea-proto-1_9_20-dev-8162_http//file",
  source_jar = "@org_jetbrains_kotlin-kotlin-gradle-plugin-idea-proto-1_9_20-dev-8162-sources_http//file",
  visibility = ["//visibility:public"]
)

jvm_import(
  name = "kotlin-metadata",
  jar = "@org_jetbrains_kotlin-kotlin-metadata-jvm-2_2_21_http//file",
  source_jar = "@org_jetbrains_kotlin-kotlin-metadata-jvm-2_2_21-sources_http//file",
  visibility = ["//visibility:public"]
)

jvm_import(
  name = "kotlin-project-model",
  jar = "@org_jetbrains_kotlin-kotlin-project-model-1_6_0_http//file",
  source_jar = "@org_jetbrains_kotlin-kotlin-project-model-1_6_0-sources_http//file",
  visibility = ["//visibility:public"]
)

jvm_import(
  name = "kotlin-reflect",
  jar = "@org_jetbrains_kotlin-kotlin-reflect-2_2_21_http//file",
  source_jar = "@org_jetbrains_kotlin-kotlin-reflect-2_2_21-sources_http//file",
  visibility = ["//visibility:public"]
)

jvm_import(
  name = "kotlin-script-runtime",
  jar = "@org_jetbrains_kotlin-kotlin-script-runtime-2_2_21_http//file",
  source_jar = "@org_jetbrains_kotlin-kotlin-script-runtime-2_2_21-sources_http//file",
  visibility = ["//visibility:public"]
)

jvm_import(
  name = "kotlin-stdlib",
  jar = "@org_jetbrains_kotlin-kotlin-stdlib-2_2_21_http//file",
  source_jar = "@org_jetbrains_kotlin-kotlin-stdlib-2_2_21-sources_http//file",
  visibility = ["//visibility:public"]
)

java_library(
  name = "kotlin-stdlib-provided",
  exports = [":kotlin-stdlib"],
  neverlink = True,
  visibility = ["//visibility:public"]
)

jvm_import(
  name = "kotlin-test",
  jar = "@org_jetbrains_kotlin-kotlin-test-2_2_21_http//file",
  source_jar = "@org_jetbrains_kotlin-kotlin-test-2_2_21-sources_http//file",
  visibility = ["//visibility:public"]
)

java_library(
  name = "kotlin-test-assertions-core-jvm",
  exports = [
    ":io_kotest-kotest-assertions-core-jvm-5_5_4_http_import",
    ":io_kotest-kotest-assertions-shared-jvm-5_5_4_http_import",
    ":org_opentest4j-opentest4j-1_2_0_http_import",
    ":io_kotest-kotest-common-jvm-5_5_4_http_import",
    ":io_kotest-kotest-assertions-api-jvm-5_5_4_http_import",
  ],
  visibility = ["//visibility:public"]
)

jvm_import(
  name = "io_kotest-kotest-assertions-core-jvm-5_5_4_http_import",
  jar = "@io_kotest-kotest-assertions-core-jvm-5_5_4_http//file",
  source_jar = "@io_kotest-kotest-assertions-core-jvm-5_5_4-sources_http//file"
)

jvm_import(
  name = "io_kotest-kotest-assertions-shared-jvm-5_5_4_http_import",
  jar = "@io_kotest-kotest-assertions-shared-jvm-5_5_4_http//file",
  source_jar = "@io_kotest-kotest-assertions-shared-jvm-5_5_4-sources_http//file"
)

jvm_import(
  name = "io_kotest-kotest-common-jvm-5_5_4_http_import",
  jar = "@io_kotest-kotest-common-jvm-5_5_4_http//file",
  source_jar = "@io_kotest-kotest-common-jvm-5_5_4-sources_http//file"
)

jvm_import(
  name = "io_kotest-kotest-assertions-api-jvm-5_5_4_http_import",
  jar = "@io_kotest-kotest-assertions-api-jvm-5_5_4_http//file",
  source_jar = "@io_kotest-kotest-assertions-api-jvm-5_5_4-sources_http//file"
)

jvm_import(
  name = "kotlin-test-junit",
  jar = "@org_jetbrains_kotlin-kotlin-test-junit-2_2_21_http//file",
  source_jar = "@org_jetbrains_kotlin-kotlin-test-junit-2_2_21-sources_http//file",
  visibility = ["//visibility:public"]
)

jvm_import(
  name = "kotlin-test-junit5",
  jar = "@org_jetbrains_kotlin-kotlin-test-junit5-2_2_20_http//file",
  source_jar = "@org_jetbrains_kotlin-kotlin-test-junit5-2_2_20-sources_http//file",
  visibility = ["//visibility:public"]
)

jvm_import(
  name = "kotlin-tooling-core",
  jar = "@org_jetbrains_kotlin-kotlin-tooling-core-1_9_20-dev-8162_http//file",
  source_jar = "@org_jetbrains_kotlin-kotlin-tooling-core-1_9_20-dev-8162-sources_http//file",
  visibility = ["//visibility:public"]
)

java_library(
  name = "kotlin-tooling-core-provided",
  exports = [":kotlin-tooling-core"],
  neverlink = True,
  visibility = ["//visibility:public"]
)

jvm_import(
  name = "kotlinc-kotlin-dist",
  jar = "@org_jetbrains_kotlin-kotlin-dist-for-ide-2_2_20_http//file",
  source_jar = "@org_jetbrains_kotlin-kotlin-dist-for-ide-2_2_20-sources_http//file",
  visibility = ["//visibility:public"]
)

jvm_import(
  name = "kotlinc-kotlin-jps-plugin-classpath",
  jar = "@org_jetbrains_kotlin-kotlin-jps-plugin-classpath-2_2_20_http//file",
  source_jar = "@org_jetbrains_kotlin-kotlin-jps-plugin-classpath-2_2_20-sources_http//file",
  visibility = ["//visibility:public"]
)

java_library(
  name = "kotlinc-kotlin-jps-plugin-classpath-provided",
  exports = [":kotlinc-kotlin-jps-plugin-classpath"],
  neverlink = True,
  visibility = ["//visibility:public"]
)

jvm_import(
  name = "kotlinc-kotlin-jps-plugin-tests",
  jar = "@org_jetbrains_kotlin-kotlin-jps-plugin-tests-for-ide-2_2_20_http//file",
  source_jar = "@org_jetbrains_kotlin-kotlin-jps-plugin-tests-for-ide-2_2_20-sources_http//file",
  visibility = ["//visibility:public"]
)

jvm_import(
  name = "kotlinx-collections-immutable",
  jar = "@org_jetbrains_kotlinx-kotlinx-collections-immutable-jvm-0_4_0_http//file",
  source_jar = "@org_jetbrains_kotlinx-kotlinx-collections-immutable-jvm-0_4_0-sources_http//file",
  visibility = ["//visibility:public"]
)

jvm_import(
  name = "kotlinx-coroutines-core",
  jar = "@org_jetbrains_intellij_deps_kotlinx-kotlinx-coroutines-core-jvm-1_10_2-intellij-1_http//file",
  source_jar = "@org_jetbrains_intellij_deps_kotlinx-kotlinx-coroutines-core-jvm-1_10_2-intellij-1-sources_http//file",
  visibility = ["//visibility:public"]
)

jvm_import(
  name = "kotlinx-coroutines-debug",
  jar = "@org_jetbrains_intellij_deps_kotlinx-kotlinx-coroutines-debug-1_10_2-intellij-1_http//file",
  source_jar = "@org_jetbrains_intellij_deps_kotlinx-kotlinx-coroutines-debug-1_10_2-intellij-1-sources_http//file",
  visibility = ["//visibility:public"]
)

jvm_import(
  name = "kotlinx-coroutines-guava",
  jar = "@org_jetbrains_intellij_deps_kotlinx-kotlinx-coroutines-guava-1_10_2-intellij-1_http//file",
  source_jar = "@org_jetbrains_intellij_deps_kotlinx-kotlinx-coroutines-guava-1_10_2-intellij-1-sources_http//file",
  visibility = ["//visibility:public"]
)

jvm_import(
  name = "kotlinx-coroutines-slf4j",
  jar = "@org_jetbrains_intellij_deps_kotlinx-kotlinx-coroutines-slf4j-1_10_2-intellij-1_http//file",
  source_jar = "@org_jetbrains_intellij_deps_kotlinx-kotlinx-coroutines-slf4j-1_10_2-intellij-1-sources_http//file",
  visibility = ["//visibility:public"]
)

jvm_import(
  name = "kotlinx-coroutines-test",
  jar = "@org_jetbrains_intellij_deps_kotlinx-kotlinx-coroutines-test-jvm-1_10_2-intellij-1_http//file",
  source_jar = "@org_jetbrains_intellij_deps_kotlinx-kotlinx-coroutines-test-jvm-1_10_2-intellij-1-sources_http//file",
  visibility = ["//visibility:public"]
)

jvm_import(
  name = "kotlinx-datetime-jvm",
  jar = "@org_jetbrains_kotlinx-kotlinx-datetime-jvm-0_6_2_http//file",
  source_jar = "@org_jetbrains_kotlinx-kotlinx-datetime-jvm-0_6_2-sources_http//file",
  visibility = ["//visibility:public"]
)

java_library(
  name = "kotlinx-document-store-mvstore",
  exports = [
    ":com_github_lamba92-kotlinx-document-store-mvstore-0_0_4_http_import",
    ":com_github_lamba92-kotlinx-document-store-core-jvm-0_0_4_http_import",
  ],
  visibility = ["//visibility:public"]
)

jvm_import(
  name = "com_github_lamba92-kotlinx-document-store-mvstore-0_0_4_http_import",
  jar = "@com_github_lamba92-kotlinx-document-store-mvstore-0_0_4_http//file",
  source_jar = "@com_github_lamba92-kotlinx-document-store-mvstore-0_0_4-sources_http//file"
)

jvm_import(
  name = "com_github_lamba92-kotlinx-document-store-core-jvm-0_0_4_http_import",
  jar = "@com_github_lamba92-kotlinx-document-store-core-jvm-0_0_4_http//file",
  source_jar = "@com_github_lamba92-kotlinx-document-store-core-jvm-0_0_4-sources_http//file"
)

java_library(
  name = "kotlinx-io-core",
  exports = [
    ":org_jetbrains_kotlinx-kotlinx-io-core-jvm-0_7_0_http_import",
    ":org_jetbrains_kotlinx-kotlinx-io-bytestring-jvm-0_7_0_http_import",
  ],
  visibility = ["//visibility:public"]
)

jvm_import(
  name = "org_jetbrains_kotlinx-kotlinx-io-core-jvm-0_7_0_http_import",
  jar = "@org_jetbrains_kotlinx-kotlinx-io-core-jvm-0_7_0_http//file",
  source_jar = "@org_jetbrains_kotlinx-kotlinx-io-core-jvm-0_7_0-sources_http//file"
)

jvm_import(
  name = "org_jetbrains_kotlinx-kotlinx-io-bytestring-jvm-0_7_0_http_import",
  jar = "@org_jetbrains_kotlinx-kotlinx-io-bytestring-jvm-0_7_0_http//file",
  source_jar = "@org_jetbrains_kotlinx-kotlinx-io-bytestring-jvm-0_7_0-sources_http//file"
)

jvm_import(
  name = "kotlinx-serialization-cbor",
  jar = "@org_jetbrains_kotlinx-kotlinx-serialization-cbor-jvm-1_9_0_http//file",
  source_jar = "@org_jetbrains_kotlinx-kotlinx-serialization-cbor-jvm-1_9_0-sources_http//file",
  visibility = ["//visibility:public"]
)

jvm_import(
  name = "kotlinx-serialization-core",
  jar = "@org_jetbrains_kotlinx-kotlinx-serialization-core-jvm-1_9_0_http//file",
  source_jar = "@org_jetbrains_kotlinx-kotlinx-serialization-core-jvm-1_9_0-sources_http//file",
  exported_compiler_plugins = ["@lib//:kotlin-serialization-plugin"],
  visibility = ["//visibility:public"]
)

jvm_import(
  name = "kotlinx-serialization-json",
  jar = "@org_jetbrains_kotlinx-kotlinx-serialization-json-jvm-1_9_0_http//file",
  source_jar = "@org_jetbrains_kotlinx-kotlinx-serialization-json-jvm-1_9_0-sources_http//file",
  visibility = ["//visibility:public"]
)

jvm_import(
  name = "kotlinx-serialization-json-io",
  jar = "@org_jetbrains_kotlinx-kotlinx-serialization-json-io-jvm-1_9_0_http//file",
  source_jar = "@org_jetbrains_kotlinx-kotlinx-serialization-json-io-jvm-1_9_0-sources_http//file",
  visibility = ["//visibility:public"]
)

jvm_import(
  name = "kotlinx-serialization-protobuf",
  jar = "@org_jetbrains_kotlinx-kotlinx-serialization-protobuf-jvm-1_9_0_http//file",
  source_jar = "@org_jetbrains_kotlinx-kotlinx-serialization-protobuf-jvm-1_9_0-sources_http//file",
  visibility = ["//visibility:public"]
)

java_library(
  name = "ktor-client-cio",
  exports = [
    ":io_ktor-ktor-client-cio-jvm-3_3_2_http_import",
    ":io_ktor-ktor-client-core-jvm-3_3_2_http_import",
    ":io_ktor-ktor-http-jvm-3_3_2_http_import",
    ":io_ktor-ktor-events-jvm-3_3_2_http_import",
    ":io_ktor-ktor-websocket-serialization-jvm-3_3_2_http_import",
    ":io_ktor-ktor-serialization-jvm-3_3_2_http_import",
    ":io_ktor-ktor-sse-jvm-3_3_2_http_import",
    ":io_ktor-ktor-http-cio-jvm-3_3_2_http_import",
    ":io_ktor-ktor-network-jvm-3_3_2_http_import",
    ":io_ktor-ktor-io-jvm-3_3_2_http_import",
    ":io_ktor-ktor-websockets-jvm-3_3_2_http_import",
    ":io_ktor-ktor-utils-jvm-3_3_2_http_import",
    ":io_ktor-ktor-network-tls-jvm-3_3_2_http_import",
  ],
  visibility = ["//visibility:public"]
)

jvm_import(
  name = "io_ktor-ktor-client-cio-jvm-3_3_2_http_import",
  jar = "@io_ktor-ktor-client-cio-jvm-3_3_2_http//file",
  source_jar = "@io_ktor-ktor-client-cio-jvm-3_3_2-sources_http//file"
)

jvm_import(
  name = "io_ktor-ktor-client-core-jvm-3_3_2_http_import",
  jar = "@io_ktor-ktor-client-core-jvm-3_3_2_http//file",
  source_jar = "@io_ktor-ktor-client-core-jvm-3_3_2-sources_http//file"
)

jvm_import(
  name = "io_ktor-ktor-http-jvm-3_3_2_http_import",
  jar = "@io_ktor-ktor-http-jvm-3_3_2_http//file",
  source_jar = "@io_ktor-ktor-http-jvm-3_3_2-sources_http//file"
)

jvm_import(
  name = "io_ktor-ktor-events-jvm-3_3_2_http_import",
  jar = "@io_ktor-ktor-events-jvm-3_3_2_http//file",
  source_jar = "@io_ktor-ktor-events-jvm-3_3_2-sources_http//file"
)

jvm_import(
  name = "io_ktor-ktor-websocket-serialization-jvm-3_3_2_http_import",
  jar = "@io_ktor-ktor-websocket-serialization-jvm-3_3_2_http//file",
  source_jar = "@io_ktor-ktor-websocket-serialization-jvm-3_3_2-sources_http//file"
)

jvm_import(
  name = "io_ktor-ktor-serialization-jvm-3_3_2_http_import",
  jar = "@io_ktor-ktor-serialization-jvm-3_3_2_http//file",
  source_jar = "@io_ktor-ktor-serialization-jvm-3_3_2-sources_http//file"
)

jvm_import(
  name = "io_ktor-ktor-sse-jvm-3_3_2_http_import",
  jar = "@io_ktor-ktor-sse-jvm-3_3_2_http//file",
  source_jar = "@io_ktor-ktor-sse-jvm-3_3_2-sources_http//file"
)

jvm_import(
  name = "io_ktor-ktor-http-cio-jvm-3_3_2_http_import",
  jar = "@io_ktor-ktor-http-cio-jvm-3_3_2_http//file",
  source_jar = "@io_ktor-ktor-http-cio-jvm-3_3_2-sources_http//file"
)

jvm_import(
  name = "io_ktor-ktor-network-jvm-3_3_2_http_import",
  jar = "@io_ktor-ktor-network-jvm-3_3_2_http//file",
  source_jar = "@io_ktor-ktor-network-jvm-3_3_2-sources_http//file"
)

jvm_import(
  name = "io_ktor-ktor-io-jvm-3_3_2_http_import",
  jar = "@io_ktor-ktor-io-jvm-3_3_2_http//file",
  source_jar = "@io_ktor-ktor-io-jvm-3_3_2-sources_http//file"
)

jvm_import(
  name = "io_ktor-ktor-websockets-jvm-3_3_2_http_import",
  jar = "@io_ktor-ktor-websockets-jvm-3_3_2_http//file",
  source_jar = "@io_ktor-ktor-websockets-jvm-3_3_2-sources_http//file"
)

jvm_import(
  name = "io_ktor-ktor-utils-jvm-3_3_2_http_import",
  jar = "@io_ktor-ktor-utils-jvm-3_3_2_http//file",
  source_jar = "@io_ktor-ktor-utils-jvm-3_3_2-sources_http//file"
)

jvm_import(
  name = "io_ktor-ktor-network-tls-jvm-3_3_2_http_import",
  jar = "@io_ktor-ktor-network-tls-jvm-3_3_2_http//file",
  source_jar = "@io_ktor-ktor-network-tls-jvm-3_3_2-sources_http//file"
)

java_library(
  name = "ktor-client-core",
  exports = [
    ":io_ktor-ktor-client-core-jvm-3_3_2_http_import",
    ":io_ktor-ktor-http-jvm-3_3_2_http_import",
    ":io_ktor-ktor-http-cio-jvm-3_3_2_http_import",
    ":io_ktor-ktor-events-jvm-3_3_2_http_import",
    ":io_ktor-ktor-websocket-serialization-jvm-3_3_2_http_import",
    ":io_ktor-ktor-serialization-jvm-3_3_2_http_import",
    ":io_ktor-ktor-websockets-jvm-3_3_2_http_import",
    ":io_ktor-ktor-sse-jvm-3_3_2_http_import",
  ],
  visibility = ["//visibility:public"]
)

jvm_import(
  name = "ktor-client-java",
  jar = "@io_ktor-ktor-client-java-jvm-3_3_2_http//file",
  source_jar = "@io_ktor-ktor-client-java-jvm-3_3_2-sources_http//file",
  visibility = ["//visibility:public"]
)

java_library(
  name = "ktor-client-mock",
  exports = [
    ":io_ktor-ktor-client-mock-jvm-3_3_2_http_import",
    ":io_ktor-ktor-http-jvm-3_3_2_http_import",
    ":io_ktor-ktor-utils-jvm-3_3_2_http_import",
    ":io_ktor-ktor-io-jvm-3_3_2_http_import",
    ":io_ktor-ktor-client-core-jvm-3_3_2_http_import",
    ":io_ktor-ktor-http-cio-jvm-3_3_2_http_import",
    ":io_ktor-ktor-network-jvm-3_3_2_http_import",
    ":io_ktor-ktor-events-jvm-3_3_2_http_import",
    ":io_ktor-ktor-websocket-serialization-jvm-3_3_2_http_import",
    ":io_ktor-ktor-serialization-jvm-3_3_2_http_import",
    ":io_ktor-ktor-websockets-jvm-3_3_2_http_import",
    ":io_ktor-ktor-sse-jvm-3_3_2_http_import",
  ],
  visibility = ["//visibility:public"]
)

jvm_import(
  name = "io_ktor-ktor-client-mock-jvm-3_3_2_http_import",
  jar = "@io_ktor-ktor-client-mock-jvm-3_3_2_http//file",
  source_jar = "@io_ktor-ktor-client-mock-jvm-3_3_2-sources_http//file"
)

java_library(
  name = "ktor-network-tls",
  exports = [
    ":io_ktor-ktor-network-tls-jvm-3_3_2_http_import",
    ":io_ktor-ktor-network-jvm-3_3_2_http_import",
  ],
  visibility = ["//visibility:public"]
)

java_library(
  name = "ktor-serialization-kotlinx-json",
  exports = [
    ":io_ktor-ktor-serialization-kotlinx-json-jvm-3_3_2_http_import",
    ":io_ktor-ktor-serialization-kotlinx-jvm-3_3_2_http_import",
  ],
  visibility = ["//visibility:public"]
)

jvm_import(
  name = "io_ktor-ktor-serialization-kotlinx-json-jvm-3_3_2_http_import",
  jar = "@io_ktor-ktor-serialization-kotlinx-json-jvm-3_3_2_http//file",
  source_jar = "@io_ktor-ktor-serialization-kotlinx-json-jvm-3_3_2-sources_http//file"
)

jvm_import(
  name = "io_ktor-ktor-serialization-kotlinx-jvm-3_3_2_http_import",
  jar = "@io_ktor-ktor-serialization-kotlinx-jvm-3_3_2_http//file",
  source_jar = "@io_ktor-ktor-serialization-kotlinx-jvm-3_3_2-sources_http//file"
)

java_library(
  name = "ktor-server-cio",
  exports = [
    ":io_ktor-ktor-server-cio-jvm-3_3_2_http_import",
    ":io_ktor-ktor-server-core-jvm-3_3_2_http_import",
    ":com_typesafe-config-1_4_5_http_import",
    ":io_ktor-ktor-utils-jvm-3_3_2_http_import",
    ":io_ktor-ktor-http-jvm-3_3_2_http_import",
    ":io_ktor-ktor-serialization-jvm-3_3_2_http_import",
    ":io_ktor-ktor-events-jvm-3_3_2_http_import",
    ":io_ktor-ktor-http-cio-jvm-3_3_2_http_import",
    ":io_ktor-ktor-io-jvm-3_3_2_http_import",
    ":io_ktor-ktor-websockets-jvm-3_3_2_http_import",
    ":io_ktor-ktor-network-jvm-3_3_2_http_import",
  ],
  visibility = ["//visibility:public"]
)

jvm_import(
  name = "io_ktor-ktor-server-cio-jvm-3_3_2_http_import",
  jar = "@io_ktor-ktor-server-cio-jvm-3_3_2_http//file",
  source_jar = "@io_ktor-ktor-server-cio-jvm-3_3_2-sources_http//file"
)

jvm_import(
  name = "io_ktor-ktor-server-core-jvm-3_3_2_http_import",
  jar = "@io_ktor-ktor-server-core-jvm-3_3_2_http//file",
  source_jar = "@io_ktor-ktor-server-core-jvm-3_3_2-sources_http//file"
)

jvm_import(
  name = "com_typesafe-config-1_4_5_http_import",
  jar = "@com_typesafe-config-1_4_5_http//file",
  source_jar = "@com_typesafe-config-1_4_5-sources_http//file"
)

jvm_import(
  name = "ktor-server-sse-jvm",
  jar = "@io_ktor-ktor-server-sse-jvm-3_3_2_http//file",
  source_jar = "@io_ktor-ktor-server-sse-jvm-3_3_2-sources_http//file",
  visibility = ["//visibility:public"]
)

jvm_import(
  name = "kxml2",
  jar = "@net_sf_kxml-kxml2-2_3_0_http//file",
  source_jar = "@net_sf_kxml-kxml2-2_3_0-sources_http//file",
  visibility = ["//visibility:public"]
)

jvm_import(
  name = "layoutlib",
  jar = "@com_android_tools_layoutlib-layoutlib-16_0_1_http//file",
  visibility = ["//visibility:public"]
)

jvm_import(
  name = "libraries-ai-grazie-spell-gec-engine-local-ai-grazie-model-swagger-annotations-jvm",
  jar = "@ai_grazie_model-swagger-annotations-jvm-0_8_74_http//file",
  source_jar = "@ai_grazie_model-swagger-annotations-jvm-0_8_74-sources_http//file",
  visibility = ["//visibility:public"]
)

jvm_import(
  name = "libraries-ai-grazie-spell-gec-engine-local-ai-grazie-nlp-detect",
  jar = "@ai_grazie_nlp-nlp-detect-jvm-0_8_74_http//file",
  source_jar = "@ai_grazie_nlp-nlp-detect-jvm-0_8_74-sources_http//file",
  visibility = ["//visibility:public"]
)

java_library(
  name = "libraries-ai-grazie-spell-gec-engine-local-ai-grazie-spell-gec-engine-local",
  exports = [
    ":ai_grazie_spell-gec-spell-engine-local-0_8_74_http_import",
    ":ai_grazie_utils-utils-common-jvm-0_8_74_http_import",
    ":ai_grazie_model-model-gec-jvm-0_8_74_http_import",
    ":ai_grazie_model-model-text-jvm-0_8_74_http_import",
    ":ai_grazie_model-model-common-jvm-0_8_74_http_import",
    ":ai_grazie_nlp-nlp-langs-jvm-0_8_74_http_import",
    ":ai_grazie_nlp-nlp-common-jvm-0_8_74_http_import",
    ":ai_grazie_nlp-nlp-patterns-jvm-0_8_74_http_import",
    ":ai_grazie_nlp-nlp-similarity-jvm-0_8_74_http_import",
    ":ai_grazie_nlp-nlp-phonetics-jvm-0_8_74_http_import",
    ":ai_grazie_nlp-nlp-tokenizer-jvm-0_8_74_http_import",
    ":ai_grazie_utils-utils-multiplatform-jvm-0_8_74_http_import",
  ],
  visibility = ["//visibility:public"]
)

jvm_import(
  name = "ai_grazie_spell-gec-spell-engine-local-0_8_74_http_import",
  jar = "@ai_grazie_spell-gec-spell-engine-local-0_8_74_http//file",
  source_jar = "@ai_grazie_spell-gec-spell-engine-local-0_8_74-sources_http//file"
)

jvm_import(
  name = "ai_grazie_model-model-gec-jvm-0_8_74_http_import",
  jar = "@ai_grazie_model-model-gec-jvm-0_8_74_http//file",
  source_jar = "@ai_grazie_model-model-gec-jvm-0_8_74-sources_http//file"
)

jvm_import(
  name = "ai_grazie_model-model-text-jvm-0_8_74_http_import",
  jar = "@ai_grazie_model-model-text-jvm-0_8_74_http//file",
  source_jar = "@ai_grazie_model-model-text-jvm-0_8_74-sources_http//file"
)

jvm_import(
  name = "ai_grazie_nlp-nlp-langs-jvm-0_8_74_http_import",
  jar = "@ai_grazie_nlp-nlp-langs-jvm-0_8_74_http//file",
  source_jar = "@ai_grazie_nlp-nlp-langs-jvm-0_8_74-sources_http//file"
)

jvm_import(
  name = "ai_grazie_nlp-nlp-patterns-jvm-0_8_74_http_import",
  jar = "@ai_grazie_nlp-nlp-patterns-jvm-0_8_74_http//file",
  source_jar = "@ai_grazie_nlp-nlp-patterns-jvm-0_8_74-sources_http//file"
)

jvm_import(
  name = "ai_grazie_nlp-nlp-similarity-jvm-0_8_74_http_import",
  jar = "@ai_grazie_nlp-nlp-similarity-jvm-0_8_74_http//file",
  source_jar = "@ai_grazie_nlp-nlp-similarity-jvm-0_8_74-sources_http//file"
)

jvm_import(
  name = "ai_grazie_nlp-nlp-phonetics-jvm-0_8_74_http_import",
  jar = "@ai_grazie_nlp-nlp-phonetics-jvm-0_8_74_http//file",
  source_jar = "@ai_grazie_nlp-nlp-phonetics-jvm-0_8_74-sources_http//file"
)

jvm_import(
  name = "ai_grazie_nlp-nlp-tokenizer-jvm-0_8_74_http_import",
  jar = "@ai_grazie_nlp-nlp-tokenizer-jvm-0_8_74_http//file",
  source_jar = "@ai_grazie_nlp-nlp-tokenizer-jvm-0_8_74-sources_http//file"
)

jvm_import(
  name = "libraries-ai-grazie-spell-gec-engine-local-ai-grazie-spell-hunspell-en",
  jar = "@ai_grazie_spell-hunspell-en-0_2_318_http//file",
  visibility = ["//visibility:public"]
)

jvm_import(
  name = "libraries-asm-asm",
  jar = "@org_jetbrains_intellij_deps-asm-all-9_6_1_http//file",
  source_jar = "@org_jetbrains_intellij_deps-asm-all-9_6_1-sources_http//file",
  visibility = ["//visibility:public"]
)

jvm_import(
  name = "libraries-blockmap-blockmap",
  jar = "@org_jetbrains_intellij-blockmap-1_0_7_http//file",
  source_jar = "@org_jetbrains_intellij-blockmap-1_0_7-sources_http//file",
  visibility = ["//visibility:public"]
)

jvm_import(
  name = "libraries-cglib-cglib",
  jar = "@cglib-cglib-nodep-3_3_0_http//file",
  source_jar = "@cglib-cglib-nodep-3_3_0-sources_http//file",
  visibility = ["//visibility:public"]
)

jvm_import(
  name = "libraries-classgraph-classgraph",
  jar = "@io_github_classgraph-classgraph-4_8_181_http//file",
  source_jar = "@io_github_classgraph-classgraph-4_8_181-sources_http//file",
  visibility = ["//visibility:public"]
)

jvm_import(
  name = "libraries-cli-parser-cli-parser",
  jar = "@com_github_spullara_cli-parser-cli-parser-1_1_6_http//file",
  source_jar = "@com_github_spullara_cli-parser-cli-parser-1_1_6-sources_http//file",
  visibility = ["//visibility:public"]
)

java_library(
  name = "libraries-coil-io-coil-kt-coil3-compose-jvm",
  exports = [
    ":io_coil-kt_coil3-coil-compose-jvm-3_2_0_http_import",
    ":io_coil-kt_coil3-coil-jvm-3_2_0_http_import",
    ":io_coil-kt_coil3-coil-core-jvm-3_2_0_http_import",
    ":com_squareup_okio-okio-jvm-3_11_0_http_import",
    ":io_coil-kt_coil3-coil-compose-core-jvm-3_2_0_http_import",
  ],
  visibility = ["//visibility:public"]
)

jvm_import(
  name = "io_coil-kt_coil3-coil-compose-jvm-3_2_0_http_import",
  jar = "@io_coil-kt_coil3-coil-compose-jvm-3_2_0_http//file",
  source_jar = "@io_coil-kt_coil3-coil-compose-jvm-3_2_0-sources_http//file"
)

jvm_import(
  name = "io_coil-kt_coil3-coil-jvm-3_2_0_http_import",
  jar = "@io_coil-kt_coil3-coil-jvm-3_2_0_http//file",
  source_jar = "@io_coil-kt_coil3-coil-jvm-3_2_0-sources_http//file"
)

jvm_import(
  name = "io_coil-kt_coil3-coil-core-jvm-3_2_0_http_import",
  jar = "@io_coil-kt_coil3-coil-core-jvm-3_2_0_http//file",
  source_jar = "@io_coil-kt_coil3-coil-core-jvm-3_2_0-sources_http//file"
)

jvm_import(
  name = "com_squareup_okio-okio-jvm-3_11_0_http_import",
  jar = "@com_squareup_okio-okio-jvm-3_11_0_http//file",
  source_jar = "@com_squareup_okio-okio-jvm-3_11_0-sources_http//file"
)

jvm_import(
  name = "io_coil-kt_coil3-coil-compose-core-jvm-3_2_0_http_import",
  jar = "@io_coil-kt_coil3-coil-compose-core-jvm-3_2_0_http//file",
  source_jar = "@io_coil-kt_coil3-coil-compose-core-jvm-3_2_0-sources_http//file"
)

java_library(
  name = "libraries-coil-io-coil-kt-coil3-network-ktor3-jvm",
  exports = [
    ":io_coil-kt_coil3-coil-network-ktor3-jvm-3_2_0_http_import",
    ":io_coil-kt_coil3-coil-network-core-jvm-3_2_0_http_import",
  ],
  visibility = ["//visibility:public"]
)

jvm_import(
  name = "io_coil-kt_coil3-coil-network-ktor3-jvm-3_2_0_http_import",
  jar = "@io_coil-kt_coil3-coil-network-ktor3-jvm-3_2_0_http//file",
  source_jar = "@io_coil-kt_coil3-coil-network-ktor3-jvm-3_2_0-sources_http//file"
)

jvm_import(
  name = "io_coil-kt_coil3-coil-network-core-jvm-3_2_0_http_import",
  jar = "@io_coil-kt_coil3-coil-network-core-jvm-3_2_0_http//file",
  source_jar = "@io_coil-kt_coil3-coil-network-core-jvm-3_2_0-sources_http//file"
)

jvm_import(
  name = "libraries-coil-io-coil-kt-coil3-svg-jvm",
  jar = "@io_coil-kt_coil3-coil-svg-jvm-3_2_0_http//file",
  source_jar = "@io_coil-kt_coil3-coil-svg-jvm-3_2_0-sources_http//file",
  visibility = ["//visibility:public"]
)

jvm_import(
  name = "libraries-coil-io-coil-kt-coil3-test-jvm",
  jar = "@io_coil-kt_coil3-coil-test-jvm-3_2_0_http//file",
  source_jar = "@io_coil-kt_coil3-coil-test-jvm-3_2_0-sources_http//file",
  visibility = ["//visibility:public"]
)

jvm_import(
  name = "libraries-commons-text-commons-text",
  jar = "@org_apache_commons-commons-text-1_14_0_http//file",
  source_jar = "@org_apache_commons-commons-text-1_14_0-sources_http//file",
  visibility = ["//visibility:public"]
)

java_library(
  name = "libraries-compose-foundation-desktop-compose-foundation-desktop",
  exports = [
    ":org_jetbrains_compose_foundation-foundation-desktop-1_10_0-beta01_http_import",
    ":org_jetbrains_compose_animation-animation-desktop-1_10_0-beta01_http_import",
    ":org_jetbrains_compose_animation-animation-core-desktop-1_10_0-beta01_http_import",
    ":org_jetbrains_compose_ui-ui-geometry-desktop-1_10_0-beta01_http_import",
    ":org_jetbrains_compose_foundation-foundation-layout-desktop-1_10_0-beta01_http_import",
    ":org_jetbrains_compose_ui-ui-desktop-1_10_0-beta01_http_import",
    ":androidx_lifecycle-lifecycle-viewmodel-desktop-2_9_4_http_import",
    ":androidx_lifecycle-lifecycle-viewmodel-savedstate-desktop-2_9_4_http_import",
    ":androidx_navigationevent-navigationevent-desktop-1_0_0-beta01_http_import",
    ":org_jetbrains_compose_ui-ui-backhandler-desktop-1_10_0-beta01_http_import",
    ":org_jetbrains_compose_ui-ui-graphics-desktop-1_10_0-beta01_http_import",
    ":org_jetbrains_compose_ui-ui-unit-desktop-1_10_0-beta01_http_import",
    ":org_jetbrains_compose_ui-ui-text-desktop-1_10_0-beta01_http_import",
    ":org_jetbrains_compose_ui-ui-util-desktop-1_10_0-beta01_http_import",
    ":org_jetbrains_kotlinx-atomicfu-jvm-0_23_2_http_import",
  ],
  visibility = ["//visibility:public"]
)

jvm_import(
  name = "org_jetbrains_compose_foundation-foundation-desktop-1_10_0-beta01_http_import",
  jar = "@org_jetbrains_compose_foundation-foundation-desktop-1_10_0-beta01_http//file",
  source_jar = "@org_jetbrains_compose_foundation-foundation-desktop-1_10_0-beta01-sources_http//file"
)

jvm_import(
  name = "org_jetbrains_compose_animation-animation-desktop-1_10_0-beta01_http_import",
  jar = "@org_jetbrains_compose_animation-animation-desktop-1_10_0-beta01_http//file",
  source_jar = "@org_jetbrains_compose_animation-animation-desktop-1_10_0-beta01-sources_http//file"
)

jvm_import(
  name = "org_jetbrains_compose_animation-animation-core-desktop-1_10_0-beta01_http_import",
  jar = "@org_jetbrains_compose_animation-animation-core-desktop-1_10_0-beta01_http//file",
  source_jar = "@org_jetbrains_compose_animation-animation-core-desktop-1_10_0-beta01-sources_http//file"
)

jvm_import(
  name = "org_jetbrains_compose_ui-ui-geometry-desktop-1_10_0-beta01_http_import",
  jar = "@org_jetbrains_compose_ui-ui-geometry-desktop-1_10_0-beta01_http//file",
  source_jar = "@org_jetbrains_compose_ui-ui-geometry-desktop-1_10_0-beta01-sources_http//file"
)

jvm_import(
  name = "org_jetbrains_compose_foundation-foundation-layout-desktop-1_10_0-beta01_http_import",
  jar = "@org_jetbrains_compose_foundation-foundation-layout-desktop-1_10_0-beta01_http//file",
  source_jar = "@org_jetbrains_compose_foundation-foundation-layout-desktop-1_10_0-beta01-sources_http//file"
)

jvm_import(
  name = "org_jetbrains_compose_ui-ui-desktop-1_10_0-beta01_http_import",
  jar = "@org_jetbrains_compose_ui-ui-desktop-1_10_0-beta01_http//file",
  source_jar = "@org_jetbrains_compose_ui-ui-desktop-1_10_0-beta01-sources_http//file"
)

jvm_import(
  name = "androidx_lifecycle-lifecycle-viewmodel-desktop-2_9_4_http_import",
  jar = "@androidx_lifecycle-lifecycle-viewmodel-desktop-2_9_4_http//file",
  source_jar = "@androidx_lifecycle-lifecycle-viewmodel-desktop-2_9_4-sources_http//file"
)

jvm_import(
  name = "androidx_lifecycle-lifecycle-viewmodel-savedstate-desktop-2_9_4_http_import",
  jar = "@androidx_lifecycle-lifecycle-viewmodel-savedstate-desktop-2_9_4_http//file",
  source_jar = "@androidx_lifecycle-lifecycle-viewmodel-savedstate-desktop-2_9_4-sources_http//file"
)

jvm_import(
  name = "androidx_navigationevent-navigationevent-desktop-1_0_0-beta01_http_import",
  jar = "@androidx_navigationevent-navigationevent-desktop-1_0_0-beta01_http//file",
  source_jar = "@androidx_navigationevent-navigationevent-desktop-1_0_0-beta01-sources_http//file"
)

jvm_import(
  name = "org_jetbrains_compose_ui-ui-backhandler-desktop-1_10_0-beta01_http_import",
  jar = "@org_jetbrains_compose_ui-ui-backhandler-desktop-1_10_0-beta01_http//file",
  source_jar = "@org_jetbrains_compose_ui-ui-backhandler-desktop-1_10_0-beta01-sources_http//file"
)

jvm_import(
  name = "org_jetbrains_compose_ui-ui-graphics-desktop-1_10_0-beta01_http_import",
  jar = "@org_jetbrains_compose_ui-ui-graphics-desktop-1_10_0-beta01_http//file",
  source_jar = "@org_jetbrains_compose_ui-ui-graphics-desktop-1_10_0-beta01-sources_http//file"
)

jvm_import(
  name = "org_jetbrains_compose_ui-ui-unit-desktop-1_10_0-beta01_http_import",
  jar = "@org_jetbrains_compose_ui-ui-unit-desktop-1_10_0-beta01_http//file",
  source_jar = "@org_jetbrains_compose_ui-ui-unit-desktop-1_10_0-beta01-sources_http//file"
)

jvm_import(
  name = "org_jetbrains_compose_ui-ui-text-desktop-1_10_0-beta01_http_import",
  jar = "@org_jetbrains_compose_ui-ui-text-desktop-1_10_0-beta01_http//file",
  source_jar = "@org_jetbrains_compose_ui-ui-text-desktop-1_10_0-beta01-sources_http//file"
)

jvm_import(
  name = "org_jetbrains_compose_ui-ui-util-desktop-1_10_0-beta01_http_import",
  jar = "@org_jetbrains_compose_ui-ui-util-desktop-1_10_0-beta01_http//file",
  source_jar = "@org_jetbrains_compose_ui-ui-util-desktop-1_10_0-beta01-sources_http//file"
)

jvm_import(
  name = "org_jetbrains_kotlinx-atomicfu-jvm-0_23_2_http_import",
  jar = "@org_jetbrains_kotlinx-atomicfu-jvm-0_23_2_http//file",
  source_jar = "@org_jetbrains_kotlinx-atomicfu-jvm-0_23_2-sources_http//file"
)

java_library(
  name = "libraries-compose-foundation-desktop-junit-org-jetbrains-compose-ui-ui-test-junit4-desktop",
  exports = [
    ":org_jetbrains_compose_ui-ui-test-junit4-desktop-1_10_0-beta01_http_import",
    ":org_jetbrains_compose_ui-ui-test-desktop-1_10_0-beta01_http_import",
  ],
  visibility = ["//visibility:public"]
)

jvm_import(
  name = "org_jetbrains_compose_ui-ui-test-junit4-desktop-1_10_0-beta01_http_import",
  jar = "@org_jetbrains_compose_ui-ui-test-junit4-desktop-1_10_0-beta01_http//file",
  source_jar = "@org_jetbrains_compose_ui-ui-test-junit4-desktop-1_10_0-beta01-sources_http//file"
)

jvm_import(
  name = "org_jetbrains_compose_ui-ui-test-desktop-1_10_0-beta01_http_import",
  jar = "@org_jetbrains_compose_ui-ui-test-desktop-1_10_0-beta01_http//file",
  source_jar = "@org_jetbrains_compose_ui-ui-test-desktop-1_10_0-beta01-sources_http//file"
)

java_library(
  name = "libraries-compose-runtime-desktop-androidx-compose-runtime-desktop",
  exports = [
    ":androidx_compose_runtime-runtime-desktop-1_10_0-beta01_http_import",
    ":androidx_collection-collection-jvm-1_5_0_http_import",
    ":androidx_annotation-annotation-jvm-1_9_1_http_import",
    ":androidx_compose_runtime-runtime-annotation-jvm-1_10_0-beta01_http_import",
  ],
  visibility = ["//visibility:public"]
)

jvm_import(
  name = "androidx_compose_runtime-runtime-desktop-1_10_0-beta01_http_import",
  jar = "@androidx_compose_runtime-runtime-desktop-1_10_0-beta01_http//file",
  source_jar = "@androidx_compose_runtime-runtime-desktop-1_10_0-beta01-sources_http//file"
)

jvm_import(
  name = "androidx_collection-collection-jvm-1_5_0_http_import",
  jar = "@androidx_collection-collection-jvm-1_5_0_http//file",
  source_jar = "@androidx_collection-collection-jvm-1_5_0-sources_http//file"
)

jvm_import(
  name = "androidx_annotation-annotation-jvm-1_9_1_http_import",
  jar = "@androidx_annotation-annotation-jvm-1_9_1_http//file",
  source_jar = "@androidx_annotation-annotation-jvm-1_9_1-sources_http//file"
)

jvm_import(
  name = "androidx_compose_runtime-runtime-annotation-jvm-1_10_0-beta01_http_import",
  jar = "@androidx_compose_runtime-runtime-annotation-jvm-1_10_0-beta01_http//file",
  source_jar = "@androidx_compose_runtime-runtime-annotation-jvm-1_10_0-beta01-sources_http//file"
)

jvm_import(
  name = "libraries-compose-runtime-desktop-androidx-compose-runtime-retain-desktop",
  jar = "@androidx_compose_runtime-runtime-retain-desktop-1_10_0-beta01_http//file",
  source_jar = "@androidx_compose_runtime-runtime-retain-desktop-1_10_0-beta01-sources_http//file",
  visibility = ["//visibility:public"]
)

java_library(
  name = "libraries-compose-runtime-desktop-androidx-compose-runtime-saveable-desktop",
  exports = [
    ":androidx_compose_runtime-runtime-saveable-desktop-1_10_0-beta01_http_import",
    ":androidx_savedstate-savedstate-compose-desktop-1_3_2_http_import",
    ":androidx_savedstate-savedstate-desktop-1_3_2_http_import",
    ":androidx_lifecycle-lifecycle-runtime-compose-desktop-2_9_4_http_import",
    ":androidx_lifecycle-lifecycle-runtime-desktop-2_9_4_http_import",
    ":androidx_lifecycle-lifecycle-common-jvm-2_9_4_http_import",
    ":org_jspecify-jspecify-1_0_0_http_import",
    ":androidx_arch_core-core-common-2_2_0_http_import",
    ":androidx_annotation-annotation-1_1_0_http_import",
  ],
  visibility = ["//visibility:public"]
)

jvm_import(
  name = "androidx_compose_runtime-runtime-saveable-desktop-1_10_0-beta01_http_import",
  jar = "@androidx_compose_runtime-runtime-saveable-desktop-1_10_0-beta01_http//file",
  source_jar = "@androidx_compose_runtime-runtime-saveable-desktop-1_10_0-beta01-sources_http//file"
)

jvm_import(
  name = "androidx_savedstate-savedstate-compose-desktop-1_3_2_http_import",
  jar = "@androidx_savedstate-savedstate-compose-desktop-1_3_2_http//file",
  source_jar = "@androidx_savedstate-savedstate-compose-desktop-1_3_2-sources_http//file"
)

jvm_import(
  name = "androidx_savedstate-savedstate-desktop-1_3_2_http_import",
  jar = "@androidx_savedstate-savedstate-desktop-1_3_2_http//file",
  source_jar = "@androidx_savedstate-savedstate-desktop-1_3_2-sources_http//file"
)

jvm_import(
  name = "androidx_lifecycle-lifecycle-runtime-compose-desktop-2_9_4_http_import",
  jar = "@androidx_lifecycle-lifecycle-runtime-compose-desktop-2_9_4_http//file",
  source_jar = "@androidx_lifecycle-lifecycle-runtime-compose-desktop-2_9_4-sources_http//file"
)

jvm_import(
  name = "androidx_lifecycle-lifecycle-runtime-desktop-2_9_4_http_import",
  jar = "@androidx_lifecycle-lifecycle-runtime-desktop-2_9_4_http//file",
  source_jar = "@androidx_lifecycle-lifecycle-runtime-desktop-2_9_4-sources_http//file"
)

jvm_import(
  name = "androidx_lifecycle-lifecycle-common-jvm-2_9_4_http_import",
  jar = "@androidx_lifecycle-lifecycle-common-jvm-2_9_4_http//file",
  source_jar = "@androidx_lifecycle-lifecycle-common-jvm-2_9_4-sources_http//file"
)

jvm_import(
  name = "androidx_arch_core-core-common-2_2_0_http_import",
  jar = "@androidx_arch_core-core-common-2_2_0_http//file",
  source_jar = "@androidx_arch_core-core-common-2_2_0-sources_http//file"
)

jvm_import(
  name = "androidx_annotation-annotation-1_1_0_http_import",
  jar = "@androidx_annotation-annotation-1_1_0_http//file",
  source_jar = "@androidx_annotation-annotation-1_1_0-sources_http//file"
)

java_library(
  name = "libraries-detekt-compose-rules-io-nlopez-compose-rules-detekt",
  exports = [
    ":io_nlopez_compose_rules-detekt-0_4_27_http_import",
    ":io_gitlab_arturbosch_detekt-detekt-core-1_23_8_http_import",
    ":io_gitlab_arturbosch_detekt-detekt-api-1_23_8_http_import",
    ":dev_drewhamilton_poko-poko-annotations-jvm-0_17_1_http_import",
    ":io_gitlab_arturbosch_detekt-detekt-parser-1_23_8_http_import",
    ":io_github_davidburstrom_contester-contester-breakpoint-0_2_0_http_import",
    ":io_gitlab_arturbosch_detekt-detekt-tooling-1_23_8_http_import",
    ":org_snakeyaml-snakeyaml-engine-2_7_http_import",
    ":io_gitlab_arturbosch_detekt-detekt-metrics-1_23_8_http_import",
    ":io_gitlab_arturbosch_detekt-detekt-psi-utils-1_23_8_http_import",
    ":io_gitlab_arturbosch_detekt-detekt-utils-1_23_8_http_import",
    ":io_nlopez_compose_rules-common-detekt-0_4_27_http_import",
  ],
  visibility = ["//visibility:public"]
)

jvm_import(
  name = "io_nlopez_compose_rules-detekt-0_4_27_http_import",
  jar = "@io_nlopez_compose_rules-detekt-0_4_27_http//file"
)

jvm_import(
  name = "io_gitlab_arturbosch_detekt-detekt-core-1_23_8_http_import",
  jar = "@io_gitlab_arturbosch_detekt-detekt-core-1_23_8_http//file"
)

jvm_import(
  name = "io_gitlab_arturbosch_detekt-detekt-api-1_23_8_http_import",
  jar = "@io_gitlab_arturbosch_detekt-detekt-api-1_23_8_http//file"
)

jvm_import(
  name = "dev_drewhamilton_poko-poko-annotations-jvm-0_17_1_http_import",
  jar = "@dev_drewhamilton_poko-poko-annotations-jvm-0_17_1_http//file"
)

jvm_import(
  name = "io_gitlab_arturbosch_detekt-detekt-parser-1_23_8_http_import",
  jar = "@io_gitlab_arturbosch_detekt-detekt-parser-1_23_8_http//file"
)

jvm_import(
  name = "io_github_davidburstrom_contester-contester-breakpoint-0_2_0_http_import",
  jar = "@io_github_davidburstrom_contester-contester-breakpoint-0_2_0_http//file"
)

jvm_import(
  name = "io_gitlab_arturbosch_detekt-detekt-tooling-1_23_8_http_import",
  jar = "@io_gitlab_arturbosch_detekt-detekt-tooling-1_23_8_http//file"
)

jvm_import(
  name = "org_snakeyaml-snakeyaml-engine-2_7_http_import",
  jar = "@org_snakeyaml-snakeyaml-engine-2_7_http//file"
)

jvm_import(
  name = "io_gitlab_arturbosch_detekt-detekt-metrics-1_23_8_http_import",
  jar = "@io_gitlab_arturbosch_detekt-detekt-metrics-1_23_8_http//file"
)

jvm_import(
  name = "io_gitlab_arturbosch_detekt-detekt-psi-utils-1_23_8_http_import",
  jar = "@io_gitlab_arturbosch_detekt-detekt-psi-utils-1_23_8_http//file"
)

jvm_import(
  name = "io_gitlab_arturbosch_detekt-detekt-utils-1_23_8_http_import",
  jar = "@io_gitlab_arturbosch_detekt-detekt-utils-1_23_8_http//file"
)

jvm_import(
  name = "io_nlopez_compose_rules-common-detekt-0_4_27_http_import",
  jar = "@io_nlopez_compose_rules-common-detekt-0_4_27_http//file"
)

jvm_import(
  name = "libraries-dokka-jetbrains-dokka-analysis-kotlin-descriptors",
  jar = "@org_jetbrains_dokka-analysis-kotlin-descriptors-2_0_0_http//file",
  visibility = ["//visibility:public"]
)

java_library(
  name = "libraries-dokka-jetbrains-dokka-analysis-kotlin-descriptors-provided",
  exports = [":libraries-dokka-jetbrains-dokka-analysis-kotlin-descriptors"],
  neverlink = True,
  visibility = ["//visibility:public"]
)

jvm_import(
  name = "libraries-dokka-jetbrains-dokka-cli",
  jar = "@org_jetbrains_dokka-dokka-cli-2_0_0_http//file",
  visibility = ["//visibility:public"]
)

java_library(
  name = "libraries-dokka-jetbrains-dokka-cli-provided",
  exports = [":libraries-dokka-jetbrains-dokka-cli"],
  neverlink = True,
  visibility = ["//visibility:public"]
)

java_library(
  name = "libraries-dokka-jetbrains-dokka-javadoc-plugin",
  exports = [
    ":org_jetbrains_dokka-javadoc-plugin-2_0_0_http_import",
    ":org_jetbrains_dokka-dokka-base-2_0_0_http_import",
    ":org_freemarker-freemarker-2_3_32_http_import",
    ":org_jetbrains_dokka-kotlin-as-java-plugin-2_0_0_http_import",
    ":com_soywiz_korlibs_korte-korte-jvm-4_0_10_http_import",
    ":org_jetbrains_kotlinx-kotlinx-html-jvm-0_9_1_http_import",
  ],
  visibility = ["//visibility:public"]
)

jvm_import(
  name = "org_jetbrains_dokka-javadoc-plugin-2_0_0_http_import",
  jar = "@org_jetbrains_dokka-javadoc-plugin-2_0_0_http//file"
)

jvm_import(
  name = "org_jetbrains_dokka-dokka-base-2_0_0_http_import",
  jar = "@org_jetbrains_dokka-dokka-base-2_0_0_http//file"
)

jvm_import(
  name = "org_jetbrains_dokka-kotlin-as-java-plugin-2_0_0_http_import",
  jar = "@org_jetbrains_dokka-kotlin-as-java-plugin-2_0_0_http//file"
)

jvm_import(
  name = "com_soywiz_korlibs_korte-korte-jvm-4_0_10_http_import",
  jar = "@com_soywiz_korlibs_korte-korte-jvm-4_0_10_http//file"
)

jvm_import(
  name = "org_jetbrains_kotlinx-kotlinx-html-jvm-0_9_1_http_import",
  jar = "@org_jetbrains_kotlinx-kotlinx-html-jvm-0_9_1_http//file"
)

java_library(
  name = "libraries-dokka-jetbrains-dokka-javadoc-plugin-provided",
  exports = [":libraries-dokka-jetbrains-dokka-javadoc-plugin"],
  neverlink = True,
  visibility = ["//visibility:public"]
)

jvm_import(
  name = "libraries-hamcrest-more-matchers-github-seregamorph-hamcrest-more-matchers",
  jar = "@com_github_seregamorph-hamcrest-more-matchers-0_1_http//file",
  source_jar = "@com_github_seregamorph-hamcrest-more-matchers-0_1-sources_http//file",
  visibility = ["//visibility:public"]
)

jvm_import(
  name = "libraries-hash4j-hash4j",
  jar = "@com_dynatrace_hash4j-hash4j-0_26_0_http//file",
  source_jar = "@com_dynatrace_hash4j-hash4j-0_26_0-sources_http//file",
  visibility = ["//visibility:public"]
)

jvm_import(
  name = "libraries-ini4j-ini4j",
  jar = "@org_jetbrains_intellij_deps-ini4j-0_5_5-2_http//file",
  source_jar = "@org_jetbrains_intellij_deps-ini4j-0_5_5-2-sources_http//file",
  visibility = ["//visibility:public"]
)

jvm_import(
  name = "libraries-jackson-jr-objects-jackson-jr-objects",
  jar = "@com_fasterxml_jackson_jr-jackson-jr-objects-2_19_0_http//file",
  source_jar = "@com_fasterxml_jackson_jr-jackson-jr-objects-2_19_0-sources_http//file",
  visibility = ["//visibility:public"]
)

jvm_import(
  name = "libraries-jcef-jcef",
  jar = "@org_jetbrains_intellij_deps_jcef-jcef-137_0_17-gf354b0e-chromium-137_0_7151_104-api-1_20-253-b13_http//file",
  source_jar = "@org_jetbrains_intellij_deps_jcef-jcef-137_0_17-gf354b0e-chromium-137_0_7151_104-api-1_20-253-b13-sources_http//file",
  visibility = ["//visibility:public"]
)

jvm_import(
  name = "libraries-jediterm-ui-jediterm-ui",
  jar = "@org_jetbrains_jediterm-jediterm-ui-3_57_http//file",
  source_jar = "@org_jetbrains_jediterm-jediterm-ui-3_57-sources_http//file",
  visibility = ["//visibility:public"]
)

jvm_import(
  name = "libraries-jettison-jettison",
  jar = "@org_codehaus_jettison-jettison-1_5_4_http//file",
  source_jar = "@org_codehaus_jettison-jettison-1_5_4-sources_http//file",
  visibility = ["//visibility:public"]
)

jvm_import(
  name = "libraries-jgoodies-common-jgoodies-common",
  jar = "@com_jgoodies-jgoodies-common-1_4_0_http//file",
  source_jar = "@com_jgoodies-jgoodies-common-1_4_0-sources_http//file",
  visibility = ["//visibility:public"]
)

jvm_import(
  name = "libraries-jgoodies-forms-jgoodies-forms",
  jar = "@com_jgoodies-forms-1_1-preview_http//file",
  visibility = ["//visibility:public"]
)

jvm_import(
  name = "libraries-jsvg-jsvg",
  jar = "@com_github_weisj-jsvg-1_3_0-jb_8_http//file",
  source_jar = "@com_github_weisj-jsvg-1_3_0-jb_8-sources_http//file",
  visibility = ["//visibility:public"]
)

jvm_import(
  name = "libraries-kotlinx-html-kotlinx-html-jvm",
  jar = "@org_jetbrains_kotlinx-kotlinx-html-jvm-0_12_0_http//file",
  source_jar = "@org_jetbrains_kotlinx-kotlinx-html-jvm-0_12_0-sources_http//file",
  visibility = ["//visibility:public"]
)

jvm_import(
  name = "libraries-kryo5-kryo",
  jar = "@com_esotericsoftware-kryo5-5_6_0_http//file",
  source_jar = "@com_esotericsoftware-kryo5-5_6_0-sources_http//file",
  visibility = ["//visibility:public"]
)

jvm_import(
  name = "libraries-ktor-client-cio-ktor-client-cio-internal",
  jar = "@io_ktor-ktor-client-cio-jvm-3_3_2_http//file",
  source_jar = "@io_ktor-ktor-client-cio-jvm-3_3_2-sources_http//file",
  visibility = ["//visibility:public"]
)

jvm_import(
  name = "libraries-ktor-client-ktor-client-auth",
  jar = "@io_ktor-ktor-client-auth-jvm-3_3_2_http//file",
  source_jar = "@io_ktor-ktor-client-auth-jvm-3_3_2-sources_http//file",
  visibility = ["//visibility:public"]
)

jvm_import(
  name = "libraries-ktor-client-ktor-client-content-negotiation",
  jar = "@io_ktor-ktor-client-content-negotiation-jvm-3_3_2_http//file",
  source_jar = "@io_ktor-ktor-client-content-negotiation-jvm-3_3_2-sources_http//file",
  visibility = ["//visibility:public"]
)

jvm_import(
  name = "libraries-ktor-client-ktor-client-encoding",
  jar = "@io_ktor-ktor-client-encoding-jvm-3_3_2_http//file",
  source_jar = "@io_ktor-ktor-client-encoding-jvm-3_3_2-sources_http//file",
  visibility = ["//visibility:public"]
)

jvm_import(
  name = "libraries-ktor-client-ktor-client-logging",
  jar = "@io_ktor-ktor-client-logging-jvm-3_3_2_http//file",
  source_jar = "@io_ktor-ktor-client-logging-jvm-3_3_2-sources_http//file",
  visibility = ["//visibility:public"]
)

jvm_import(
  name = "libraries-ktor-io-ktor-io",
  jar = "@io_ktor-ktor-io-jvm-3_3_2_http//file",
  source_jar = "@io_ktor-ktor-io-jvm-3_3_2-sources_http//file",
  visibility = ["//visibility:public"]
)

java_library(
  name = "libraries-ktor-utils-ktor-utils",
  exports = [
    ":io_ktor-ktor-utils-jvm-3_3_2_http_import",
    ":org_jetbrains_kotlinx-kotlinx-serialization-core-jvm-1_9_0_http_import",
  ],
  visibility = ["//visibility:public"]
)

jvm_import(
  name = "org_jetbrains_kotlinx-kotlinx-serialization-core-jvm-1_9_0_http_import",
  jar = "@org_jetbrains_kotlinx-kotlinx-serialization-core-jvm-1_9_0_http//file",
  source_jar = "@org_jetbrains_kotlinx-kotlinx-serialization-core-jvm-1_9_0-sources_http//file"
)

java_library(
  name = "libraries-miglayout-swing-miglayout-swing",
  exports = [
    ":com_miglayout-miglayout-swing-11_4_2_http_import",
    ":com_miglayout-miglayout-core-11_4_2_http_import",
  ],
  visibility = ["//visibility:public"]
)

jvm_import(
  name = "com_miglayout-miglayout-swing-11_4_2_http_import",
  jar = "@com_miglayout-miglayout-swing-11_4_2_http//file",
  source_jar = "@com_miglayout-miglayout-swing-11_4_2-sources_http//file"
)

jvm_import(
  name = "com_miglayout-miglayout-core-11_4_2_http_import",
  jar = "@com_miglayout-miglayout-core-11_4_2_http//file",
  source_jar = "@com_miglayout-miglayout-core-11_4_2-sources_http//file"
)

jvm_import(
  name = "libraries-mvstore-mvstore",
  jar = "@com_h2database-h2-mvstore-2_3_232_http//file",
  source_jar = "@com_h2database-h2-mvstore-2_3_232-sources_http//file",
  visibility = ["//visibility:public"]
)

java_library(
  name = "libraries-opencsv-opencsv",
  exports = [
    ":com_opencsv-opencsv-5_10_http_import",
    ":commons-beanutils-commons-beanutils-1_10_0_http_import",
  ],
  visibility = ["//visibility:public"]
)

jvm_import(
  name = "com_opencsv-opencsv-5_10_http_import",
  jar = "@com_opencsv-opencsv-5_10_http//file",
  source_jar = "@com_opencsv-opencsv-5_10-sources_http//file"
)

jvm_import(
  name = "commons-beanutils-commons-beanutils-1_10_0_http_import",
  jar = "@commons-beanutils-commons-beanutils-1_10_0_http//file",
  source_jar = "@commons-beanutils-commons-beanutils-1_10_0-sources_http//file"
)

jvm_import(
  name = "libraries-pty4j-pty4j",
  jar = "@org_jetbrains_pty4j-pty4j-0_13_11_http//file",
  source_jar = "@org_jetbrains_pty4j-pty4j-0_13_11-sources_http//file",
  visibility = ["//visibility:public"]
)

jvm_import(
  name = "libraries-skiko-jetbrains-skiko-awt-compose",
  jar = "@org_jetbrains_skiko-skiko-awt-0_9_30_http//file",
  source_jar = "@org_jetbrains_skiko-skiko-awt-0_9_30-sources_http//file",
  visibility = ["//visibility:public"]
)

jvm_import(
  name = "libraries-skiko-jetbrains-skiko-awt-runtime-all",
  jar = "@org_jetbrains_skiko-skiko-awt-runtime-all-0_9_30_http//file",
  source_jar = "@org_jetbrains_skiko-skiko-awt-runtime-all-0_9_30-sources_http//file",
  visibility = ["//visibility:public"]
)

java_library(
  name = "libraries-sshj-_s_s_h_j",
  exports = [
    ":org_jetbrains_intellij_deps-sshj-0_38_0-idea2_http_import",
    ":com_hierynomus-asn-one-0_6_0_http_import",
    ":net_i2p_crypto-eddsa-0_3_0_http_import",
  ],
  visibility = ["//visibility:public"]
)

jvm_import(
  name = "org_jetbrains_intellij_deps-sshj-0_38_0-idea2_http_import",
  jar = "@org_jetbrains_intellij_deps-sshj-0_38_0-idea2_http//file",
  source_jar = "@org_jetbrains_intellij_deps-sshj-0_38_0-idea2-sources_http//file"
)

jvm_import(
  name = "com_hierynomus-asn-one-0_6_0_http_import",
  jar = "@com_hierynomus-asn-one-0_6_0_http//file",
  source_jar = "@com_hierynomus-asn-one-0_6_0-sources_http//file"
)

jvm_import(
  name = "net_i2p_crypto-eddsa-0_3_0_http_import",
  jar = "@net_i2p_crypto-eddsa-0_3_0_http//file",
  source_jar = "@net_i2p_crypto-eddsa-0_3_0-sources_http//file"
)

java_library(
  name = "libraries-system-stubs-jupiter-uk-webcompere-system-stubs-jupiter",
  exports = [
    ":uk_org_webcompere-system-stubs-jupiter-2_1_8_http_import",
    ":uk_org_webcompere-system-stubs-core-2_1_8_http_import",
    ":net_bytebuddy-byte-buddy-1_17_4_http_import",
    ":net_bytebuddy-byte-buddy-agent-1_17_4_http_import",
  ],
  visibility = ["//visibility:public"]
)

jvm_import(
  name = "uk_org_webcompere-system-stubs-jupiter-2_1_8_http_import",
  jar = "@uk_org_webcompere-system-stubs-jupiter-2_1_8_http//file",
  source_jar = "@uk_org_webcompere-system-stubs-jupiter-2_1_8-sources_http//file"
)

jvm_import(
  name = "uk_org_webcompere-system-stubs-core-2_1_8_http_import",
  jar = "@uk_org_webcompere-system-stubs-core-2_1_8_http//file",
  source_jar = "@uk_org_webcompere-system-stubs-core-2_1_8-sources_http//file"
)

jvm_import(
  name = "net_bytebuddy-byte-buddy-1_17_4_http_import",
  jar = "@net_bytebuddy-byte-buddy-1_17_4_http//file",
  source_jar = "@net_bytebuddy-byte-buddy-1_17_4-sources_http//file"
)

jvm_import(
  name = "net_bytebuddy-byte-buddy-agent-1_17_4_http_import",
  jar = "@net_bytebuddy-byte-buddy-agent-1_17_4_http//file",
  source_jar = "@net_bytebuddy-byte-buddy-agent-1_17_4-sources_http//file"
)

jvm_import(
  name = "libraries-velocity-_velocity",
  jar = "@org_apache_velocity-velocity-engine-core-2_3_http//file",
  source_jar = "@org_apache_velocity-velocity-engine-core-2_3-sources_http//file",
  visibility = ["//visibility:public"]
)

jvm_import(
  name = "libraries-winp-winp",
  jar = "@org_jetbrains_intellij_deps_winp-winp-1_30_1_http//file",
  visibility = ["//visibility:public"]
)

jvm_import(
  name = "libraries-xerces-_xerces",
  jar = "@xerces-xercesImpl-2_12_2_http//file",
  source_jar = "@xerces-xercesImpl-2_12_2-sources_http//file",
  visibility = ["//visibility:public"]
)

jvm_import(
  name = "libraries-xml-rpc-xml-rpc",
  jar = "@org_apache_ws_xmlrpc-xmlrpc-2_0_1_http//file",
  source_jar = "@org_apache_ws_xmlrpc-xmlrpc-2_0_1-sources_http//file",
  visibility = ["//visibility:public"]
)

java_library(
  name = "libraries-xstream-xstream",
  exports = [
    ":com_thoughtworks_xstream-xstream-1_4_21_http_import",
    ":io_github_x-stream-mxparser-1_2_2_http_import",
    ":xmlpull-xmlpull-1_1_3_1_http_import",
  ],
  visibility = ["//visibility:public"]
)

jvm_import(
  name = "com_thoughtworks_xstream-xstream-1_4_21_http_import",
  jar = "@com_thoughtworks_xstream-xstream-1_4_21_http//file",
  source_jar = "@com_thoughtworks_xstream-xstream-1_4_21-sources_http//file"
)

jvm_import(
  name = "io_github_x-stream-mxparser-1_2_2_http_import",
  jar = "@io_github_x-stream-mxparser-1_2_2_http//file",
  source_jar = "@io_github_x-stream-mxparser-1_2_2-sources_http//file"
)

jvm_import(
  name = "xmlpull-xmlpull-1_1_3_1_http_import",
  jar = "@xmlpull-xmlpull-1_1_3_1_http//file"
)

jvm_import(
  name = "libthrift",
  jar = "@org_apache_thrift-libthrift-0_19_0_http//file",
  source_jar = "@org_apache_thrift-libthrift-0_19_0-sources_http//file",
  visibility = ["//visibility:public"]
)

jvm_import(
  name = "log4_j",
  jar = "@org_slf4j-log4j-over-slf4j-1_7_36_http//file",
  source_jar = "@org_slf4j-log4j-over-slf4j-1_7_36-sources_http//file",
  visibility = ["//visibility:public"]
)

jvm_import(
  name = "lucene-analysis-common",
  jar = "@org_apache_lucene-lucene-analysis-common-10_3_0_http//file",
  source_jar = "@org_apache_lucene-lucene-analysis-common-10_3_0-sources_http//file",
  visibility = ["//visibility:public"]
)

jvm_import(
  name = "lucene-codecs",
  jar = "@org_apache_lucene-lucene-codecs-10_3_0_http//file",
  source_jar = "@org_apache_lucene-lucene-codecs-10_3_0-sources_http//file",
  visibility = ["//visibility:public"]
)

jvm_import(
  name = "lucene-core",
  jar = "@org_apache_lucene-lucene-core-10_3_0_http//file",
  source_jar = "@org_apache_lucene-lucene-core-10_3_0-sources_http//file",
  visibility = ["//visibility:public"]
)

jvm_import(
  name = "lucene-highlighter",
  jar = "@org_apache_lucene-lucene-highlighter-10_3_0_http//file",
  source_jar = "@org_apache_lucene-lucene-highlighter-10_3_0-sources_http//file",
  visibility = ["//visibility:public"]
)

jvm_import(
  name = "lucene-memory",
  jar = "@org_apache_lucene-lucene-memory-10_3_0_http//file",
  source_jar = "@org_apache_lucene-lucene-memory-10_3_0-sources_http//file",
  visibility = ["//visibility:public"]
)

jvm_import(
  name = "lucene-queries",
  jar = "@org_apache_lucene-lucene-queries-10_3_0_http//file",
  source_jar = "@org_apache_lucene-lucene-queries-10_3_0-sources_http//file",
  visibility = ["//visibility:public"]
)

jvm_import(
  name = "lucene-queryparser",
  jar = "@org_apache_lucene-lucene-queryparser-10_3_0_http//file",
  source_jar = "@org_apache_lucene-lucene-queryparser-10_3_0-sources_http//file",
  visibility = ["//visibility:public"]
)

jvm_import(
  name = "lucene-sandbox",
  jar = "@org_apache_lucene-lucene-sandbox-10_3_0_http//file",
  source_jar = "@org_apache_lucene-lucene-sandbox-10_3_0-sources_http//file",
  visibility = ["//visibility:public"]
)

jvm_import(
  name = "lucene-suggest",
  jar = "@org_apache_lucene-lucene-suggest-10_3_0_http//file",
  source_jar = "@org_apache_lucene-lucene-suggest-10_3_0-sources_http//file",
  visibility = ["//visibility:public"]
)

jvm_import(
  name = "lz4-java",
  jar = "@org_lz4-lz4-java-1_8_0_http//file",
  source_jar = "@org_lz4-lz4-java-1_8_0-sources_http//file",
  visibility = ["//visibility:public"]
)

java_library(
  name = "maven-artifact_resolver-common-org-apache-maven-maven-artifact-3-0-5",
  exports = [
    ":org_apache_maven-maven-artifact-3_0_5_http_import",
    ":org_codehaus_plexus-plexus-utils-2_0_6_http_import",
  ],
  visibility = ["//visibility:public"]
)

jvm_import(
  name = "org_apache_maven-maven-artifact-3_0_5_http_import",
  jar = "@org_apache_maven-maven-artifact-3_0_5_http//file",
  source_jar = "@org_apache_maven-maven-artifact-3_0_5-sources_http//file"
)

jvm_import(
  name = "org_codehaus_plexus-plexus-utils-2_0_6_http_import",
  jar = "@org_codehaus_plexus-plexus-utils-2_0_6_http//file",
  source_jar = "@org_codehaus_plexus-plexus-utils-2_0_6-sources_http//file"
)

java_library(
  name = "maven-artifact_resolver-common-org-apache-maven-maven-artifact-3-0-5-provided",
  exports = [":maven-artifact_resolver-common-org-apache-maven-maven-artifact-3-0-5"],
  neverlink = True,
  visibility = ["//visibility:public"]
)

java_library(
  name = "maven-artifact_resolver-m31-org-apache-maven-maven-core-3-0-5",
  exports = [
    ":org_apache_maven-maven-core-3_0_5_http_import",
    ":org_apache_maven-maven-model-3_0_5_http_import",
    ":org_apache_maven-maven-settings-3_0_5_http_import",
    ":org_apache_maven-maven-settings-builder-3_0_5_http_import",
    ":org_apache_maven-maven-repository-metadata-3_0_5_http_import",
    ":org_apache_maven-maven-artifact-3_0_5_http_import",
    ":org_apache_maven-maven-plugin-api-3_0_5_http_import",
    ":org_apache_maven-maven-model-builder-3_0_5_http_import",
    ":org_apache_maven-maven-aether-provider-3_0_5_http_import",
    ":org_sonatype_aether-aether-spi-1_13_1_http_import",
    ":org_sonatype_aether-aether-impl-1_13_1_http_import",
    ":org_sonatype_aether-aether-api-1_13_1_http_import",
    ":org_sonatype_aether-aether-util-1_13_1_http_import",
    ":org_sonatype_sisu-sisu-inject-plexus-2_3_0_http_import",
    ":org_sonatype_sisu-sisu-inject-bean-2_3_0_http_import",
    ":org_codehaus_plexus-plexus-interpolation-1_14_http_import",
    ":org_codehaus_plexus-plexus-utils-2_0_6_http_import",
    ":org_codehaus_plexus-plexus-classworlds-2_4_http_import",
    ":org_codehaus_plexus-plexus-component-annotations-1_5_5_http_import",
    ":org_sonatype_plexus-plexus-sec-dispatcher-1_3_http_import",
    ":org_sonatype_plexus-plexus-cipher-1_4_http_import",
  ],
  visibility = ["//visibility:public"]
)

jvm_import(
  name = "org_apache_maven-maven-core-3_0_5_http_import",
  jar = "@org_apache_maven-maven-core-3_0_5_http//file",
  source_jar = "@org_apache_maven-maven-core-3_0_5-sources_http//file"
)

jvm_import(
  name = "org_apache_maven-maven-model-3_0_5_http_import",
  jar = "@org_apache_maven-maven-model-3_0_5_http//file",
  source_jar = "@org_apache_maven-maven-model-3_0_5-sources_http//file"
)

jvm_import(
  name = "org_apache_maven-maven-settings-3_0_5_http_import",
  jar = "@org_apache_maven-maven-settings-3_0_5_http//file",
  source_jar = "@org_apache_maven-maven-settings-3_0_5-sources_http//file"
)

jvm_import(
  name = "org_apache_maven-maven-settings-builder-3_0_5_http_import",
  jar = "@org_apache_maven-maven-settings-builder-3_0_5_http//file",
  source_jar = "@org_apache_maven-maven-settings-builder-3_0_5-sources_http//file"
)

jvm_import(
  name = "org_apache_maven-maven-repository-metadata-3_0_5_http_import",
  jar = "@org_apache_maven-maven-repository-metadata-3_0_5_http//file",
  source_jar = "@org_apache_maven-maven-repository-metadata-3_0_5-sources_http//file"
)

jvm_import(
  name = "org_apache_maven-maven-plugin-api-3_0_5_http_import",
  jar = "@org_apache_maven-maven-plugin-api-3_0_5_http//file",
  source_jar = "@org_apache_maven-maven-plugin-api-3_0_5-sources_http//file"
)

jvm_import(
  name = "org_apache_maven-maven-model-builder-3_0_5_http_import",
  jar = "@org_apache_maven-maven-model-builder-3_0_5_http//file",
  source_jar = "@org_apache_maven-maven-model-builder-3_0_5-sources_http//file"
)

jvm_import(
  name = "org_apache_maven-maven-aether-provider-3_0_5_http_import",
  jar = "@org_apache_maven-maven-aether-provider-3_0_5_http//file",
  source_jar = "@org_apache_maven-maven-aether-provider-3_0_5-sources_http//file"
)

jvm_import(
  name = "org_sonatype_aether-aether-spi-1_13_1_http_import",
  jar = "@org_sonatype_aether-aether-spi-1_13_1_http//file",
  source_jar = "@org_sonatype_aether-aether-spi-1_13_1-sources_http//file"
)

jvm_import(
  name = "org_sonatype_aether-aether-impl-1_13_1_http_import",
  jar = "@org_sonatype_aether-aether-impl-1_13_1_http//file",
  source_jar = "@org_sonatype_aether-aether-impl-1_13_1-sources_http//file"
)

jvm_import(
  name = "org_sonatype_aether-aether-api-1_13_1_http_import",
  jar = "@org_sonatype_aether-aether-api-1_13_1_http//file",
  source_jar = "@org_sonatype_aether-aether-api-1_13_1-sources_http//file"
)

jvm_import(
  name = "org_sonatype_aether-aether-util-1_13_1_http_import",
  jar = "@org_sonatype_aether-aether-util-1_13_1_http//file",
  source_jar = "@org_sonatype_aether-aether-util-1_13_1-sources_http//file"
)

jvm_import(
  name = "org_sonatype_sisu-sisu-inject-plexus-2_3_0_http_import",
  jar = "@org_sonatype_sisu-sisu-inject-plexus-2_3_0_http//file",
  source_jar = "@org_sonatype_sisu-sisu-inject-plexus-2_3_0-sources_http//file"
)

jvm_import(
  name = "org_sonatype_sisu-sisu-inject-bean-2_3_0_http_import",
  jar = "@org_sonatype_sisu-sisu-inject-bean-2_3_0_http//file",
  source_jar = "@org_sonatype_sisu-sisu-inject-bean-2_3_0-sources_http//file"
)

jvm_import(
  name = "org_codehaus_plexus-plexus-interpolation-1_14_http_import",
  jar = "@org_codehaus_plexus-plexus-interpolation-1_14_http//file",
  source_jar = "@org_codehaus_plexus-plexus-interpolation-1_14-sources_http//file"
)

jvm_import(
  name = "org_codehaus_plexus-plexus-classworlds-2_4_http_import",
  jar = "@org_codehaus_plexus-plexus-classworlds-2_4_http//file",
  source_jar = "@org_codehaus_plexus-plexus-classworlds-2_4-sources_http//file"
)

jvm_import(
  name = "org_codehaus_plexus-plexus-component-annotations-1_5_5_http_import",
  jar = "@org_codehaus_plexus-plexus-component-annotations-1_5_5_http//file",
  source_jar = "@org_codehaus_plexus-plexus-component-annotations-1_5_5-sources_http//file"
)

jvm_import(
  name = "org_sonatype_plexus-plexus-sec-dispatcher-1_3_http_import",
  jar = "@org_sonatype_plexus-plexus-sec-dispatcher-1_3_http//file",
  source_jar = "@org_sonatype_plexus-plexus-sec-dispatcher-1_3-sources_http//file"
)

jvm_import(
  name = "org_sonatype_plexus-plexus-cipher-1_4_http_import",
  jar = "@org_sonatype_plexus-plexus-cipher-1_4_http//file",
  source_jar = "@org_sonatype_plexus-plexus-cipher-1_4-sources_http//file"
)

java_library(
  name = "maven-artifact_resolver-m31-org-apache-maven-maven-core-3-0-5-provided",
  exports = [":maven-artifact_resolver-m31-org-apache-maven-maven-core-3-0-5"],
  neverlink = True,
  visibility = ["//visibility:public"]
)

jvm_import(
  name = "maven-artifact_resolver-m31-org-codehaus-plexus-plexus-component-annotations-1-5-5",
  jar = "@org_codehaus_plexus-plexus-component-annotations-1_5_5_http//file",
  source_jar = "@org_codehaus_plexus-plexus-component-annotations-1_5_5-sources_http//file",
  visibility = ["//visibility:public"]
)

java_library(
  name = "maven-artifact_resolver-m31-org-codehaus-plexus-plexus-component-annotations-1-5-5-provided",
  exports = [":maven-artifact_resolver-m31-org-codehaus-plexus-plexus-component-annotations-1-5-5"],
  neverlink = True,
  visibility = ["//visibility:public"]
)

jvm_import(
  name = "maven-artifact_resolver-m31-org-eclipse-aether-aether-api-0-9-0-_m2",
  jar = "@org_eclipse_aether-aether-api-0_9_0_M2_http//file",
  source_jar = "@org_eclipse_aether-aether-api-0_9_0_M2-sources_http//file",
  visibility = ["//visibility:public"]
)

java_library(
  name = "maven-artifact_resolver-m31-org-eclipse-aether-aether-api-0-9-0-_m2-provided",
  exports = [":maven-artifact_resolver-m31-org-eclipse-aether-aether-api-0-9-0-_m2"],
  neverlink = True,
  visibility = ["//visibility:public"]
)

java_library(
  name = "maven-artifact_resolver-m31-org-sonatype-sisu-sisu-guice-no_aop-3-1-0",
  exports = [
    ":org_sonatype_sisu-sisu-guice-3_1_0_http_import",
    ":javax_inject-javax_inject-1_http_import",
    ":org_sonatype_sisu-sisu-guava-0_9_9_http_import",
  ],
  visibility = ["//visibility:public"]
)

jvm_import(
  name = "org_sonatype_sisu-sisu-guice-3_1_0_http_import",
  jar = "@org_sonatype_sisu-sisu-guice-3_1_0_http//file",
  source_jar = "@org_sonatype_sisu-sisu-guice-3_1_0-sources_http//file"
)

jvm_import(
  name = "javax_inject-javax_inject-1_http_import",
  jar = "@javax_inject-javax_inject-1_http//file",
  source_jar = "@javax_inject-javax_inject-1-sources_http//file"
)

jvm_import(
  name = "org_sonatype_sisu-sisu-guava-0_9_9_http_import",
  jar = "@org_sonatype_sisu-sisu-guava-0_9_9_http//file",
  source_jar = "@org_sonatype_sisu-sisu-guava-0_9_9-sources_http//file"
)

java_library(
  name = "maven-artifact_resolver-m31-org-sonatype-sisu-sisu-guice-no_aop-3-1-0-provided",
  exports = [":maven-artifact_resolver-m31-org-sonatype-sisu-sisu-guice-no_aop-3-1-0"],
  neverlink = True,
  visibility = ["//visibility:public"]
)

jvm_import(
  name = "maven-jetbrains-idea-maven-indexer-api-rt",
  jar = "@org_jetbrains_idea_maven-maven-indexer-api-rt-2023_2_http//file",
  visibility = ["//visibility:public"]
)

jvm_import(
  name = "maven-plexus-archiver",
  jar = "@org_codehaus_plexus-plexus-archiver-4_8_0_http//file",
  source_jar = "@org_codehaus_plexus-plexus-archiver-4_8_0-sources_http//file",
  visibility = ["//visibility:public"]
)

java_library(
  name = "maven-resolver-provider",
  exports = [
    ":org_apache_maven-maven-resolver-provider-3_9_9_http_import",
    ":org_apache_maven-maven-model-3_9_9_http_import",
    ":org_apache_maven-maven-model-builder-3_9_9_http_import",
    ":org_codehaus_plexus-plexus-interpolation-1_27_http_import",
    ":org_apache_maven-maven-artifact-3_9_9_http_import",
    ":org_apache_maven-maven-builder-support-3_9_9_http_import",
    ":org_eclipse_sisu-org_eclipse_sisu_inject-0_9_0_M3_http_import",
    ":org_apache_maven-maven-repository-metadata-3_9_9_http_import",
    ":org_apache_maven_resolver-maven-resolver-api-1_9_22_http_import",
    ":org_apache_maven_resolver-maven-resolver-spi-1_9_22_http_import",
    ":org_apache_maven_resolver-maven-resolver-util-1_9_22_http_import",
    ":org_apache_maven_resolver-maven-resolver-impl-1_9_22_http_import",
    ":org_apache_maven_resolver-maven-resolver-named-locks-1_9_22_http_import",
  ],
  visibility = ["//visibility:public"]
)

jvm_import(
  name = "org_apache_maven-maven-resolver-provider-3_9_9_http_import",
  jar = "@org_apache_maven-maven-resolver-provider-3_9_9_http//file",
  source_jar = "@org_apache_maven-maven-resolver-provider-3_9_9-sources_http//file"
)

jvm_import(
  name = "org_apache_maven-maven-model-3_9_9_http_import",
  jar = "@org_apache_maven-maven-model-3_9_9_http//file",
  source_jar = "@org_apache_maven-maven-model-3_9_9-sources_http//file"
)

jvm_import(
  name = "org_apache_maven-maven-model-builder-3_9_9_http_import",
  jar = "@org_apache_maven-maven-model-builder-3_9_9_http//file",
  source_jar = "@org_apache_maven-maven-model-builder-3_9_9-sources_http//file"
)

jvm_import(
  name = "org_codehaus_plexus-plexus-interpolation-1_27_http_import",
  jar = "@org_codehaus_plexus-plexus-interpolation-1_27_http//file",
  source_jar = "@org_codehaus_plexus-plexus-interpolation-1_27-sources_http//file"
)

jvm_import(
  name = "org_apache_maven-maven-artifact-3_9_9_http_import",
  jar = "@org_apache_maven-maven-artifact-3_9_9_http//file",
  source_jar = "@org_apache_maven-maven-artifact-3_9_9-sources_http//file"
)

jvm_import(
  name = "org_apache_maven-maven-builder-support-3_9_9_http_import",
  jar = "@org_apache_maven-maven-builder-support-3_9_9_http//file",
  source_jar = "@org_apache_maven-maven-builder-support-3_9_9-sources_http//file"
)

jvm_import(
  name = "org_eclipse_sisu-org_eclipse_sisu_inject-0_9_0_M3_http_import",
  jar = "@org_eclipse_sisu-org_eclipse_sisu_inject-0_9_0_M3_http//file",
  source_jar = "@org_eclipse_sisu-org_eclipse_sisu_inject-0_9_0_M3-sources_http//file"
)

jvm_import(
  name = "org_apache_maven-maven-repository-metadata-3_9_9_http_import",
  jar = "@org_apache_maven-maven-repository-metadata-3_9_9_http//file",
  source_jar = "@org_apache_maven-maven-repository-metadata-3_9_9-sources_http//file"
)

jvm_import(
  name = "org_apache_maven_resolver-maven-resolver-api-1_9_22_http_import",
  jar = "@org_apache_maven_resolver-maven-resolver-api-1_9_22_http//file",
  source_jar = "@org_apache_maven_resolver-maven-resolver-api-1_9_22-sources_http//file"
)

jvm_import(
  name = "org_apache_maven_resolver-maven-resolver-spi-1_9_22_http_import",
  jar = "@org_apache_maven_resolver-maven-resolver-spi-1_9_22_http//file",
  source_jar = "@org_apache_maven_resolver-maven-resolver-spi-1_9_22-sources_http//file"
)

jvm_import(
  name = "org_apache_maven_resolver-maven-resolver-util-1_9_22_http_import",
  jar = "@org_apache_maven_resolver-maven-resolver-util-1_9_22_http//file",
  source_jar = "@org_apache_maven_resolver-maven-resolver-util-1_9_22-sources_http//file"
)

jvm_import(
  name = "org_apache_maven_resolver-maven-resolver-impl-1_9_22_http_import",
  jar = "@org_apache_maven_resolver-maven-resolver-impl-1_9_22_http//file",
  source_jar = "@org_apache_maven_resolver-maven-resolver-impl-1_9_22-sources_http//file"
)

jvm_import(
  name = "org_apache_maven_resolver-maven-resolver-named-locks-1_9_22_http_import",
  jar = "@org_apache_maven_resolver-maven-resolver-named-locks-1_9_22_http//file",
  source_jar = "@org_apache_maven_resolver-maven-resolver-named-locks-1_9_22-sources_http//file"
)

java_library(
  name = "maven-server-event_listener-com-google-inject-guice-no_aop-4-0",
  exports = [
    ":com_google_inject-guice-4_0_http_import",
    ":javax_inject-javax_inject-1_http_import",
  ],
  visibility = ["//visibility:public"]
)

jvm_import(
  name = "com_google_inject-guice-4_0_http_import",
  jar = "@com_google_inject-guice-4_0_http//file",
  source_jar = "@com_google_inject-guice-4_0-sources_http//file"
)

java_library(
  name = "maven-server-event_listener-com-google-inject-guice-no_aop-4-0-provided",
  exports = [":maven-server-event_listener-com-google-inject-guice-no_aop-4-0"],
  neverlink = True,
  visibility = ["//visibility:public"]
)

java_library(
  name = "maven-server-event_listener-org-apache-maven-maven-core-3-3-9",
  exports = [
    ":org_apache_maven-maven-core-3_3_9_http_import",
    ":org_apache_maven-maven-model-3_3_9_http_import",
    ":org_apache_maven-maven-settings-3_3_9_http_import",
    ":org_apache_maven-maven-settings-builder-3_3_9_http_import",
    ":org_apache_maven-maven-builder-support-3_3_9_http_import",
    ":org_apache_maven-maven-repository-metadata-3_3_9_http_import",
    ":org_apache_maven-maven-artifact-3_3_9_http_import",
    ":org_apache_maven-maven-plugin-api-3_3_9_http_import",
    ":org_apache_maven-maven-model-builder-3_3_9_http_import",
    ":com_google_guava-guava-18_0_http_import",
    ":org_apache_maven-maven-aether-provider-3_3_9_http_import",
    ":org_eclipse_aether-aether-spi-1_0_2_v20150114_http_import",
    ":org_eclipse_aether-aether-impl-1_0_2_v20150114_http_import",
    ":org_eclipse_aether-aether-api-1_0_2_v20150114_http_import",
    ":org_eclipse_aether-aether-util-1_0_2_v20150114_http_import",
    ":org_eclipse_sisu-org_eclipse_sisu_plexus-0_3_2_http_import",
    ":javax_enterprise-cdi-api-1_0_http_import",
    ":javax_annotation-jsr250-api-1_0_http_import",
    ":org_eclipse_sisu-org_eclipse_sisu_inject-0_3_2_http_import",
    ":org_codehaus_plexus-plexus-interpolation-1_21_http_import",
    ":org_codehaus_plexus-plexus-utils-3_0_22_http_import",
    ":org_codehaus_plexus-plexus-classworlds-2_5_2_http_import",
    ":org_codehaus_plexus-plexus-component-annotations-1_6_http_import",
    ":org_sonatype_plexus-plexus-sec-dispatcher-1_3_http_import",
    ":org_sonatype_plexus-plexus-cipher-1_4_http_import",
    ":org_apache_commons-commons-lang3-3_4_http_import",
  ],
  visibility = ["//visibility:public"]
)

jvm_import(
  name = "org_apache_maven-maven-core-3_3_9_http_import",
  jar = "@org_apache_maven-maven-core-3_3_9_http//file",
  source_jar = "@org_apache_maven-maven-core-3_3_9-sources_http//file"
)

jvm_import(
  name = "org_apache_maven-maven-model-3_3_9_http_import",
  jar = "@org_apache_maven-maven-model-3_3_9_http//file",
  source_jar = "@org_apache_maven-maven-model-3_3_9-sources_http//file"
)

jvm_import(
  name = "org_apache_maven-maven-settings-3_3_9_http_import",
  jar = "@org_apache_maven-maven-settings-3_3_9_http//file",
  source_jar = "@org_apache_maven-maven-settings-3_3_9-sources_http//file"
)

jvm_import(
  name = "org_apache_maven-maven-settings-builder-3_3_9_http_import",
  jar = "@org_apache_maven-maven-settings-builder-3_3_9_http//file",
  source_jar = "@org_apache_maven-maven-settings-builder-3_3_9-sources_http//file"
)

jvm_import(
  name = "org_apache_maven-maven-builder-support-3_3_9_http_import",
  jar = "@org_apache_maven-maven-builder-support-3_3_9_http//file",
  source_jar = "@org_apache_maven-maven-builder-support-3_3_9-sources_http//file"
)

jvm_import(
  name = "org_apache_maven-maven-repository-metadata-3_3_9_http_import",
  jar = "@org_apache_maven-maven-repository-metadata-3_3_9_http//file",
  source_jar = "@org_apache_maven-maven-repository-metadata-3_3_9-sources_http//file"
)

jvm_import(
  name = "org_apache_maven-maven-artifact-3_3_9_http_import",
  jar = "@org_apache_maven-maven-artifact-3_3_9_http//file",
  source_jar = "@org_apache_maven-maven-artifact-3_3_9-sources_http//file"
)

jvm_import(
  name = "org_apache_maven-maven-plugin-api-3_3_9_http_import",
  jar = "@org_apache_maven-maven-plugin-api-3_3_9_http//file",
  source_jar = "@org_apache_maven-maven-plugin-api-3_3_9-sources_http//file"
)

jvm_import(
  name = "org_apache_maven-maven-model-builder-3_3_9_http_import",
  jar = "@org_apache_maven-maven-model-builder-3_3_9_http//file",
  source_jar = "@org_apache_maven-maven-model-builder-3_3_9-sources_http//file"
)

jvm_import(
  name = "com_google_guava-guava-18_0_http_import",
  jar = "@com_google_guava-guava-18_0_http//file",
  source_jar = "@com_google_guava-guava-18_0-sources_http//file"
)

jvm_import(
  name = "org_apache_maven-maven-aether-provider-3_3_9_http_import",
  jar = "@org_apache_maven-maven-aether-provider-3_3_9_http//file",
  source_jar = "@org_apache_maven-maven-aether-provider-3_3_9-sources_http//file"
)

jvm_import(
  name = "org_eclipse_aether-aether-spi-1_0_2_v20150114_http_import",
  jar = "@org_eclipse_aether-aether-spi-1_0_2_v20150114_http//file",
  source_jar = "@org_eclipse_aether-aether-spi-1_0_2_v20150114-sources_http//file"
)

jvm_import(
  name = "org_eclipse_aether-aether-impl-1_0_2_v20150114_http_import",
  jar = "@org_eclipse_aether-aether-impl-1_0_2_v20150114_http//file",
  source_jar = "@org_eclipse_aether-aether-impl-1_0_2_v20150114-sources_http//file"
)

jvm_import(
  name = "org_eclipse_aether-aether-api-1_0_2_v20150114_http_import",
  jar = "@org_eclipse_aether-aether-api-1_0_2_v20150114_http//file",
  source_jar = "@org_eclipse_aether-aether-api-1_0_2_v20150114-sources_http//file"
)

jvm_import(
  name = "org_eclipse_aether-aether-util-1_0_2_v20150114_http_import",
  jar = "@org_eclipse_aether-aether-util-1_0_2_v20150114_http//file",
  source_jar = "@org_eclipse_aether-aether-util-1_0_2_v20150114-sources_http//file"
)

jvm_import(
  name = "org_eclipse_sisu-org_eclipse_sisu_plexus-0_3_2_http_import",
  jar = "@org_eclipse_sisu-org_eclipse_sisu_plexus-0_3_2_http//file",
  source_jar = "@org_eclipse_sisu-org_eclipse_sisu_plexus-0_3_2-sources_http//file"
)

jvm_import(
  name = "javax_enterprise-cdi-api-1_0_http_import",
  jar = "@javax_enterprise-cdi-api-1_0_http//file",
  source_jar = "@javax_enterprise-cdi-api-1_0-sources_http//file"
)

jvm_import(
  name = "javax_annotation-jsr250-api-1_0_http_import",
  jar = "@javax_annotation-jsr250-api-1_0_http//file",
  source_jar = "@javax_annotation-jsr250-api-1_0-sources_http//file"
)

jvm_import(
  name = "org_eclipse_sisu-org_eclipse_sisu_inject-0_3_2_http_import",
  jar = "@org_eclipse_sisu-org_eclipse_sisu_inject-0_3_2_http//file",
  source_jar = "@org_eclipse_sisu-org_eclipse_sisu_inject-0_3_2-sources_http//file"
)

jvm_import(
  name = "org_codehaus_plexus-plexus-interpolation-1_21_http_import",
  jar = "@org_codehaus_plexus-plexus-interpolation-1_21_http//file",
  source_jar = "@org_codehaus_plexus-plexus-interpolation-1_21-sources_http//file"
)

jvm_import(
  name = "org_codehaus_plexus-plexus-utils-3_0_22_http_import",
  jar = "@org_codehaus_plexus-plexus-utils-3_0_22_http//file",
  source_jar = "@org_codehaus_plexus-plexus-utils-3_0_22-sources_http//file"
)

jvm_import(
  name = "org_codehaus_plexus-plexus-classworlds-2_5_2_http_import",
  jar = "@org_codehaus_plexus-plexus-classworlds-2_5_2_http//file",
  source_jar = "@org_codehaus_plexus-plexus-classworlds-2_5_2-sources_http//file"
)

jvm_import(
  name = "org_codehaus_plexus-plexus-component-annotations-1_6_http_import",
  jar = "@org_codehaus_plexus-plexus-component-annotations-1_6_http//file",
  source_jar = "@org_codehaus_plexus-plexus-component-annotations-1_6-sources_http//file"
)

jvm_import(
  name = "org_apache_commons-commons-lang3-3_4_http_import",
  jar = "@org_apache_commons-commons-lang3-3_4_http//file",
  source_jar = "@org_apache_commons-commons-lang3-3_4-sources_http//file"
)

java_library(
  name = "maven-server-event_listener-org-apache-maven-maven-core-3-3-9-provided",
  exports = [":maven-server-event_listener-org-apache-maven-maven-core-3-3-9"],
  neverlink = True,
  visibility = ["//visibility:public"]
)

jvm_import(
  name = "maven-server-indexer-apache-maven-archetype-catalog-no-trans-321",
  jar = "@org_apache_maven_archetype-archetype-catalog-3_2_1_http//file",
  source_jar = "@org_apache_maven_archetype-archetype-catalog-3_2_1-sources_http//file",
  visibility = ["//visibility:public"]
)

jvm_import(
  name = "maven-server-indexer-apache-maven-archetype-common-no-trans-3-2-1",
  jar = "@org_apache_maven_archetype-archetype-common-3_2_1_http//file",
  source_jar = "@org_apache_maven_archetype-archetype-common-3_2_1-sources_http//file",
  visibility = ["//visibility:public"]
)

java_library(
  name = "maven-server-indexer-apache-maven-core-3-8-3",
  exports = [
    ":org_apache_maven-maven-core-3_8_3_http_import",
    ":org_apache_maven-maven-model-3_8_3_http_import",
    ":org_apache_maven-maven-settings-3_8_3_http_import",
    ":org_apache_maven-maven-settings-builder-3_8_3_http_import",
    ":org_codehaus_plexus-plexus-sec-dispatcher-2_0_http_import",
    ":org_codehaus_plexus-plexus-cipher-2_0_http_import",
    ":org_apache_maven-maven-builder-support-3_8_3_http_import",
    ":org_apache_maven-maven-repository-metadata-3_8_3_http_import",
    ":org_apache_maven-maven-artifact-3_8_3_http_import",
    ":org_apache_maven-maven-plugin-api-3_8_3_http_import",
    ":org_apache_maven-maven-model-builder-3_8_3_http_import",
    ":org_apache_maven-maven-resolver-provider-3_8_3_http_import",
    ":org_apache_maven_resolver-maven-resolver-impl-1_6_3_http_import",
    ":org_apache_maven_resolver-maven-resolver-api-1_6_3_http_import",
    ":org_apache_maven_resolver-maven-resolver-spi-1_6_3_http_import",
    ":org_apache_maven_resolver-maven-resolver-util-1_6_3_http_import",
    ":org_apache_maven_shared-maven-shared-utils-3_3_4_http_import",
    ":commons-io-commons-io-2_6_http_import",
    ":org_eclipse_sisu-org_eclipse_sisu_plexus-0_3_5_http_import",
    ":javax_annotation-javax_annotation-api-1_2_http_import",
    ":org_eclipse_sisu-org_eclipse_sisu_inject-0_3_5_http_import",
    ":com_google_inject-guice-4_2_2-no_aop_http_import",
    ":aopalliance-aopalliance-1_0_http_import",
    ":com_google_guava-guava-25_1-android_http_import",
    ":com_google_code_findbugs-jsr305-3_0_2_http_import",
    ":org_checkerframework-checker-compat-qual-2_0_0_http_import",
    ":com_google_errorprone-error_prone_annotations-2_1_3_http_import",
    ":com_google_j2objc-j2objc-annotations-1_1_http_import",
    ":org_codehaus_mojo-animal-sniffer-annotations-1_14_http_import",
    ":javax_inject-javax_inject-1_http_import",
    ":org_codehaus_plexus-plexus-utils-3_3_0_http_import",
    ":org_codehaus_plexus-plexus-classworlds-2_6_0_http_import",
    ":org_codehaus_plexus-plexus-interpolation-1_26_http_import",
    ":org_codehaus_plexus-plexus-component-annotations-2_1_0_http_import",
    ":org_apache_commons-commons-lang3-3_8_1_http_import",
    ":org_slf4j-slf4j-api-1_7_32_http_import",
  ],
  visibility = ["//visibility:public"]
)

jvm_import(
  name = "org_apache_maven-maven-core-3_8_3_http_import",
  jar = "@org_apache_maven-maven-core-3_8_3_http//file",
  source_jar = "@org_apache_maven-maven-core-3_8_3-sources_http//file"
)

jvm_import(
  name = "org_apache_maven-maven-model-3_8_3_http_import",
  jar = "@org_apache_maven-maven-model-3_8_3_http//file",
  source_jar = "@org_apache_maven-maven-model-3_8_3-sources_http//file"
)

jvm_import(
  name = "org_apache_maven-maven-settings-3_8_3_http_import",
  jar = "@org_apache_maven-maven-settings-3_8_3_http//file",
  source_jar = "@org_apache_maven-maven-settings-3_8_3-sources_http//file"
)

jvm_import(
  name = "org_apache_maven-maven-settings-builder-3_8_3_http_import",
  jar = "@org_apache_maven-maven-settings-builder-3_8_3_http//file",
  source_jar = "@org_apache_maven-maven-settings-builder-3_8_3-sources_http//file"
)

jvm_import(
  name = "org_codehaus_plexus-plexus-sec-dispatcher-2_0_http_import",
  jar = "@org_codehaus_plexus-plexus-sec-dispatcher-2_0_http//file",
  source_jar = "@org_codehaus_plexus-plexus-sec-dispatcher-2_0-sources_http//file"
)

jvm_import(
  name = "org_codehaus_plexus-plexus-cipher-2_0_http_import",
  jar = "@org_codehaus_plexus-plexus-cipher-2_0_http//file",
  source_jar = "@org_codehaus_plexus-plexus-cipher-2_0-sources_http//file"
)

jvm_import(
  name = "org_apache_maven-maven-builder-support-3_8_3_http_import",
  jar = "@org_apache_maven-maven-builder-support-3_8_3_http//file",
  source_jar = "@org_apache_maven-maven-builder-support-3_8_3-sources_http//file"
)

jvm_import(
  name = "org_apache_maven-maven-repository-metadata-3_8_3_http_import",
  jar = "@org_apache_maven-maven-repository-metadata-3_8_3_http//file",
  source_jar = "@org_apache_maven-maven-repository-metadata-3_8_3-sources_http//file"
)

jvm_import(
  name = "org_apache_maven-maven-artifact-3_8_3_http_import",
  jar = "@org_apache_maven-maven-artifact-3_8_3_http//file",
  source_jar = "@org_apache_maven-maven-artifact-3_8_3-sources_http//file"
)

jvm_import(
  name = "org_apache_maven-maven-plugin-api-3_8_3_http_import",
  jar = "@org_apache_maven-maven-plugin-api-3_8_3_http//file",
  source_jar = "@org_apache_maven-maven-plugin-api-3_8_3-sources_http//file"
)

jvm_import(
  name = "org_apache_maven-maven-model-builder-3_8_3_http_import",
  jar = "@org_apache_maven-maven-model-builder-3_8_3_http//file",
  source_jar = "@org_apache_maven-maven-model-builder-3_8_3-sources_http//file"
)

jvm_import(
  name = "org_apache_maven-maven-resolver-provider-3_8_3_http_import",
  jar = "@org_apache_maven-maven-resolver-provider-3_8_3_http//file",
  source_jar = "@org_apache_maven-maven-resolver-provider-3_8_3-sources_http//file"
)

jvm_import(
  name = "org_apache_maven_resolver-maven-resolver-impl-1_6_3_http_import",
  jar = "@org_apache_maven_resolver-maven-resolver-impl-1_6_3_http//file",
  source_jar = "@org_apache_maven_resolver-maven-resolver-impl-1_6_3-sources_http//file"
)

jvm_import(
  name = "org_apache_maven_resolver-maven-resolver-api-1_6_3_http_import",
  jar = "@org_apache_maven_resolver-maven-resolver-api-1_6_3_http//file",
  source_jar = "@org_apache_maven_resolver-maven-resolver-api-1_6_3-sources_http//file"
)

jvm_import(
  name = "org_apache_maven_resolver-maven-resolver-spi-1_6_3_http_import",
  jar = "@org_apache_maven_resolver-maven-resolver-spi-1_6_3_http//file",
  source_jar = "@org_apache_maven_resolver-maven-resolver-spi-1_6_3-sources_http//file"
)

jvm_import(
  name = "org_apache_maven_resolver-maven-resolver-util-1_6_3_http_import",
  jar = "@org_apache_maven_resolver-maven-resolver-util-1_6_3_http//file",
  source_jar = "@org_apache_maven_resolver-maven-resolver-util-1_6_3-sources_http//file"
)

jvm_import(
  name = "org_apache_maven_shared-maven-shared-utils-3_3_4_http_import",
  jar = "@org_apache_maven_shared-maven-shared-utils-3_3_4_http//file",
  source_jar = "@org_apache_maven_shared-maven-shared-utils-3_3_4-sources_http//file"
)

jvm_import(
  name = "commons-io-commons-io-2_6_http_import",
  jar = "@commons-io-commons-io-2_6_http//file",
  source_jar = "@commons-io-commons-io-2_6-sources_http//file"
)

jvm_import(
  name = "org_eclipse_sisu-org_eclipse_sisu_plexus-0_3_5_http_import",
  jar = "@org_eclipse_sisu-org_eclipse_sisu_plexus-0_3_5_http//file",
  source_jar = "@org_eclipse_sisu-org_eclipse_sisu_plexus-0_3_5-sources_http//file"
)

jvm_import(
  name = "javax_annotation-javax_annotation-api-1_2_http_import",
  jar = "@javax_annotation-javax_annotation-api-1_2_http//file",
  source_jar = "@javax_annotation-javax_annotation-api-1_2-sources_http//file"
)

jvm_import(
  name = "org_eclipse_sisu-org_eclipse_sisu_inject-0_3_5_http_import",
  jar = "@org_eclipse_sisu-org_eclipse_sisu_inject-0_3_5_http//file",
  source_jar = "@org_eclipse_sisu-org_eclipse_sisu_inject-0_3_5-sources_http//file"
)

jvm_import(
  name = "com_google_inject-guice-4_2_2-no_aop_http_import",
  jar = "@com_google_inject-guice-4_2_2-no_aop_http//file",
  source_jar = "@com_google_inject-guice-4_2_2-sources_http//file"
)

jvm_import(
  name = "aopalliance-aopalliance-1_0_http_import",
  jar = "@aopalliance-aopalliance-1_0_http//file",
  source_jar = "@aopalliance-aopalliance-1_0-sources_http//file"
)

jvm_import(
  name = "com_google_guava-guava-25_1-android_http_import",
  jar = "@com_google_guava-guava-25_1-android_http//file",
  source_jar = "@com_google_guava-guava-25_1-android-sources_http//file"
)

jvm_import(
  name = "com_google_code_findbugs-jsr305-3_0_2_http_import",
  jar = "@com_google_code_findbugs-jsr305-3_0_2_http//file",
  source_jar = "@com_google_code_findbugs-jsr305-3_0_2-sources_http//file"
)

jvm_import(
  name = "org_checkerframework-checker-compat-qual-2_0_0_http_import",
  jar = "@org_checkerframework-checker-compat-qual-2_0_0_http//file",
  source_jar = "@org_checkerframework-checker-compat-qual-2_0_0-sources_http//file"
)

jvm_import(
  name = "com_google_errorprone-error_prone_annotations-2_1_3_http_import",
  jar = "@com_google_errorprone-error_prone_annotations-2_1_3_http//file",
  source_jar = "@com_google_errorprone-error_prone_annotations-2_1_3-sources_http//file"
)

jvm_import(
  name = "com_google_j2objc-j2objc-annotations-1_1_http_import",
  jar = "@com_google_j2objc-j2objc-annotations-1_1_http//file",
  source_jar = "@com_google_j2objc-j2objc-annotations-1_1-sources_http//file"
)

jvm_import(
  name = "org_codehaus_mojo-animal-sniffer-annotations-1_14_http_import",
  jar = "@org_codehaus_mojo-animal-sniffer-annotations-1_14_http//file",
  source_jar = "@org_codehaus_mojo-animal-sniffer-annotations-1_14-sources_http//file"
)

jvm_import(
  name = "org_codehaus_plexus-plexus-utils-3_3_0_http_import",
  jar = "@org_codehaus_plexus-plexus-utils-3_3_0_http//file",
  source_jar = "@org_codehaus_plexus-plexus-utils-3_3_0-sources_http//file"
)

jvm_import(
  name = "org_codehaus_plexus-plexus-classworlds-2_6_0_http_import",
  jar = "@org_codehaus_plexus-plexus-classworlds-2_6_0_http//file",
  source_jar = "@org_codehaus_plexus-plexus-classworlds-2_6_0-sources_http//file"
)

jvm_import(
  name = "org_codehaus_plexus-plexus-interpolation-1_26_http_import",
  jar = "@org_codehaus_plexus-plexus-interpolation-1_26_http//file",
  source_jar = "@org_codehaus_plexus-plexus-interpolation-1_26-sources_http//file"
)

jvm_import(
  name = "org_codehaus_plexus-plexus-component-annotations-2_1_0_http_import",
  jar = "@org_codehaus_plexus-plexus-component-annotations-2_1_0_http//file",
  source_jar = "@org_codehaus_plexus-plexus-component-annotations-2_1_0-sources_http//file"
)

jvm_import(
  name = "org_apache_commons-commons-lang3-3_8_1_http_import",
  jar = "@org_apache_commons-commons-lang3-3_8_1_http//file",
  source_jar = "@org_apache_commons-commons-lang3-3_8_1-sources_http//file"
)

jvm_import(
  name = "org_slf4j-slf4j-api-1_7_32_http_import",
  jar = "@org_slf4j-slf4j-api-1_7_32_http//file",
  source_jar = "@org_slf4j-slf4j-api-1_7_32-sources_http//file"
)

java_library(
  name = "maven-server-indexer-apache-maven-indexer-core-6-2-2",
  exports = [
    ":org_apache_maven_indexer-indexer-core-6_2_2_http_import",
    ":org_slf4j-slf4j-api-1_7_36_http_import",
    ":org_apache_lucene-lucene-core-8_11_1_http_import",
    ":org_apache_lucene-lucene-queryparser-8_11_1_http_import",
    ":org_apache_lucene-lucene-queries-8_11_1_http_import",
    ":org_apache_lucene-lucene-sandbox-8_11_1_http_import",
    ":org_apache_lucene-lucene-analyzers-common-8_11_1_http_import",
    ":org_apache_lucene-lucene-backward-codecs-8_11_1_http_import",
    ":org_apache_lucene-lucene-highlighter-8_11_1_http_import",
    ":org_apache_lucene-lucene-memory-8_11_1_http_import",
    ":org_apache_maven_resolver-maven-resolver-api-1_8_0_http_import",
    ":org_apache_maven_resolver-maven-resolver-util-1_8_0_http_import",
    ":org_apache_maven-maven-model-3_8_5_http_import",
  ],
  visibility = ["//visibility:public"]
)

jvm_import(
  name = "org_apache_maven_indexer-indexer-core-6_2_2_http_import",
  jar = "@org_apache_maven_indexer-indexer-core-6_2_2_http//file",
  source_jar = "@org_apache_maven_indexer-indexer-core-6_2_2-sources_http//file"
)

jvm_import(
  name = "org_slf4j-slf4j-api-1_7_36_http_import",
  jar = "@org_slf4j-slf4j-api-1_7_36_http//file",
  source_jar = "@org_slf4j-slf4j-api-1_7_36-sources_http//file"
)

jvm_import(
  name = "org_apache_lucene-lucene-core-8_11_1_http_import",
  jar = "@org_apache_lucene-lucene-core-8_11_1_http//file",
  source_jar = "@org_apache_lucene-lucene-core-8_11_1-sources_http//file"
)

jvm_import(
  name = "org_apache_lucene-lucene-queryparser-8_11_1_http_import",
  jar = "@org_apache_lucene-lucene-queryparser-8_11_1_http//file",
  source_jar = "@org_apache_lucene-lucene-queryparser-8_11_1-sources_http//file"
)

jvm_import(
  name = "org_apache_lucene-lucene-queries-8_11_1_http_import",
  jar = "@org_apache_lucene-lucene-queries-8_11_1_http//file",
  source_jar = "@org_apache_lucene-lucene-queries-8_11_1-sources_http//file"
)

jvm_import(
  name = "org_apache_lucene-lucene-sandbox-8_11_1_http_import",
  jar = "@org_apache_lucene-lucene-sandbox-8_11_1_http//file",
  source_jar = "@org_apache_lucene-lucene-sandbox-8_11_1-sources_http//file"
)

jvm_import(
  name = "org_apache_lucene-lucene-analyzers-common-8_11_1_http_import",
  jar = "@org_apache_lucene-lucene-analyzers-common-8_11_1_http//file",
  source_jar = "@org_apache_lucene-lucene-analyzers-common-8_11_1-sources_http//file"
)

jvm_import(
  name = "org_apache_lucene-lucene-backward-codecs-8_11_1_http_import",
  jar = "@org_apache_lucene-lucene-backward-codecs-8_11_1_http//file",
  source_jar = "@org_apache_lucene-lucene-backward-codecs-8_11_1-sources_http//file"
)

jvm_import(
  name = "org_apache_lucene-lucene-highlighter-8_11_1_http_import",
  jar = "@org_apache_lucene-lucene-highlighter-8_11_1_http//file",
  source_jar = "@org_apache_lucene-lucene-highlighter-8_11_1-sources_http//file"
)

jvm_import(
  name = "org_apache_lucene-lucene-memory-8_11_1_http_import",
  jar = "@org_apache_lucene-lucene-memory-8_11_1_http//file",
  source_jar = "@org_apache_lucene-lucene-memory-8_11_1-sources_http//file"
)

jvm_import(
  name = "org_apache_maven_resolver-maven-resolver-api-1_8_0_http_import",
  jar = "@org_apache_maven_resolver-maven-resolver-api-1_8_0_http//file",
  source_jar = "@org_apache_maven_resolver-maven-resolver-api-1_8_0-sources_http//file"
)

jvm_import(
  name = "org_apache_maven_resolver-maven-resolver-util-1_8_0_http_import",
  jar = "@org_apache_maven_resolver-maven-resolver-util-1_8_0_http//file",
  source_jar = "@org_apache_maven_resolver-maven-resolver-util-1_8_0-sources_http//file"
)

jvm_import(
  name = "org_apache_maven-maven-model-3_8_5_http_import",
  jar = "@org_apache_maven-maven-model-3_8_5_http//file",
  source_jar = "@org_apache_maven-maven-model-3_8_5-sources_http//file"
)

java_library(
  name = "maven-server-indexer-apache-maven-indexer-core-6-2-2-provided",
  exports = [":maven-server-indexer-apache-maven-indexer-core-6-2-2"],
  neverlink = True,
  visibility = ["//visibility:public"]
)

jvm_import(
  name = "maven-server-indexer-apache-maven-wagon-provider-api-3-5-2",
  jar = "@org_apache_maven_wagon-wagon-provider-api-3_5_2_http//file",
  source_jar = "@org_apache_maven_wagon-wagon-provider-api-3_5_2-sources_http//file",
  visibility = ["//visibility:public"]
)

java_library(
  name = "maven-server-m3-common-com-google-inject-guicen-no_aop-4-2-1",
  exports = [
    ":com_google_inject-guice-4_2_1_http_import",
    ":javax_inject-javax_inject-1_http_import",
    ":com_google_guava-guava-25_1-android_http_import",
    ":com_google_code_findbugs-jsr305-3_0_2_http_import",
    ":org_checkerframework-checker-compat-qual-2_0_0_http_import",
    ":com_google_errorprone-error_prone_annotations-2_1_3_http_import",
    ":com_google_j2objc-j2objc-annotations-1_1_http_import",
    ":org_codehaus_mojo-animal-sniffer-annotations-1_14_http_import",
  ],
  visibility = ["//visibility:public"]
)

jvm_import(
  name = "com_google_inject-guice-4_2_1_http_import",
  jar = "@com_google_inject-guice-4_2_1_http//file",
  source_jar = "@com_google_inject-guice-4_2_1-sources_http//file"
)

java_library(
  name = "maven-server-m3-common-com-google-inject-guicen-no_aop-4-2-1-provided",
  exports = [":maven-server-m3-common-com-google-inject-guicen-no_aop-4-2-1"],
  neverlink = True,
  visibility = ["//visibility:public"]
)

jvm_import(
  name = "maven-server-m3-common-org-apache-lucene-lucene-core-2-4-1",
  jar = "@org_apache_lucene-lucene-core-2_4_1_http//file",
  source_jar = "@org_apache_lucene-lucene-core-2_4_1-sources_http//file",
  visibility = ["//visibility:public"]
)

java_library(
  name = "maven-server-m3-common-org-apache-lucene-lucene-core-2-4-1-provided",
  exports = [":maven-server-m3-common-org-apache-lucene-lucene-core-2-4-1"],
  neverlink = True,
  visibility = ["//visibility:public"]
)

java_library(
  name = "maven-server-m3-common-org-apache-maven-archetype-archetype-common-2-2",
  exports = [
    ":org_apache_maven_archetype-archetype-common-2_2_http_import",
    ":org_apache_maven_archetype-archetype-catalog-2_2_http_import",
    ":org_apache_maven_archetype-archetype-descriptor-2_2_http_import",
    ":org_apache_maven_archetype-archetype-registry-2_2_http_import",
  ],
  visibility = ["//visibility:public"]
)

jvm_import(
  name = "org_apache_maven_archetype-archetype-common-2_2_http_import",
  jar = "@org_apache_maven_archetype-archetype-common-2_2_http//file",
  source_jar = "@org_apache_maven_archetype-archetype-common-2_2-sources_http//file"
)

jvm_import(
  name = "org_apache_maven_archetype-archetype-catalog-2_2_http_import",
  jar = "@org_apache_maven_archetype-archetype-catalog-2_2_http//file",
  source_jar = "@org_apache_maven_archetype-archetype-catalog-2_2-sources_http//file"
)

jvm_import(
  name = "org_apache_maven_archetype-archetype-descriptor-2_2_http_import",
  jar = "@org_apache_maven_archetype-archetype-descriptor-2_2_http//file",
  source_jar = "@org_apache_maven_archetype-archetype-descriptor-2_2-sources_http//file"
)

jvm_import(
  name = "org_apache_maven_archetype-archetype-registry-2_2_http_import",
  jar = "@org_apache_maven_archetype-archetype-registry-2_2_http//file",
  source_jar = "@org_apache_maven_archetype-archetype-registry-2_2-sources_http//file"
)

java_library(
  name = "maven-server-m3-common-org-apache-maven-archetype-archetype-common-2-2-provided",
  exports = [":maven-server-m3-common-org-apache-maven-archetype-archetype-common-2-2"],
  neverlink = True,
  visibility = ["//visibility:public"]
)

java_library(
  name = "maven-server-m3-common-org-apache-maven-maven-compat-3-6-0",
  exports = [
    ":org_apache_maven-maven-compat-3_6_0_http_import",
    ":org_apache_maven-maven-model-3_6_0_http_import",
    ":org_apache_maven-maven-model-builder-3_6_0_http_import",
    ":org_apache_maven-maven-builder-support-3_6_0_http_import",
    ":org_apache_maven-maven-settings-3_6_0_http_import",
    ":org_apache_maven-maven-settings-builder-3_6_0_http_import",
    ":org_sonatype_plexus-plexus-sec-dispatcher-1_4_http_import",
    ":org_sonatype_plexus-plexus-cipher-1_4_http_import",
    ":org_apache_maven-maven-artifact-3_6_0_http_import",
    ":org_apache_commons-commons-lang3-3_8_1_http_import",
    ":org_apache_maven-maven-core-3_6_0_http_import",
    ":org_apache_maven-maven-plugin-api-3_6_0_http_import",
    ":org_apache_maven_resolver-maven-resolver-spi-1_3_1_http_import",
    ":org_apache_maven_shared-maven-shared-utils-3_2_1_http_import",
    ":commons-io-commons-io-2_5_http_import",
    ":org_eclipse_sisu-org_eclipse_sisu_inject-0_3_3_http_import",
    ":javax_inject-javax_inject-1_http_import",
    ":org_codehaus_plexus-plexus-classworlds-2_5_2_http_import",
    ":org_apache_maven-maven-resolver-provider-3_6_0_http_import",
    ":org_slf4j-slf4j-api-1_7_25_http_import",
    ":org_apache_maven-maven-repository-metadata-3_6_0_http_import",
    ":org_apache_maven_resolver-maven-resolver-api-1_3_1_http_import",
    ":org_apache_maven_resolver-maven-resolver-util-1_3_1_http_import",
    ":org_apache_maven_resolver-maven-resolver-impl-1_3_1_http_import",
    ":org_codehaus_plexus-plexus-utils-3_1_0_http_import",
    ":org_codehaus_plexus-plexus-interpolation-1_25_http_import",
    ":org_eclipse_sisu-org_eclipse_sisu_plexus-0_3_3_http_import",
    ":javax_enterprise-cdi-api-1_0_http_import",
    ":javax_annotation-jsr250-api-1_0_http_import",
    ":org_codehaus_plexus-plexus-component-annotations-1_7_1_http_import",
    ":org_apache_maven_wagon-wagon-provider-api-3_2_0_http_import",
  ],
  visibility = ["//visibility:public"]
)

jvm_import(
  name = "org_apache_maven-maven-compat-3_6_0_http_import",
  jar = "@org_apache_maven-maven-compat-3_6_0_http//file",
  source_jar = "@org_apache_maven-maven-compat-3_6_0-sources_http//file"
)

jvm_import(
  name = "org_apache_maven-maven-model-3_6_0_http_import",
  jar = "@org_apache_maven-maven-model-3_6_0_http//file",
  source_jar = "@org_apache_maven-maven-model-3_6_0-sources_http//file"
)

jvm_import(
  name = "org_apache_maven-maven-model-builder-3_6_0_http_import",
  jar = "@org_apache_maven-maven-model-builder-3_6_0_http//file",
  source_jar = "@org_apache_maven-maven-model-builder-3_6_0-sources_http//file"
)

jvm_import(
  name = "org_apache_maven-maven-builder-support-3_6_0_http_import",
  jar = "@org_apache_maven-maven-builder-support-3_6_0_http//file",
  source_jar = "@org_apache_maven-maven-builder-support-3_6_0-sources_http//file"
)

jvm_import(
  name = "org_apache_maven-maven-settings-3_6_0_http_import",
  jar = "@org_apache_maven-maven-settings-3_6_0_http//file",
  source_jar = "@org_apache_maven-maven-settings-3_6_0-sources_http//file"
)

jvm_import(
  name = "org_apache_maven-maven-settings-builder-3_6_0_http_import",
  jar = "@org_apache_maven-maven-settings-builder-3_6_0_http//file",
  source_jar = "@org_apache_maven-maven-settings-builder-3_6_0-sources_http//file"
)

jvm_import(
  name = "org_sonatype_plexus-plexus-sec-dispatcher-1_4_http_import",
  jar = "@org_sonatype_plexus-plexus-sec-dispatcher-1_4_http//file",
  source_jar = "@org_sonatype_plexus-plexus-sec-dispatcher-1_4-sources_http//file"
)

jvm_import(
  name = "org_apache_maven-maven-artifact-3_6_0_http_import",
  jar = "@org_apache_maven-maven-artifact-3_6_0_http//file",
  source_jar = "@org_apache_maven-maven-artifact-3_6_0-sources_http//file"
)

jvm_import(
  name = "org_apache_maven-maven-core-3_6_0_http_import",
  jar = "@org_apache_maven-maven-core-3_6_0_http//file",
  source_jar = "@org_apache_maven-maven-core-3_6_0-sources_http//file"
)

jvm_import(
  name = "org_apache_maven-maven-plugin-api-3_6_0_http_import",
  jar = "@org_apache_maven-maven-plugin-api-3_6_0_http//file",
  source_jar = "@org_apache_maven-maven-plugin-api-3_6_0-sources_http//file"
)

jvm_import(
  name = "org_apache_maven_resolver-maven-resolver-spi-1_3_1_http_import",
  jar = "@org_apache_maven_resolver-maven-resolver-spi-1_3_1_http//file",
  source_jar = "@org_apache_maven_resolver-maven-resolver-spi-1_3_1-sources_http//file"
)

jvm_import(
  name = "org_apache_maven_shared-maven-shared-utils-3_2_1_http_import",
  jar = "@org_apache_maven_shared-maven-shared-utils-3_2_1_http//file",
  source_jar = "@org_apache_maven_shared-maven-shared-utils-3_2_1-sources_http//file"
)

jvm_import(
  name = "commons-io-commons-io-2_5_http_import",
  jar = "@commons-io-commons-io-2_5_http//file",
  source_jar = "@commons-io-commons-io-2_5-sources_http//file"
)

jvm_import(
  name = "org_eclipse_sisu-org_eclipse_sisu_inject-0_3_3_http_import",
  jar = "@org_eclipse_sisu-org_eclipse_sisu_inject-0_3_3_http//file",
  source_jar = "@org_eclipse_sisu-org_eclipse_sisu_inject-0_3_3-sources_http//file"
)

jvm_import(
  name = "org_apache_maven-maven-resolver-provider-3_6_0_http_import",
  jar = "@org_apache_maven-maven-resolver-provider-3_6_0_http//file",
  source_jar = "@org_apache_maven-maven-resolver-provider-3_6_0-sources_http//file"
)

jvm_import(
  name = "org_slf4j-slf4j-api-1_7_25_http_import",
  jar = "@org_slf4j-slf4j-api-1_7_25_http//file",
  source_jar = "@org_slf4j-slf4j-api-1_7_25-sources_http//file"
)

jvm_import(
  name = "org_apache_maven-maven-repository-metadata-3_6_0_http_import",
  jar = "@org_apache_maven-maven-repository-metadata-3_6_0_http//file",
  source_jar = "@org_apache_maven-maven-repository-metadata-3_6_0-sources_http//file"
)

jvm_import(
  name = "org_apache_maven_resolver-maven-resolver-api-1_3_1_http_import",
  jar = "@org_apache_maven_resolver-maven-resolver-api-1_3_1_http//file",
  source_jar = "@org_apache_maven_resolver-maven-resolver-api-1_3_1-sources_http//file"
)

jvm_import(
  name = "org_apache_maven_resolver-maven-resolver-util-1_3_1_http_import",
  jar = "@org_apache_maven_resolver-maven-resolver-util-1_3_1_http//file",
  source_jar = "@org_apache_maven_resolver-maven-resolver-util-1_3_1-sources_http//file"
)

jvm_import(
  name = "org_apache_maven_resolver-maven-resolver-impl-1_3_1_http_import",
  jar = "@org_apache_maven_resolver-maven-resolver-impl-1_3_1_http//file",
  source_jar = "@org_apache_maven_resolver-maven-resolver-impl-1_3_1-sources_http//file"
)

jvm_import(
  name = "org_codehaus_plexus-plexus-utils-3_1_0_http_import",
  jar = "@org_codehaus_plexus-plexus-utils-3_1_0_http//file",
  source_jar = "@org_codehaus_plexus-plexus-utils-3_1_0-sources_http//file"
)

jvm_import(
  name = "org_codehaus_plexus-plexus-interpolation-1_25_http_import",
  jar = "@org_codehaus_plexus-plexus-interpolation-1_25_http//file",
  source_jar = "@org_codehaus_plexus-plexus-interpolation-1_25-sources_http//file"
)

jvm_import(
  name = "org_eclipse_sisu-org_eclipse_sisu_plexus-0_3_3_http_import",
  jar = "@org_eclipse_sisu-org_eclipse_sisu_plexus-0_3_3_http//file",
  source_jar = "@org_eclipse_sisu-org_eclipse_sisu_plexus-0_3_3-sources_http//file"
)

jvm_import(
  name = "org_codehaus_plexus-plexus-component-annotations-1_7_1_http_import",
  jar = "@org_codehaus_plexus-plexus-component-annotations-1_7_1_http//file",
  source_jar = "@org_codehaus_plexus-plexus-component-annotations-1_7_1-sources_http//file"
)

jvm_import(
  name = "org_apache_maven_wagon-wagon-provider-api-3_2_0_http_import",
  jar = "@org_apache_maven_wagon-wagon-provider-api-3_2_0_http//file",
  source_jar = "@org_apache_maven_wagon-wagon-provider-api-3_2_0-sources_http//file"
)

java_library(
  name = "maven-server-m3-common-org-apache-maven-maven-compat-3-6-0-provided",
  exports = [":maven-server-m3-common-org-apache-maven-maven-compat-3-6-0"],
  neverlink = True,
  visibility = ["//visibility:public"]
)

jvm_import(
  name = "maven-server-m3-common-org-apache-maven-shared-maven-dependency-tree-1-2",
  jar = "@org_apache_maven_shared-maven-dependency-tree-1_2_http//file",
  source_jar = "@org_apache_maven_shared-maven-dependency-tree-1_2-sources_http//file",
  visibility = ["//visibility:public"]
)

java_library(
  name = "maven-server-m3-common-org-apache-maven-shared-maven-dependency-tree-1-2-provided",
  exports = [":maven-server-m3-common-org-apache-maven-shared-maven-dependency-tree-1-2"],
  neverlink = True,
  visibility = ["//visibility:public"]
)

jvm_import(
  name = "maven-server-m3-common-org-sonatype-nexus-nexus-indexer-3-0-4",
  jar = "@org_sonatype_nexus-nexus-indexer-3_0_4_http//file",
  source_jar = "@org_sonatype_nexus-nexus-indexer-3_0_4-sources_http//file",
  visibility = ["//visibility:public"]
)

java_library(
  name = "maven-server-m3-common-org-sonatype-nexus-nexus-indexer-3-0-4-provided",
  exports = [":maven-server-m3-common-org-sonatype-nexus-nexus-indexer-3-0-4"],
  neverlink = True,
  visibility = ["//visibility:public"]
)

jvm_import(
  name = "maven-server-m3-common-org-sonatype-nexus-nexus-indexer-artifact-1-0-1",
  jar = "@org_sonatype_nexus-nexus-indexer-artifact-1_0_1_http//file",
  source_jar = "@org_sonatype_nexus-nexus-indexer-artifact-1_0_1-sources_http//file",
  visibility = ["//visibility:public"]
)

java_library(
  name = "maven-server-m3-common-org-sonatype-nexus-nexus-indexer-artifact-1-0-1-provided",
  exports = [":maven-server-m3-common-org-sonatype-nexus-nexus-indexer-artifact-1-0-1"],
  neverlink = True,
  visibility = ["//visibility:public"]
)

java_library(
  name = "maven-server-m3-impl-com-google-inject-guice-no_aop-4-0",
  exports = [
    ":com_google_inject-guice-4_0_http_import",
    ":javax_inject-javax_inject-1_http_import",
  ],
  visibility = ["//visibility:public"]
)

java_library(
  name = "maven-server-m3-impl-com-google-inject-guice-no_aop-4-0-provided",
  exports = [":maven-server-m3-impl-com-google-inject-guice-no_aop-4-0"],
  neverlink = True,
  visibility = ["//visibility:public"]
)

java_library(
  name = "maven-server-m3-impl-org-apache-maven-archetype-archetype-catalog-2-2",
  exports = [
    ":org_apache_maven_archetype-archetype-catalog-2_2_http_import",
    ":org_codehaus_plexus-plexus-utils-1_5_8_http_import",
  ],
  visibility = ["//visibility:public"]
)

jvm_import(
  name = "org_codehaus_plexus-plexus-utils-1_5_8_http_import",
  jar = "@org_codehaus_plexus-plexus-utils-1_5_8_http//file",
  source_jar = "@org_codehaus_plexus-plexus-utils-1_5_8-sources_http//file"
)

java_library(
  name = "maven-server-m3-impl-org-apache-maven-archetype-archetype-catalog-2-2-provided",
  exports = [":maven-server-m3-impl-org-apache-maven-archetype-archetype-catalog-2-2"],
  neverlink = True,
  visibility = ["//visibility:public"]
)

java_library(
  name = "maven-server-m3-impl-org-apache-maven-archetype-archetype-common-2-2",
  exports = [
    ":org_apache_maven_archetype-archetype-common-2_2_http_import",
    ":org_apache_maven_archetype-archetype-catalog-2_2_http_import",
    ":org_apache_maven_archetype-archetype-descriptor-2_2_http_import",
    ":org_apache_maven_archetype-archetype-registry-2_2_http_import",
  ],
  visibility = ["//visibility:public"]
)

java_library(
  name = "maven-server-m3-impl-org-apache-maven-archetype-archetype-common-2-2-provided",
  exports = [":maven-server-m3-impl-org-apache-maven-archetype-archetype-common-2-2"],
  neverlink = True,
  visibility = ["//visibility:public"]
)

java_library(
  name = "maven-server-m3-impl-org-apache-maven-maven-compat-3-3-9",
  exports = [
    ":org_apache_maven-maven-compat-3_3_9_http_import",
    ":org_apache_maven-maven-model-3_3_9_http_import",
    ":org_apache_commons-commons-lang3-3_4_http_import",
    ":org_apache_maven-maven-model-builder-3_3_9_http_import",
    ":org_apache_maven-maven-builder-support-3_3_9_http_import",
    ":com_google_guava-guava-18_0_http_import",
    ":org_apache_maven-maven-settings-3_3_9_http_import",
    ":org_apache_maven-maven-artifact-3_3_9_http_import",
    ":org_apache_maven-maven-core-3_3_9_http_import",
    ":org_apache_maven-maven-settings-builder-3_3_9_http_import",
    ":org_apache_maven-maven-repository-metadata-3_3_9_http_import",
    ":org_apache_maven-maven-plugin-api-3_3_9_http_import",
    ":org_apache_maven-maven-aether-provider-3_3_9_http_import",
    ":org_eclipse_aether-aether-spi-1_0_2_v20150114_http_import",
    ":org_eclipse_aether-aether-impl-1_0_2_v20150114_http_import",
    ":org_eclipse_aether-aether-api-1_0_2_v20150114_http_import",
    ":org_eclipse_aether-aether-util-1_0_2_v20150114_http_import",
    ":org_codehaus_plexus-plexus-classworlds-2_5_2_http_import",
    ":org_sonatype_plexus-plexus-sec-dispatcher-1_3_http_import",
    ":org_sonatype_plexus-plexus-cipher-1_4_http_import",
    ":org_codehaus_plexus-plexus-utils-3_0_22_http_import",
    ":org_codehaus_plexus-plexus-interpolation-1_21_http_import",
    ":org_eclipse_sisu-org_eclipse_sisu_plexus-0_3_2_http_import",
    ":javax_enterprise-cdi-api-1_0_http_import",
    ":javax_annotation-jsr250-api-1_0_http_import",
    ":org_eclipse_sisu-org_eclipse_sisu_inject-0_3_2_http_import",
    ":org_codehaus_plexus-plexus-component-annotations-1_6_http_import",
    ":org_apache_maven_wagon-wagon-provider-api-2_10_http_import",
  ],
  visibility = ["//visibility:public"]
)

jvm_import(
  name = "org_apache_maven-maven-compat-3_3_9_http_import",
  jar = "@org_apache_maven-maven-compat-3_3_9_http//file",
  source_jar = "@org_apache_maven-maven-compat-3_3_9-sources_http//file"
)

jvm_import(
  name = "org_apache_maven_wagon-wagon-provider-api-2_10_http_import",
  jar = "@org_apache_maven_wagon-wagon-provider-api-2_10_http//file",
  source_jar = "@org_apache_maven_wagon-wagon-provider-api-2_10-sources_http//file"
)

java_library(
  name = "maven-server-m3-impl-org-apache-maven-maven-compat-3-3-9-provided",
  exports = [":maven-server-m3-impl-org-apache-maven-maven-compat-3-3-9"],
  neverlink = True,
  visibility = ["//visibility:public"]
)

java_library(
  name = "maven-server-m3-impl-org-apache-maven-maven-core-3-3-9",
  exports = [
    ":org_apache_maven-maven-core-3_3_9_http_import",
    ":org_apache_maven-maven-model-3_3_9_http_import",
    ":org_apache_maven-maven-settings-3_3_9_http_import",
    ":org_apache_maven-maven-settings-builder-3_3_9_http_import",
    ":org_apache_maven-maven-builder-support-3_3_9_http_import",
    ":org_apache_maven-maven-repository-metadata-3_3_9_http_import",
    ":org_apache_maven-maven-artifact-3_3_9_http_import",
    ":org_apache_maven-maven-plugin-api-3_3_9_http_import",
    ":org_apache_maven-maven-model-builder-3_3_9_http_import",
    ":com_google_guava-guava-18_0_http_import",
    ":org_apache_maven-maven-aether-provider-3_3_9_http_import",
    ":org_eclipse_aether-aether-spi-1_0_2_v20150114_http_import",
    ":org_eclipse_aether-aether-impl-1_0_2_v20150114_http_import",
    ":org_eclipse_aether-aether-api-1_0_2_v20150114_http_import",
    ":org_eclipse_aether-aether-util-1_0_2_v20150114_http_import",
    ":org_eclipse_sisu-org_eclipse_sisu_plexus-0_3_2_http_import",
    ":javax_enterprise-cdi-api-1_0_http_import",
    ":javax_annotation-jsr250-api-1_0_http_import",
    ":org_eclipse_sisu-org_eclipse_sisu_inject-0_3_2_http_import",
    ":org_codehaus_plexus-plexus-interpolation-1_21_http_import",
    ":org_codehaus_plexus-plexus-utils-3_0_22_http_import",
    ":org_codehaus_plexus-plexus-classworlds-2_5_2_http_import",
    ":org_codehaus_plexus-plexus-component-annotations-1_6_http_import",
    ":org_sonatype_plexus-plexus-sec-dispatcher-1_3_http_import",
    ":org_sonatype_plexus-plexus-cipher-1_4_http_import",
    ":org_apache_commons-commons-lang3-3_4_http_import",
  ],
  visibility = ["//visibility:public"]
)

java_library(
  name = "maven-server-m3-impl-org-apache-maven-maven-core-3-3-9-provided",
  exports = [":maven-server-m3-impl-org-apache-maven-maven-core-3-3-9"],
  neverlink = True,
  visibility = ["//visibility:public"]
)

java_library(
  name = "maven-server-m3-impl-org-apache-maven-maven-embedder-3-3-9",
  exports = [
    ":org_apache_maven-maven-embedder-3_3_9_http_import",
    ":org_apache_maven-maven-settings-3_3_9_http_import",
    ":org_apache_maven-maven-core-3_3_9_http_import",
    ":org_apache_maven-maven-model-3_3_9_http_import",
    ":org_apache_maven-maven-settings-builder-3_3_9_http_import",
    ":org_apache_maven-maven-repository-metadata-3_3_9_http_import",
    ":org_apache_maven-maven-artifact-3_3_9_http_import",
    ":org_apache_maven-maven-aether-provider-3_3_9_http_import",
    ":org_eclipse_aether-aether-spi-1_0_2_v20150114_http_import",
    ":org_eclipse_aether-aether-impl-1_0_2_v20150114_http_import",
    ":org_eclipse_aether-aether-api-1_0_2_v20150114_http_import",
    ":org_eclipse_aether-aether-util-1_0_2_v20150114_http_import",
    ":com_google_inject-guice-4_0-no_aop_http_import",
    ":javax_inject-javax_inject-1_http_import",
    ":aopalliance-aopalliance-1_0_http_import",
    ":org_codehaus_plexus-plexus-interpolation-1_21_http_import",
    ":org_apache_maven-maven-plugin-api-3_3_9_http_import",
    ":org_apache_maven-maven-model-builder-3_3_9_http_import",
    ":org_apache_maven-maven-builder-support-3_3_9_http_import",
    ":com_google_guava-guava-18_0_http_import",
    ":org_apache_maven-maven-compat-3_3_9_http_import",
    ":org_apache_maven_wagon-wagon-provider-api-2_10_http_import",
    ":org_codehaus_plexus-plexus-utils-3_0_22_http_import",
    ":org_codehaus_plexus-plexus-classworlds-2_5_2_http_import",
    ":org_eclipse_sisu-org_eclipse_sisu_plexus-0_3_2_http_import",
    ":javax_enterprise-cdi-api-1_0_http_import",
    ":javax_annotation-jsr250-api-1_0_http_import",
    ":org_eclipse_sisu-org_eclipse_sisu_inject-0_3_2_http_import",
    ":org_codehaus_plexus-plexus-component-annotations-1_6_http_import",
    ":org_sonatype_plexus-plexus-sec-dispatcher-1_3_http_import",
    ":org_sonatype_plexus-plexus-cipher-1_7_http_import",
    ":org_slf4j-slf4j-api-1_7_5_http_import",
    ":commons-cli-commons-cli-1_2_http_import",
    ":org_apache_commons-commons-lang3-3_4_http_import",
  ],
  visibility = ["//visibility:public"]
)

jvm_import(
  name = "org_apache_maven-maven-embedder-3_3_9_http_import",
  jar = "@org_apache_maven-maven-embedder-3_3_9_http//file",
  source_jar = "@org_apache_maven-maven-embedder-3_3_9-sources_http//file"
)

jvm_import(
  name = "com_google_inject-guice-4_0-no_aop_http_import",
  jar = "@com_google_inject-guice-4_0-no_aop_http//file",
  source_jar = "@com_google_inject-guice-4_0-sources_http//file"
)

jvm_import(
  name = "org_sonatype_plexus-plexus-cipher-1_7_http_import",
  jar = "@org_sonatype_plexus-plexus-cipher-1_7_http//file",
  source_jar = "@org_sonatype_plexus-plexus-cipher-1_7-sources_http//file"
)

jvm_import(
  name = "org_slf4j-slf4j-api-1_7_5_http_import",
  jar = "@org_slf4j-slf4j-api-1_7_5_http//file",
  source_jar = "@org_slf4j-slf4j-api-1_7_5-sources_http//file"
)

jvm_import(
  name = "commons-cli-commons-cli-1_2_http_import",
  jar = "@commons-cli-commons-cli-1_2_http//file",
  source_jar = "@commons-cli-commons-cli-1_2-sources_http//file"
)

java_library(
  name = "maven-server-m3-impl-org-apache-maven-maven-embedder-3-3-9-provided",
  exports = [":maven-server-m3-impl-org-apache-maven-maven-embedder-3-3-9"],
  neverlink = True,
  visibility = ["//visibility:public"]
)

jvm_import(
  name = "maven-server-m3-impl-org-apache-maven-shared-maven-dependency-tree-1-2",
  jar = "@org_apache_maven_shared-maven-dependency-tree-1_2_http//file",
  source_jar = "@org_apache_maven_shared-maven-dependency-tree-1_2-sources_http//file",
  visibility = ["//visibility:public"]
)

java_library(
  name = "maven-server-m3-impl-org-apache-maven-shared-maven-dependency-tree-1-2-provided",
  exports = [":maven-server-m3-impl-org-apache-maven-shared-maven-dependency-tree-1-2"],
  neverlink = True,
  visibility = ["//visibility:public"]
)

java_library(
  name = "maven-server-m36-impl-com-google-inject-guice-no_aop-4-2-1",
  exports = [
    ":com_google_inject-guice-4_2_1_http_import",
    ":javax_inject-javax_inject-1_http_import",
    ":com_google_guava-guava-25_1-android_http_import",
    ":com_google_code_findbugs-jsr305-3_0_2_http_import",
    ":org_checkerframework-checker-compat-qual-2_0_0_http_import",
    ":com_google_errorprone-error_prone_annotations-2_1_3_http_import",
    ":com_google_j2objc-j2objc-annotations-1_1_http_import",
    ":org_codehaus_mojo-animal-sniffer-annotations-1_14_http_import",
  ],
  visibility = ["//visibility:public"]
)

java_library(
  name = "maven-server-m36-impl-com-google-inject-guice-no_aop-4-2-1-provided",
  exports = [":maven-server-m36-impl-com-google-inject-guice-no_aop-4-2-1"],
  neverlink = True,
  visibility = ["//visibility:public"]
)

java_library(
  name = "maven-server-m36-impl-org-apache-maven-maven-compat-3-6-0",
  exports = [
    ":org_apache_maven-maven-compat-3_6_0_http_import",
    ":org_apache_maven-maven-model-3_6_0_http_import",
    ":org_apache_maven-maven-model-builder-3_6_0_http_import",
    ":org_apache_maven-maven-builder-support-3_6_0_http_import",
    ":org_apache_maven-maven-settings-3_6_0_http_import",
    ":org_apache_maven-maven-settings-builder-3_6_0_http_import",
    ":org_sonatype_plexus-plexus-sec-dispatcher-1_4_http_import",
    ":org_sonatype_plexus-plexus-cipher-1_4_http_import",
    ":org_apache_maven-maven-artifact-3_6_0_http_import",
    ":org_apache_commons-commons-lang3-3_8_1_http_import",
    ":org_apache_maven-maven-core-3_6_0_http_import",
    ":org_apache_maven-maven-plugin-api-3_6_0_http_import",
    ":org_apache_maven_resolver-maven-resolver-spi-1_3_1_http_import",
    ":org_apache_maven_shared-maven-shared-utils-3_2_1_http_import",
    ":commons-io-commons-io-2_5_http_import",
    ":org_eclipse_sisu-org_eclipse_sisu_inject-0_3_3_http_import",
    ":javax_inject-javax_inject-1_http_import",
    ":org_codehaus_plexus-plexus-classworlds-2_5_2_http_import",
    ":org_apache_maven-maven-resolver-provider-3_6_0_http_import",
    ":org_slf4j-slf4j-api-1_7_25_http_import",
    ":org_apache_maven-maven-repository-metadata-3_6_0_http_import",
    ":org_apache_maven_resolver-maven-resolver-api-1_3_1_http_import",
    ":org_apache_maven_resolver-maven-resolver-util-1_3_1_http_import",
    ":org_apache_maven_resolver-maven-resolver-impl-1_3_1_http_import",
    ":org_codehaus_plexus-plexus-utils-3_1_0_http_import",
    ":org_codehaus_plexus-plexus-interpolation-1_25_http_import",
    ":org_eclipse_sisu-org_eclipse_sisu_plexus-0_3_3_http_import",
    ":javax_enterprise-cdi-api-1_0_http_import",
    ":javax_annotation-jsr250-api-1_0_http_import",
    ":org_codehaus_plexus-plexus-component-annotations-1_7_1_http_import",
    ":org_apache_maven_wagon-wagon-provider-api-3_2_0_http_import",
  ],
  visibility = ["//visibility:public"]
)

java_library(
  name = "maven-server-m36-impl-org-apache-maven-maven-compat-3-6-0-provided",
  exports = [":maven-server-m36-impl-org-apache-maven-maven-compat-3-6-0"],
  neverlink = True,
  visibility = ["//visibility:public"]
)

java_library(
  name = "maven-server-m36-impl-org-apache-maven-maven-core-3-6-0",
  exports = [
    ":org_apache_maven-maven-core-3_6_0_http_import",
    ":org_apache_maven-maven-model-3_6_0_http_import",
    ":org_apache_maven-maven-settings-3_6_0_http_import",
    ":org_apache_maven-maven-settings-builder-3_6_0_http_import",
    ":org_codehaus_plexus-plexus-interpolation-1_25_http_import",
    ":org_sonatype_plexus-plexus-sec-dispatcher-1_4_http_import",
    ":org_sonatype_plexus-plexus-cipher-1_4_http_import",
    ":org_apache_maven-maven-builder-support-3_6_0_http_import",
    ":org_apache_maven-maven-repository-metadata-3_6_0_http_import",
    ":org_apache_maven-maven-artifact-3_6_0_http_import",
    ":org_apache_maven-maven-plugin-api-3_6_0_http_import",
    ":org_apache_maven-maven-model-builder-3_6_0_http_import",
    ":org_apache_maven-maven-resolver-provider-3_6_0_http_import",
    ":org_slf4j-slf4j-api-1_7_25_http_import",
    ":org_apache_maven_resolver-maven-resolver-impl-1_3_1_http_import",
    ":org_apache_maven_resolver-maven-resolver-api-1_3_1_http_import",
    ":org_apache_maven_resolver-maven-resolver-spi-1_3_1_http_import",
    ":org_apache_maven_resolver-maven-resolver-util-1_3_1_http_import",
    ":org_apache_maven_shared-maven-shared-utils-3_2_1_http_import",
    ":commons-io-commons-io-2_5_http_import",
    ":org_eclipse_sisu-org_eclipse_sisu_plexus-0_3_3_http_import",
    ":javax_enterprise-cdi-api-1_0_http_import",
    ":javax_annotation-jsr250-api-1_0_http_import",
    ":org_eclipse_sisu-org_eclipse_sisu_inject-0_3_3_http_import",
    ":com_google_inject-guice-4_2_1-no_aop_http_import",
    ":aopalliance-aopalliance-1_0_http_import",
    ":com_google_guava-guava-25_1-android_http_import",
    ":com_google_code_findbugs-jsr305-3_0_2_http_import",
    ":org_checkerframework-checker-compat-qual-2_0_0_http_import",
    ":com_google_errorprone-error_prone_annotations-2_1_3_http_import",
    ":com_google_j2objc-j2objc-annotations-1_1_http_import",
    ":org_codehaus_mojo-animal-sniffer-annotations-1_14_http_import",
    ":javax_inject-javax_inject-1_http_import",
    ":org_codehaus_plexus-plexus-utils-3_1_0_http_import",
    ":org_codehaus_plexus-plexus-classworlds-2_5_2_http_import",
    ":org_codehaus_plexus-plexus-component-annotations-1_7_1_http_import",
    ":org_apache_commons-commons-lang3-3_8_1_http_import",
  ],
  visibility = ["//visibility:public"]
)

jvm_import(
  name = "com_google_inject-guice-4_2_1-no_aop_http_import",
  jar = "@com_google_inject-guice-4_2_1-no_aop_http//file",
  source_jar = "@com_google_inject-guice-4_2_1-sources_http//file"
)

java_library(
  name = "maven-server-m36-impl-org-apache-maven-maven-core-3-6-0-provided",
  exports = [":maven-server-m36-impl-org-apache-maven-maven-core-3-6-0"],
  neverlink = True,
  visibility = ["//visibility:public"]
)

java_library(
  name = "maven-server-m36-impl-org-apache-maven-maven-embedder-3-6-0",
  exports = [
    ":org_apache_maven-maven-embedder-3_6_0_http_import",
    ":org_apache_maven-maven-settings-3_6_0_http_import",
    ":org_apache_maven-maven-settings-builder-3_6_0_http_import",
    ":org_codehaus_plexus-plexus-interpolation-1_25_http_import",
    ":org_apache_maven-maven-core-3_6_0_http_import",
    ":org_apache_maven-maven-repository-metadata-3_6_0_http_import",
    ":org_apache_maven-maven-artifact-3_6_0_http_import",
    ":org_apache_maven-maven-resolver-provider-3_6_0_http_import",
    ":org_apache_maven_resolver-maven-resolver-impl-1_3_1_http_import",
    ":org_apache_maven_resolver-maven-resolver-spi-1_3_1_http_import",
    ":org_eclipse_sisu-org_eclipse_sisu_inject-0_3_3_http_import",
    ":org_apache_maven-maven-plugin-api-3_6_0_http_import",
    ":org_apache_maven-maven-model-3_6_0_http_import",
    ":org_apache_maven-maven-model-builder-3_6_0_http_import",
    ":org_apache_maven-maven-builder-support-3_6_0_http_import",
    ":org_apache_maven_resolver-maven-resolver-api-1_3_1_http_import",
    ":org_apache_maven_resolver-maven-resolver-util-1_3_1_http_import",
    ":org_apache_maven_shared-maven-shared-utils-3_2_1_http_import",
    ":commons-io-commons-io-2_5_http_import",
    ":com_google_inject-guice-4_2_1-no_aop_http_import",
    ":aopalliance-aopalliance-1_0_http_import",
    ":com_google_guava-guava-25_1-android_http_import",
    ":com_google_code_findbugs-jsr305-3_0_2_http_import",
    ":org_checkerframework-checker-compat-qual-2_0_0_http_import",
    ":com_google_errorprone-error_prone_annotations-2_1_3_http_import",
    ":com_google_j2objc-j2objc-annotations-1_1_http_import",
    ":org_codehaus_mojo-animal-sniffer-annotations-1_14_http_import",
    ":javax_inject-javax_inject-1_http_import",
    ":javax_annotation-jsr250-api-1_0_http_import",
    ":org_codehaus_plexus-plexus-utils-3_1_0_http_import",
    ":org_codehaus_plexus-plexus-classworlds-2_5_2_http_import",
    ":org_eclipse_sisu-org_eclipse_sisu_plexus-0_3_3_http_import",
    ":javax_enterprise-cdi-api-1_0_http_import",
    ":org_codehaus_plexus-plexus-component-annotations-1_7_1_http_import",
    ":org_sonatype_plexus-plexus-sec-dispatcher-1_4_http_import",
    ":org_sonatype_plexus-plexus-cipher-1_7_http_import",
    ":org_slf4j-slf4j-api-1_7_25_http_import",
    ":commons-cli-commons-cli-1_4_http_import",
    ":org_apache_commons-commons-lang3-3_8_1_http_import",
  ],
  visibility = ["//visibility:public"]
)

jvm_import(
  name = "org_apache_maven-maven-embedder-3_6_0_http_import",
  jar = "@org_apache_maven-maven-embedder-3_6_0_http//file",
  source_jar = "@org_apache_maven-maven-embedder-3_6_0-sources_http//file"
)

jvm_import(
  name = "commons-cli-commons-cli-1_4_http_import",
  jar = "@commons-cli-commons-cli-1_4_http//file",
  source_jar = "@commons-cli-commons-cli-1_4-sources_http//file"
)

java_library(
  name = "maven-server-m36-impl-org-apache-maven-maven-embedder-3-6-0-provided",
  exports = [":maven-server-m36-impl-org-apache-maven-maven-embedder-3-6-0"],
  neverlink = True,
  visibility = ["//visibility:public"]
)

jvm_import(
  name = "maven-server-m36-impl-org-apache-maven-shared-maven-dependency-tree-1-2",
  jar = "@org_apache_maven_shared-maven-dependency-tree-1_2_http//file",
  source_jar = "@org_apache_maven_shared-maven-dependency-tree-1_2-sources_http//file",
  visibility = ["//visibility:public"]
)

java_library(
  name = "maven-server-m36-impl-org-apache-maven-shared-maven-dependency-tree-1-2-provided",
  exports = [":maven-server-m36-impl-org-apache-maven-shared-maven-dependency-tree-1-2"],
  neverlink = True,
  visibility = ["//visibility:public"]
)

jvm_import(
  name = "maven-server-m40-google-inject-guice-6-0-0",
  jar = "@com_google_inject-guice-6_0_0_http//file",
  source_jar = "@com_google_inject-guice-6_0_0-sources_http//file",
  visibility = ["//visibility:public"]
)

java_library(
  name = "maven-server-m40-google-inject-guice-6-0-0-provided",
  exports = [":maven-server-m40-google-inject-guice-6-0-0"],
  neverlink = True,
  visibility = ["//visibility:public"]
)

jvm_import(
  name = "maven-server-m40-javax-inject-1",
  jar = "@javax_inject-javax_inject-1_http//file",
  source_jar = "@javax_inject-javax_inject-1-sources_http//file",
  visibility = ["//visibility:public"]
)

java_library(
  name = "maven-server-m40-javax-inject-1-provided",
  exports = [":maven-server-m40-javax-inject-1"],
  neverlink = True,
  visibility = ["//visibility:public"]
)

java_library(
  name = "maven-server-m40-org-apache-maven-maven-embedder-4-0-0-rc-5",
  exports = [
    ":org_apache_maven-maven-embedder-4_0_0-rc-5_http_import",
    ":org_apache_maven-maven-api-annotations-4_0_0-rc-5_http_import",
    ":org_apache_maven-maven-api-core-4_0_0-rc-5_http_import",
    ":org_apache_maven-maven-api-di-4_0_0-rc-5_http_import",
    ":org_apache_maven-maven-api-settings-4_0_0-rc-5_http_import",
    ":org_apache_maven-maven-api-toolchain-4_0_0-rc-5_http_import",
    ":org_apache_maven-maven-api-plugin-4_0_0-rc-5_http_import",
    ":org_apache_maven-maven-api-cli-4_0_0-rc-5_http_import",
    ":org_apache_maven-maven-api-model-4_0_0-rc-5_http_import",
    ":org_apache_maven-maven-api-xml-4_0_0-rc-5_http_import",
    ":org_apache_maven-maven-core-4_0_0-rc-5_http_import",
    ":org_apache_maven-maven-api-metadata-4_0_0-rc-5_http_import",
    ":org_apache_maven-maven-api-spi-4_0_0-rc-5_http_import",
    ":org_apache_maven-maven-impl-4_0_0-rc-5_http_import",
    ":org_apache_maven_resolver-maven-resolver-connector-basic-2_0_13_http_import",
    ":org_apache_maven-maven-repository-metadata-4_0_0-rc-5_http_import",
    ":org_apache_maven-maven-cli-4_0_0-rc-5_http_import",
    ":org_apache_maven_resolver-maven-resolver-transport-file-2_0_13_http_import",
    ":org_apache_maven_resolver-maven-resolver-transport-jdk-2_0_13_http_import",
    ":org_jdom-jdom2-2_0_6_1_http_import",
    ":org_apache_maven-maven-di-4_0_0-rc-5_http_import",
    ":org_apache_maven-maven-jline-4_0_0-rc-5_http_import",
    ":org_jline-jline-reader-3_30_6_http_import",
    ":org_jline-jline-style-3_30_6_http_import",
    ":org_jline-jline-builtins-3_30_6_http_import",
    ":org_jline-jline-console-3_30_6_http_import",
    ":org_jline-jline-console-ui-3_30_6_http_import",
    ":org_jline-jline-terminal-3_30_6_http_import",
    ":org_jline-jline-native-3_30_6_http_import",
    ":org_jline-jline-terminal-jni-3_30_6_http_import",
    ":org_apache_maven-maven-logging-4_0_0-rc-5_http_import",
    ":org_apache_maven-maven-xml-4_0_0-rc-5_http_import",
    ":com_fasterxml_woodstox-woodstox-core-7_1_1_http_import",
    ":org_codehaus_woodstox-stax2-api-4_2_2_http_import",
    ":org_apache_maven-maven-artifact-4_0_0-rc-5_http_import",
    ":org_apache_maven-maven-builder-support-4_0_0-rc-5_http_import",
    ":org_apache_maven-maven-model-4_0_0-rc-5_http_import",
    ":org_apache_maven-maven-support-4_0_0-rc-5_http_import",
    ":org_apache_maven-maven-model-builder-4_0_0-rc-5_http_import",
    ":org_codehaus_plexus-plexus-interpolation-1_28_http_import",
    ":org_apache_maven-maven-plugin-api-4_0_0-rc-5_http_import",
    ":org_eclipse_sisu-org_eclipse_sisu_plexus-0_9_0_M4_http_import",
    ":org_apache_maven-maven-settings-4_0_0-rc-5_http_import",
    ":org_apache_maven-maven-settings-builder-4_0_0-rc-5_http_import",
    ":org_apache_maven-maven-toolchain-builder-4_0_0-rc-5_http_import",
    ":org_apache_maven-maven-toolchain-model-4_0_0-rc-5_http_import",
    ":org_apache_maven_resolver-maven-resolver-api-2_0_13_http_import",
    ":org_apache_maven_resolver-maven-resolver-spi-2_0_13_http_import",
    ":com_google_code_gson-gson-2_13_2_http_import",
    ":org_apache_maven_resolver-maven-resolver-util-2_0_13_http_import",
    ":org_apache_maven_resolver-maven-resolver-impl-2_0_13_http_import",
    ":org_apache_maven_resolver-maven-resolver-named-locks-2_0_13_http_import",
    ":org_codehaus_plexus-plexus-utils-4_0_2_http_import",
    ":org_codehaus_plexus-plexus-xml-4_1_0_http_import",
    ":org_codehaus_plexus-plexus-classworlds-2_9_0_http_import",
    ":org_codehaus_plexus-plexus-sec-dispatcher-4_1_0_http_import",
    ":org_slf4j-slf4j-api-2_0_17_http_import",
    ":commons-cli-commons-cli-1_10_0_http_import",
    ":org_jline-jansi-core-3_30_6_http_import",
  ],
  visibility = ["//visibility:public"]
)

jvm_import(
  name = "org_apache_maven-maven-embedder-4_0_0-rc-5_http_import",
  jar = "@org_apache_maven-maven-embedder-4_0_0-rc-5_http//file",
  source_jar = "@org_apache_maven-maven-embedder-4_0_0-rc-5-sources_http//file"
)

jvm_import(
  name = "org_apache_maven-maven-api-annotations-4_0_0-rc-5_http_import",
  jar = "@org_apache_maven-maven-api-annotations-4_0_0-rc-5_http//file",
  source_jar = "@org_apache_maven-maven-api-annotations-4_0_0-rc-5-sources_http//file"
)

jvm_import(
  name = "org_apache_maven-maven-api-core-4_0_0-rc-5_http_import",
  jar = "@org_apache_maven-maven-api-core-4_0_0-rc-5_http//file",
  source_jar = "@org_apache_maven-maven-api-core-4_0_0-rc-5-sources_http//file"
)

jvm_import(
  name = "org_apache_maven-maven-api-di-4_0_0-rc-5_http_import",
  jar = "@org_apache_maven-maven-api-di-4_0_0-rc-5_http//file",
  source_jar = "@org_apache_maven-maven-api-di-4_0_0-rc-5-sources_http//file"
)

jvm_import(
  name = "org_apache_maven-maven-api-settings-4_0_0-rc-5_http_import",
  jar = "@org_apache_maven-maven-api-settings-4_0_0-rc-5_http//file",
  source_jar = "@org_apache_maven-maven-api-settings-4_0_0-rc-5-sources_http//file"
)

jvm_import(
  name = "org_apache_maven-maven-api-toolchain-4_0_0-rc-5_http_import",
  jar = "@org_apache_maven-maven-api-toolchain-4_0_0-rc-5_http//file",
  source_jar = "@org_apache_maven-maven-api-toolchain-4_0_0-rc-5-sources_http//file"
)

jvm_import(
  name = "org_apache_maven-maven-api-plugin-4_0_0-rc-5_http_import",
  jar = "@org_apache_maven-maven-api-plugin-4_0_0-rc-5_http//file",
  source_jar = "@org_apache_maven-maven-api-plugin-4_0_0-rc-5-sources_http//file"
)

jvm_import(
  name = "org_apache_maven-maven-api-cli-4_0_0-rc-5_http_import",
  jar = "@org_apache_maven-maven-api-cli-4_0_0-rc-5_http//file",
  source_jar = "@org_apache_maven-maven-api-cli-4_0_0-rc-5-sources_http//file"
)

jvm_import(
  name = "org_apache_maven-maven-api-model-4_0_0-rc-5_http_import",
  jar = "@org_apache_maven-maven-api-model-4_0_0-rc-5_http//file",
  source_jar = "@org_apache_maven-maven-api-model-4_0_0-rc-5-sources_http//file"
)

jvm_import(
  name = "org_apache_maven-maven-api-xml-4_0_0-rc-5_http_import",
  jar = "@org_apache_maven-maven-api-xml-4_0_0-rc-5_http//file",
  source_jar = "@org_apache_maven-maven-api-xml-4_0_0-rc-5-sources_http//file"
)

jvm_import(
  name = "org_apache_maven-maven-core-4_0_0-rc-5_http_import",
  jar = "@org_apache_maven-maven-core-4_0_0-rc-5_http//file",
  source_jar = "@org_apache_maven-maven-core-4_0_0-rc-5-sources_http//file"
)

jvm_import(
  name = "org_apache_maven-maven-api-metadata-4_0_0-rc-5_http_import",
  jar = "@org_apache_maven-maven-api-metadata-4_0_0-rc-5_http//file",
  source_jar = "@org_apache_maven-maven-api-metadata-4_0_0-rc-5-sources_http//file"
)

jvm_import(
  name = "org_apache_maven-maven-api-spi-4_0_0-rc-5_http_import",
  jar = "@org_apache_maven-maven-api-spi-4_0_0-rc-5_http//file",
  source_jar = "@org_apache_maven-maven-api-spi-4_0_0-rc-5-sources_http//file"
)

jvm_import(
  name = "org_apache_maven-maven-impl-4_0_0-rc-5_http_import",
  jar = "@org_apache_maven-maven-impl-4_0_0-rc-5_http//file",
  source_jar = "@org_apache_maven-maven-impl-4_0_0-rc-5-sources_http//file"
)

jvm_import(
  name = "org_apache_maven_resolver-maven-resolver-connector-basic-2_0_13_http_import",
  jar = "@org_apache_maven_resolver-maven-resolver-connector-basic-2_0_13_http//file",
  source_jar = "@org_apache_maven_resolver-maven-resolver-connector-basic-2_0_13-sources_http//file"
)

jvm_import(
  name = "org_apache_maven-maven-repository-metadata-4_0_0-rc-5_http_import",
  jar = "@org_apache_maven-maven-repository-metadata-4_0_0-rc-5_http//file",
  source_jar = "@org_apache_maven-maven-repository-metadata-4_0_0-rc-5-sources_http//file"
)

jvm_import(
  name = "org_apache_maven-maven-cli-4_0_0-rc-5_http_import",
  jar = "@org_apache_maven-maven-cli-4_0_0-rc-5_http//file",
  source_jar = "@org_apache_maven-maven-cli-4_0_0-rc-5-sources_http//file"
)

jvm_import(
  name = "org_apache_maven_resolver-maven-resolver-transport-file-2_0_13_http_import",
  jar = "@org_apache_maven_resolver-maven-resolver-transport-file-2_0_13_http//file",
  source_jar = "@org_apache_maven_resolver-maven-resolver-transport-file-2_0_13-sources_http//file"
)

jvm_import(
  name = "org_apache_maven_resolver-maven-resolver-transport-jdk-2_0_13_http_import",
  jar = "@org_apache_maven_resolver-maven-resolver-transport-jdk-2_0_13_http//file",
  source_jar = "@org_apache_maven_resolver-maven-resolver-transport-jdk-2_0_13-sources_http//file"
)

jvm_import(
  name = "org_apache_maven-maven-di-4_0_0-rc-5_http_import",
  jar = "@org_apache_maven-maven-di-4_0_0-rc-5_http//file",
  source_jar = "@org_apache_maven-maven-di-4_0_0-rc-5-sources_http//file"
)

jvm_import(
  name = "org_apache_maven-maven-jline-4_0_0-rc-5_http_import",
  jar = "@org_apache_maven-maven-jline-4_0_0-rc-5_http//file",
  source_jar = "@org_apache_maven-maven-jline-4_0_0-rc-5-sources_http//file"
)

jvm_import(
  name = "org_jline-jline-reader-3_30_6_http_import",
  jar = "@org_jline-jline-reader-3_30_6_http//file",
  source_jar = "@org_jline-jline-reader-3_30_6-sources_http//file"
)

jvm_import(
  name = "org_jline-jline-style-3_30_6_http_import",
  jar = "@org_jline-jline-style-3_30_6_http//file",
  source_jar = "@org_jline-jline-style-3_30_6-sources_http//file"
)

jvm_import(
  name = "org_jline-jline-builtins-3_30_6_http_import",
  jar = "@org_jline-jline-builtins-3_30_6_http//file",
  source_jar = "@org_jline-jline-builtins-3_30_6-sources_http//file"
)

jvm_import(
  name = "org_jline-jline-console-3_30_6_http_import",
  jar = "@org_jline-jline-console-3_30_6_http//file",
  source_jar = "@org_jline-jline-console-3_30_6-sources_http//file"
)

jvm_import(
  name = "org_jline-jline-console-ui-3_30_6_http_import",
  jar = "@org_jline-jline-console-ui-3_30_6_http//file",
  source_jar = "@org_jline-jline-console-ui-3_30_6-sources_http//file"
)

jvm_import(
  name = "org_jline-jline-terminal-3_30_6_http_import",
  jar = "@org_jline-jline-terminal-3_30_6_http//file",
  source_jar = "@org_jline-jline-terminal-3_30_6-sources_http//file"
)

jvm_import(
  name = "org_jline-jline-native-3_30_6_http_import",
  jar = "@org_jline-jline-native-3_30_6_http//file",
  source_jar = "@org_jline-jline-native-3_30_6-sources_http//file"
)

jvm_import(
  name = "org_jline-jline-terminal-jni-3_30_6_http_import",
  jar = "@org_jline-jline-terminal-jni-3_30_6_http//file",
  source_jar = "@org_jline-jline-terminal-jni-3_30_6-sources_http//file"
)

jvm_import(
  name = "org_apache_maven-maven-logging-4_0_0-rc-5_http_import",
  jar = "@org_apache_maven-maven-logging-4_0_0-rc-5_http//file",
  source_jar = "@org_apache_maven-maven-logging-4_0_0-rc-5-sources_http//file"
)

jvm_import(
  name = "org_apache_maven-maven-xml-4_0_0-rc-5_http_import",
  jar = "@org_apache_maven-maven-xml-4_0_0-rc-5_http//file",
  source_jar = "@org_apache_maven-maven-xml-4_0_0-rc-5-sources_http//file"
)

jvm_import(
  name = "com_fasterxml_woodstox-woodstox-core-7_1_1_http_import",
  jar = "@com_fasterxml_woodstox-woodstox-core-7_1_1_http//file",
  source_jar = "@com_fasterxml_woodstox-woodstox-core-7_1_1-sources_http//file"
)

jvm_import(
  name = "org_apache_maven-maven-artifact-4_0_0-rc-5_http_import",
  jar = "@org_apache_maven-maven-artifact-4_0_0-rc-5_http//file",
  source_jar = "@org_apache_maven-maven-artifact-4_0_0-rc-5-sources_http//file"
)

jvm_import(
  name = "org_apache_maven-maven-builder-support-4_0_0-rc-5_http_import",
  jar = "@org_apache_maven-maven-builder-support-4_0_0-rc-5_http//file",
  source_jar = "@org_apache_maven-maven-builder-support-4_0_0-rc-5-sources_http//file"
)

jvm_import(
  name = "org_apache_maven-maven-model-4_0_0-rc-5_http_import",
  jar = "@org_apache_maven-maven-model-4_0_0-rc-5_http//file",
  source_jar = "@org_apache_maven-maven-model-4_0_0-rc-5-sources_http//file"
)

jvm_import(
  name = "org_apache_maven-maven-support-4_0_0-rc-5_http_import",
  jar = "@org_apache_maven-maven-support-4_0_0-rc-5_http//file",
  source_jar = "@org_apache_maven-maven-support-4_0_0-rc-5-sources_http//file"
)

jvm_import(
  name = "org_apache_maven-maven-model-builder-4_0_0-rc-5_http_import",
  jar = "@org_apache_maven-maven-model-builder-4_0_0-rc-5_http//file",
  source_jar = "@org_apache_maven-maven-model-builder-4_0_0-rc-5-sources_http//file"
)

jvm_import(
  name = "org_codehaus_plexus-plexus-interpolation-1_28_http_import",
  jar = "@org_codehaus_plexus-plexus-interpolation-1_28_http//file",
  source_jar = "@org_codehaus_plexus-plexus-interpolation-1_28-sources_http//file"
)

jvm_import(
  name = "org_apache_maven-maven-plugin-api-4_0_0-rc-5_http_import",
  jar = "@org_apache_maven-maven-plugin-api-4_0_0-rc-5_http//file",
  source_jar = "@org_apache_maven-maven-plugin-api-4_0_0-rc-5-sources_http//file"
)

jvm_import(
  name = "org_eclipse_sisu-org_eclipse_sisu_plexus-0_9_0_M4_http_import",
  jar = "@org_eclipse_sisu-org_eclipse_sisu_plexus-0_9_0_M4_http//file",
  source_jar = "@org_eclipse_sisu-org_eclipse_sisu_plexus-0_9_0_M4-sources_http//file"
)

jvm_import(
  name = "org_apache_maven-maven-settings-4_0_0-rc-5_http_import",
  jar = "@org_apache_maven-maven-settings-4_0_0-rc-5_http//file",
  source_jar = "@org_apache_maven-maven-settings-4_0_0-rc-5-sources_http//file"
)

jvm_import(
  name = "org_apache_maven-maven-settings-builder-4_0_0-rc-5_http_import",
  jar = "@org_apache_maven-maven-settings-builder-4_0_0-rc-5_http//file",
  source_jar = "@org_apache_maven-maven-settings-builder-4_0_0-rc-5-sources_http//file"
)

jvm_import(
  name = "org_apache_maven-maven-toolchain-builder-4_0_0-rc-5_http_import",
  jar = "@org_apache_maven-maven-toolchain-builder-4_0_0-rc-5_http//file",
  source_jar = "@org_apache_maven-maven-toolchain-builder-4_0_0-rc-5-sources_http//file"
)

jvm_import(
  name = "org_apache_maven-maven-toolchain-model-4_0_0-rc-5_http_import",
  jar = "@org_apache_maven-maven-toolchain-model-4_0_0-rc-5_http//file",
  source_jar = "@org_apache_maven-maven-toolchain-model-4_0_0-rc-5-sources_http//file"
)

jvm_import(
  name = "org_apache_maven_resolver-maven-resolver-api-2_0_13_http_import",
  jar = "@org_apache_maven_resolver-maven-resolver-api-2_0_13_http//file",
  source_jar = "@org_apache_maven_resolver-maven-resolver-api-2_0_13-sources_http//file"
)

jvm_import(
  name = "org_apache_maven_resolver-maven-resolver-spi-2_0_13_http_import",
  jar = "@org_apache_maven_resolver-maven-resolver-spi-2_0_13_http//file",
  source_jar = "@org_apache_maven_resolver-maven-resolver-spi-2_0_13-sources_http//file"
)

jvm_import(
  name = "com_google_code_gson-gson-2_13_2_http_import",
  jar = "@com_google_code_gson-gson-2_13_2_http//file",
  source_jar = "@com_google_code_gson-gson-2_13_2-sources_http//file"
)

jvm_import(
  name = "org_apache_maven_resolver-maven-resolver-util-2_0_13_http_import",
  jar = "@org_apache_maven_resolver-maven-resolver-util-2_0_13_http//file",
  source_jar = "@org_apache_maven_resolver-maven-resolver-util-2_0_13-sources_http//file"
)

jvm_import(
  name = "org_apache_maven_resolver-maven-resolver-impl-2_0_13_http_import",
  jar = "@org_apache_maven_resolver-maven-resolver-impl-2_0_13_http//file",
  source_jar = "@org_apache_maven_resolver-maven-resolver-impl-2_0_13-sources_http//file"
)

jvm_import(
  name = "org_apache_maven_resolver-maven-resolver-named-locks-2_0_13_http_import",
  jar = "@org_apache_maven_resolver-maven-resolver-named-locks-2_0_13_http//file",
  source_jar = "@org_apache_maven_resolver-maven-resolver-named-locks-2_0_13-sources_http//file"
)

jvm_import(
  name = "org_codehaus_plexus-plexus-utils-4_0_2_http_import",
  jar = "@org_codehaus_plexus-plexus-utils-4_0_2_http//file",
  source_jar = "@org_codehaus_plexus-plexus-utils-4_0_2-sources_http//file"
)

jvm_import(
  name = "org_codehaus_plexus-plexus-xml-4_1_0_http_import",
  jar = "@org_codehaus_plexus-plexus-xml-4_1_0_http//file",
  source_jar = "@org_codehaus_plexus-plexus-xml-4_1_0-sources_http//file"
)

jvm_import(
  name = "org_codehaus_plexus-plexus-classworlds-2_9_0_http_import",
  jar = "@org_codehaus_plexus-plexus-classworlds-2_9_0_http//file",
  source_jar = "@org_codehaus_plexus-plexus-classworlds-2_9_0-sources_http//file"
)

jvm_import(
  name = "org_codehaus_plexus-plexus-sec-dispatcher-4_1_0_http_import",
  jar = "@org_codehaus_plexus-plexus-sec-dispatcher-4_1_0_http//file",
  source_jar = "@org_codehaus_plexus-plexus-sec-dispatcher-4_1_0-sources_http//file"
)

jvm_import(
  name = "org_slf4j-slf4j-api-2_0_17_http_import",
  jar = "@org_slf4j-slf4j-api-2_0_17_http//file",
  source_jar = "@org_slf4j-slf4j-api-2_0_17-sources_http//file"
)

jvm_import(
  name = "commons-cli-commons-cli-1_10_0_http_import",
  jar = "@commons-cli-commons-cli-1_10_0_http//file",
  source_jar = "@commons-cli-commons-cli-1_10_0-sources_http//file"
)

jvm_import(
  name = "org_jline-jansi-core-3_30_6_http_import",
  jar = "@org_jline-jansi-core-3_30_6_http//file",
  source_jar = "@org_jline-jansi-core-3_30_6-sources_http//file"
)

java_library(
  name = "maven-server-m40-org-apache-maven-maven-embedder-4-0-0-rc-5-provided",
  exports = [":maven-server-m40-org-apache-maven-maven-embedder-4-0-0-rc-5"],
  neverlink = True,
  visibility = ["//visibility:public"]
)

jvm_import(
  name = "maven-server-m40-org-eclipse-sisu-eclipse-sisu-inject-0-9-0-_m3",
  jar = "@org_eclipse_sisu-org_eclipse_sisu_inject-0_9_0_M3_http//file",
  source_jar = "@org_eclipse_sisu-org_eclipse_sisu_inject-0_9_0_M3-sources_http//file",
  visibility = ["//visibility:public"]
)

java_library(
  name = "maven-server-m40-org-eclipse-sisu-eclipse-sisu-inject-0-9-0-_m3-provided",
  exports = [":maven-server-m40-org-eclipse-sisu-eclipse-sisu-inject-0-9-0-_m3"],
  neverlink = True,
  visibility = ["//visibility:public"]
)

jvm_import(
  name = "maven-test_framework-io-takari-maven-wrapper",
  jar = "@io_takari-maven-wrapper-0_5_5_http//file",
  source_jar = "@io_takari-maven-wrapper-0_5_5-sources_http//file",
  visibility = ["//visibility:public"]
)

java_library(
  name = "mcpserver-ktor-server-cio-internal",
  exports = [
    ":io_ktor-ktor-server-cio-jvm-3_1_3_http_import",
    ":io_ktor-ktor-server-core-jvm-3_1_3_http_import",
    ":com_typesafe-config-1_4_3_http_import",
  ],
  visibility = ["//visibility:public"]
)

jvm_import(
  name = "io_ktor-ktor-server-cio-jvm-3_1_3_http_import",
  jar = "@io_ktor-ktor-server-cio-jvm-3_1_3_http//file",
  source_jar = "@io_ktor-ktor-server-cio-jvm-3_1_3-sources_http//file"
)

jvm_import(
  name = "io_ktor-ktor-server-core-jvm-3_1_3_http_import",
  jar = "@io_ktor-ktor-server-core-jvm-3_1_3_http//file",
  source_jar = "@io_ktor-ktor-server-core-jvm-3_1_3-sources_http//file"
)

jvm_import(
  name = "com_typesafe-config-1_4_3_http_import",
  jar = "@com_typesafe-config-1_4_3_http//file",
  source_jar = "@com_typesafe-config-1_4_3-sources_http//file"
)

jvm_import(
  name = "memoryfilesystem",
  jar = "@com_github_marschall-memoryfilesystem-2_8_2_http//file",
  source_jar = "@com_github_marschall-memoryfilesystem-2_8_2-sources_http//file",
  visibility = ["//visibility:public"]
)

java_library(
  name = "mockito",
  exports = [
    ":org_mockito-mockito-core-5_19_0_http_import",
    ":net_bytebuddy-byte-buddy-agent-1_17_6_http_import",
    ":org_objenesis-objenesis-3_3_http_import",
  ],
  visibility = ["//visibility:public"]
)

jvm_import(
  name = "org_mockito-mockito-core-5_19_0_http_import",
  jar = "@org_mockito-mockito-core-5_19_0_http//file",
  source_jar = "@org_mockito-mockito-core-5_19_0-sources_http//file"
)

jvm_import(
  name = "net_bytebuddy-byte-buddy-agent-1_17_6_http_import",
  jar = "@net_bytebuddy-byte-buddy-agent-1_17_6_http//file",
  source_jar = "@net_bytebuddy-byte-buddy-agent-1_17_6-sources_http//file"
)

jvm_import(
  name = "org_objenesis-objenesis-3_3_http_import",
  jar = "@org_objenesis-objenesis-3_3_http//file",
  source_jar = "@org_objenesis-objenesis-3_3-sources_http//file"
)

jvm_import(
  name = "mockito-junit-jupiter",
  jar = "@org_mockito-mockito-junit-jupiter-5_19_0_http//file",
  source_jar = "@org_mockito-mockito-junit-jupiter-5_19_0-sources_http//file",
  visibility = ["//visibility:public"]
)

jvm_import(
  name = "mockito-kotlin",
  jar = "@org_mockito_kotlin-mockito-kotlin-6_0_0_http//file",
  source_jar = "@org_mockito_kotlin-mockito-kotlin-6_0_0-sources_http//file",
  visibility = ["//visibility:public"]
)

java_library(
  name = "netty-buffer",
  exports = [
    ":io_netty-netty-buffer-4_2_0_RC2_http_import",
    ":io_netty-netty-common-4_2_0_RC2_http_import",
  ],
  visibility = ["//visibility:public"]
)

jvm_import(
  name = "netty-codec-compression",
  jar = "@io_netty-netty-codec-compression-4_2_0_RC2_http//file",
  source_jar = "@io_netty-netty-codec-compression-4_2_0_RC2-sources_http//file",
  visibility = ["//visibility:public"]
)

java_library(
  name = "netty-codec-http",
  exports = [
    ":io_netty-netty-codec-http2-4_2_0_RC2_http_import",
    ":io_netty-netty-transport-4_2_0_RC2_http_import",
    ":io_netty-netty-resolver-4_2_0_RC2_http_import",
    ":io_netty-netty-codec-4_2_0_RC2_http_import",
    ":io_netty-netty-codec-base-4_2_0_RC2_http_import",
    ":io_netty-netty-handler-4_2_0_RC2_http_import",
    ":io_netty-netty-transport-native-unix-common-4_2_0_RC2_http_import",
    ":io_netty-netty-codec-http-4_2_0_RC2_http_import",
  ],
  visibility = ["//visibility:public"]
)

jvm_import(
  name = "io_netty-netty-codec-http2-4_2_0_RC2_http_import",
  jar = "@io_netty-netty-codec-http2-4_2_0_RC2_http//file",
  source_jar = "@io_netty-netty-codec-http2-4_2_0_RC2-sources_http//file"
)

jvm_import(
  name = "io_netty-netty-transport-4_2_0_RC2_http_import",
  jar = "@io_netty-netty-transport-4_2_0_RC2_http//file",
  source_jar = "@io_netty-netty-transport-4_2_0_RC2-sources_http//file"
)

jvm_import(
  name = "io_netty-netty-resolver-4_2_0_RC2_http_import",
  jar = "@io_netty-netty-resolver-4_2_0_RC2_http//file",
  source_jar = "@io_netty-netty-resolver-4_2_0_RC2-sources_http//file"
)

jvm_import(
  name = "io_netty-netty-codec-4_2_0_RC2_http_import",
  jar = "@io_netty-netty-codec-4_2_0_RC2_http//file",
  source_jar = "@io_netty-netty-codec-4_2_0_RC2-sources_http//file"
)

jvm_import(
  name = "io_netty-netty-codec-base-4_2_0_RC2_http_import",
  jar = "@io_netty-netty-codec-base-4_2_0_RC2_http//file",
  source_jar = "@io_netty-netty-codec-base-4_2_0_RC2-sources_http//file"
)

jvm_import(
  name = "io_netty-netty-handler-4_2_0_RC2_http_import",
  jar = "@io_netty-netty-handler-4_2_0_RC2_http//file",
  source_jar = "@io_netty-netty-handler-4_2_0_RC2-sources_http//file"
)

jvm_import(
  name = "io_netty-netty-transport-native-unix-common-4_2_0_RC2_http_import",
  jar = "@io_netty-netty-transport-native-unix-common-4_2_0_RC2_http//file",
  source_jar = "@io_netty-netty-transport-native-unix-common-4_2_0_RC2-sources_http//file"
)

jvm_import(
  name = "io_netty-netty-codec-http-4_2_0_RC2_http_import",
  jar = "@io_netty-netty-codec-http-4_2_0_RC2_http//file",
  source_jar = "@io_netty-netty-codec-http-4_2_0_RC2-sources_http//file"
)

jvm_import(
  name = "netty-codec-protobuf",
  jar = "@io_netty-netty-codec-protobuf-4_2_0_RC2_http//file",
  source_jar = "@io_netty-netty-codec-protobuf-4_2_0_RC2-sources_http//file",
  visibility = ["//visibility:public"]
)

java_library(
  name = "netty-jps",
  exports = [
    ":io_netty-netty-all-4_1_117_Final_http_import",
    ":io_netty-netty-buffer-4_1_117_Final_http_import",
    ":io_netty-netty-codec-4_1_117_Final_http_import",
    ":io_netty-netty-codec-http-4_1_117_Final_http_import",
    ":io_netty-netty-common-4_1_117_Final_http_import",
    ":io_netty-netty-handler-4_1_117_Final_http_import",
    ":io_netty-netty-resolver-4_1_117_Final_http_import",
    ":io_netty-netty-transport-4_1_117_Final_http_import",
  ],
  visibility = ["//visibility:public"]
)

jvm_import(
  name = "io_netty-netty-all-4_1_117_Final_http_import",
  jar = "@io_netty-netty-all-4_1_117_Final_http//file"
)

jvm_import(
  name = "io_netty-netty-buffer-4_1_117_Final_http_import",
  jar = "@io_netty-netty-buffer-4_1_117_Final_http//file",
  source_jar = "@io_netty-netty-buffer-4_1_117_Final-sources_http//file"
)

jvm_import(
  name = "io_netty-netty-codec-4_1_117_Final_http_import",
  jar = "@io_netty-netty-codec-4_1_117_Final_http//file",
  source_jar = "@io_netty-netty-codec-4_1_117_Final-sources_http//file"
)

jvm_import(
  name = "io_netty-netty-codec-http-4_1_117_Final_http_import",
  jar = "@io_netty-netty-codec-http-4_1_117_Final_http//file",
  source_jar = "@io_netty-netty-codec-http-4_1_117_Final-sources_http//file"
)

jvm_import(
  name = "io_netty-netty-common-4_1_117_Final_http_import",
  jar = "@io_netty-netty-common-4_1_117_Final_http//file",
  source_jar = "@io_netty-netty-common-4_1_117_Final-sources_http//file"
)

jvm_import(
  name = "io_netty-netty-handler-4_1_117_Final_http_import",
  jar = "@io_netty-netty-handler-4_1_117_Final_http//file",
  source_jar = "@io_netty-netty-handler-4_1_117_Final-sources_http//file"
)

jvm_import(
  name = "io_netty-netty-resolver-4_1_117_Final_http_import",
  jar = "@io_netty-netty-resolver-4_1_117_Final_http//file",
  source_jar = "@io_netty-netty-resolver-4_1_117_Final-sources_http//file"
)

jvm_import(
  name = "io_netty-netty-transport-4_1_117_Final_http_import",
  jar = "@io_netty-netty-transport-4_1_117_Final_http//file",
  source_jar = "@io_netty-netty-transport-4_1_117_Final-sources_http//file"
)

java_library(
  name = "netty-jps-provided",
  exports = [":netty-jps"],
  neverlink = True,
  visibility = ["//visibility:public"]
)

java_library(
  name = "netty-tcnative-boringssl",
  exports = [
    ":io_netty-netty-tcnative-boringssl-static-2_0_73_Final_http_import",
    ":io_netty-netty-tcnative-classes-2_0_73_Final_http_import",
    ":io_netty-netty-tcnative-boringssl-static-2_0_73_Final-linux-x86_64_http_import",
    ":io_netty-netty-tcnative-boringssl-static-2_0_73_Final-linux-aarch_64_http_import",
    ":io_netty-netty-tcnative-boringssl-static-2_0_73_Final-osx-x86_64_http_import",
    ":io_netty-netty-tcnative-boringssl-static-2_0_73_Final-osx-aarch_64_http_import",
    ":io_netty-netty-tcnative-boringssl-static-2_0_73_Final-windows-x86_64_http_import",
  ],
  visibility = ["//visibility:public"]
)

jvm_import(
  name = "io_netty-netty-tcnative-boringssl-static-2_0_73_Final_http_import",
  jar = "@io_netty-netty-tcnative-boringssl-static-2_0_73_Final_http//file"
)

jvm_import(
  name = "io_netty-netty-tcnative-classes-2_0_73_Final_http_import",
  jar = "@io_netty-netty-tcnative-classes-2_0_73_Final_http//file",
  source_jar = "@io_netty-netty-tcnative-classes-2_0_73_Final-sources_http//file"
)

jvm_import(
  name = "io_netty-netty-tcnative-boringssl-static-2_0_73_Final-linux-x86_64_http_import",
  jar = "@io_netty-netty-tcnative-boringssl-static-2_0_73_Final-linux-x86_64_http//file"
)

jvm_import(
  name = "io_netty-netty-tcnative-boringssl-static-2_0_73_Final-linux-aarch_64_http_import",
  jar = "@io_netty-netty-tcnative-boringssl-static-2_0_73_Final-linux-aarch_64_http//file"
)

jvm_import(
  name = "io_netty-netty-tcnative-boringssl-static-2_0_73_Final-osx-x86_64_http_import",
  jar = "@io_netty-netty-tcnative-boringssl-static-2_0_73_Final-osx-x86_64_http//file"
)

jvm_import(
  name = "io_netty-netty-tcnative-boringssl-static-2_0_73_Final-osx-aarch_64_http_import",
  jar = "@io_netty-netty-tcnative-boringssl-static-2_0_73_Final-osx-aarch_64_http//file"
)

jvm_import(
  name = "io_netty-netty-tcnative-boringssl-static-2_0_73_Final-windows-x86_64_http_import",
  jar = "@io_netty-netty-tcnative-boringssl-static-2_0_73_Final-windows-x86_64_http//file"
)

jvm_import(
  name = "ngram-slp",
  jar = "@org_jetbrains_intellij_deps_completion-ngram-slp-0_0_3_http//file",
  source_jar = "@org_jetbrains_intellij_deps_completion-ngram-slp-0_0_3-sources_http//file",
  visibility = ["//visibility:public"]
)

jvm_import(
  name = "noria-compiler-plugin",
  jar = "@jetbrains_fleet-noria-compiler-plugin-2_2_21-0_1_http//file",
  source_jar = "@jetbrains_fleet-noria-compiler-plugin-2_2_21-0_1-sources_http//file",
  visibility = ["//visibility:public"]
)

jvm_import(
  name = "objenesis",
  jar = "@org_objenesis-objenesis-3_4_http//file",
  source_jar = "@org_objenesis-objenesis-3_4-sources_http//file",
  visibility = ["//visibility:public"]
)

java_library(
  name = "okhttp",
  exports = [
    ":com_squareup_okhttp3-okhttp-5_0_0-alpha_14_http_import",
    ":com_squareup_okio-okio-jvm-3_9_0_http_import",
  ],
  visibility = ["//visibility:public"]
)

jvm_import(
  name = "com_squareup_okhttp3-okhttp-5_0_0-alpha_14_http_import",
  jar = "@com_squareup_okhttp3-okhttp-5_0_0-alpha_14_http//file",
  source_jar = "@com_squareup_okhttp3-okhttp-5_0_0-alpha_14-sources_http//file"
)

jvm_import(
  name = "com_squareup_okio-okio-jvm-3_9_0_http_import",
  jar = "@com_squareup_okio-okio-jvm-3_9_0_http//file",
  source_jar = "@com_squareup_okio-okio-jvm-3_9_0-sources_http//file"
)

java_library(
  name = "opentelemetry",
  exports = [
    ":io_opentelemetry-opentelemetry-sdk-1_48_0_http_import",
    ":io_opentelemetry-opentelemetry-api-1_48_0_http_import",
    ":io_opentelemetry-opentelemetry-context-1_48_0_http_import",
    ":io_opentelemetry-opentelemetry-sdk-common-1_48_0_http_import",
    ":io_opentelemetry-opentelemetry-sdk-trace-1_48_0_http_import",
    ":io_opentelemetry-opentelemetry-sdk-metrics-1_48_0_http_import",
    ":io_opentelemetry-opentelemetry-sdk-logs-1_48_0_http_import",
  ],
  visibility = ["//visibility:public"]
)

jvm_import(
  name = "io_opentelemetry-opentelemetry-sdk-1_48_0_http_import",
  jar = "@io_opentelemetry-opentelemetry-sdk-1_48_0_http//file",
  source_jar = "@io_opentelemetry-opentelemetry-sdk-1_48_0-sources_http//file"
)

jvm_import(
  name = "io_opentelemetry-opentelemetry-api-1_48_0_http_import",
  jar = "@io_opentelemetry-opentelemetry-api-1_48_0_http//file",
  source_jar = "@io_opentelemetry-opentelemetry-api-1_48_0-sources_http//file"
)

jvm_import(
  name = "io_opentelemetry-opentelemetry-context-1_48_0_http_import",
  jar = "@io_opentelemetry-opentelemetry-context-1_48_0_http//file",
  source_jar = "@io_opentelemetry-opentelemetry-context-1_48_0-sources_http//file"
)

jvm_import(
  name = "io_opentelemetry-opentelemetry-sdk-common-1_48_0_http_import",
  jar = "@io_opentelemetry-opentelemetry-sdk-common-1_48_0_http//file",
  source_jar = "@io_opentelemetry-opentelemetry-sdk-common-1_48_0-sources_http//file"
)

jvm_import(
  name = "io_opentelemetry-opentelemetry-sdk-trace-1_48_0_http_import",
  jar = "@io_opentelemetry-opentelemetry-sdk-trace-1_48_0_http//file",
  source_jar = "@io_opentelemetry-opentelemetry-sdk-trace-1_48_0-sources_http//file"
)

jvm_import(
  name = "io_opentelemetry-opentelemetry-sdk-metrics-1_48_0_http_import",
  jar = "@io_opentelemetry-opentelemetry-sdk-metrics-1_48_0_http//file",
  source_jar = "@io_opentelemetry-opentelemetry-sdk-metrics-1_48_0-sources_http//file"
)

jvm_import(
  name = "io_opentelemetry-opentelemetry-sdk-logs-1_48_0_http_import",
  jar = "@io_opentelemetry-opentelemetry-sdk-logs-1_48_0_http//file",
  source_jar = "@io_opentelemetry-opentelemetry-sdk-logs-1_48_0-sources_http//file"
)

java_library(
  name = "opentelemetry-provided",
  exports = [":opentelemetry"],
  neverlink = True,
  visibility = ["//visibility:public"]
)

java_library(
  name = "opentelemetry-exporter-otlp-common",
  exports = [
    ":io_opentelemetry-opentelemetry-exporter-otlp-common-1_48_0_http_import",
    ":io_opentelemetry-opentelemetry-exporter-common-1_48_0_http_import",
  ],
  visibility = ["//visibility:public"]
)

jvm_import(
  name = "io_opentelemetry-opentelemetry-exporter-otlp-common-1_48_0_http_import",
  jar = "@io_opentelemetry-opentelemetry-exporter-otlp-common-1_48_0_http//file",
  source_jar = "@io_opentelemetry-opentelemetry-exporter-otlp-common-1_48_0-sources_http//file"
)

jvm_import(
  name = "io_opentelemetry-opentelemetry-exporter-common-1_48_0_http_import",
  jar = "@io_opentelemetry-opentelemetry-exporter-common-1_48_0_http//file",
  source_jar = "@io_opentelemetry-opentelemetry-exporter-common-1_48_0-sources_http//file"
)

jvm_import(
  name = "opentelemetry-extension-kotlin",
  jar = "@io_opentelemetry-opentelemetry-extension-kotlin-1_48_0_http//file",
  source_jar = "@io_opentelemetry-opentelemetry-extension-kotlin-1_48_0-sources_http//file",
  visibility = ["//visibility:public"]
)

java_library(
  name = "opentelemetry-extension-kotlin-provided",
  exports = [":opentelemetry-extension-kotlin"],
  neverlink = True,
  visibility = ["//visibility:public"]
)

jvm_import(
  name = "opentelemetry-semconv",
  jar = "@io_opentelemetry_semconv-opentelemetry-semconv-1_30_0_http//file",
  source_jar = "@io_opentelemetry_semconv-opentelemetry-semconv-1_30_0-sources_http//file",
  visibility = ["//visibility:public"]
)

java_library(
  name = "opentelemetry-semconv-provided",
  exports = [":opentelemetry-semconv"],
  neverlink = True,
  visibility = ["//visibility:public"]
)

jvm_import(
  name = "opentest4j",
  jar = "@org_opentest4j-opentest4j-1_3_0_http//file",
  source_jar = "@org_opentest4j-opentest4j-1_3_0-sources_http//file",
  visibility = ["//visibility:public"]
)

java_library(
  name = "opentest4j-provided",
  exports = [":opentest4j"],
  neverlink = True,
  visibility = ["//visibility:public"]
)

jvm_import(
  name = "org-codehaus-groovy-groovy",
  jar = "@org_codehaus_groovy-groovy-3_0_25_http//file",
  source_jar = "@org_codehaus_groovy-groovy-3_0_25-sources_http//file",
  visibility = ["//visibility:public"]
)

java_library(
  name = "org-codehaus-groovy-groovy-provided",
  exports = [":org-codehaus-groovy-groovy"],
  neverlink = True,
  visibility = ["//visibility:public"]
)

jvm_import(
  name = "org-codehaus-groovy-groovy-ant",
  jar = "@org_codehaus_groovy-groovy-ant-3_0_25_http//file",
  source_jar = "@org_codehaus_groovy-groovy-ant-3_0_25-sources_http//file",
  visibility = ["//visibility:public"]
)

java_library(
  name = "org-codehaus-groovy-groovy-ant-provided",
  exports = [":org-codehaus-groovy-groovy-ant"],
  neverlink = True,
  visibility = ["//visibility:public"]
)

jvm_import(
  name = "org-codehaus-groovy-groovy-json",
  jar = "@org_codehaus_groovy-groovy-json-3_0_25_http//file",
  source_jar = "@org_codehaus_groovy-groovy-json-3_0_25-sources_http//file",
  visibility = ["//visibility:public"]
)

jvm_import(
  name = "org-codehaus-groovy-groovy-jsr223",
  jar = "@org_codehaus_groovy-groovy-jsr223-3_0_25_http//file",
  source_jar = "@org_codehaus_groovy-groovy-jsr223-3_0_25-sources_http//file",
  visibility = ["//visibility:public"]
)

jvm_import(
  name = "org-codehaus-groovy-groovy-templates",
  jar = "@org_codehaus_groovy-groovy-templates-3_0_25_http//file",
  source_jar = "@org_codehaus_groovy-groovy-templates-3_0_25-sources_http//file",
  visibility = ["//visibility:public"]
)

jvm_import(
  name = "org-codehaus-groovy-groovy-xml",
  jar = "@org_codehaus_groovy-groovy-xml-3_0_25_http//file",
  source_jar = "@org_codehaus_groovy-groovy-xml-3_0_25-sources_http//file",
  visibility = ["//visibility:public"]
)

jvm_import(
  name = "oro_matcher",
  jar = "@oro-oro-2_0_8_http//file",
  source_jar = "@oro-oro-2_0_8-sources_http//file",
  visibility = ["//visibility:public"]
)

java_library(
  name = "package-search-api-client",
  exports = [
    ":org_jetbrains_packagesearch-packagesearch-api-client-jvm-3_4_0_http_import",
    ":org_jetbrains_packagesearch-packagesearch-http-models-jvm-3_4_0_http_import",
    ":org_jetbrains_packagesearch-packagesearch-api-models-jvm-3_4_0_http_import",
    ":org_jetbrains_packagesearch-packagesearch-version-utils-jvm-3_4_0_http_import",
    ":com_soywiz_korlibs_krypto-krypto-jvm-4_0_10_http_import",
  ],
  visibility = ["//visibility:public"]
)

jvm_import(
  name = "org_jetbrains_packagesearch-packagesearch-api-client-jvm-3_4_0_http_import",
  jar = "@org_jetbrains_packagesearch-packagesearch-api-client-jvm-3_4_0_http//file",
  source_jar = "@org_jetbrains_packagesearch-packagesearch-api-client-jvm-3_4_0-sources_http//file"
)

jvm_import(
  name = "org_jetbrains_packagesearch-packagesearch-http-models-jvm-3_4_0_http_import",
  jar = "@org_jetbrains_packagesearch-packagesearch-http-models-jvm-3_4_0_http//file",
  source_jar = "@org_jetbrains_packagesearch-packagesearch-http-models-jvm-3_4_0-sources_http//file"
)

jvm_import(
  name = "org_jetbrains_packagesearch-packagesearch-api-models-jvm-3_4_0_http_import",
  jar = "@org_jetbrains_packagesearch-packagesearch-api-models-jvm-3_4_0_http//file",
  source_jar = "@org_jetbrains_packagesearch-packagesearch-api-models-jvm-3_4_0-sources_http//file"
)

jvm_import(
  name = "org_jetbrains_packagesearch-packagesearch-version-utils-jvm-3_4_0_http_import",
  jar = "@org_jetbrains_packagesearch-packagesearch-version-utils-jvm-3_4_0_http//file",
  source_jar = "@org_jetbrains_packagesearch-packagesearch-version-utils-jvm-3_4_0-sources_http//file"
)

jvm_import(
  name = "com_soywiz_korlibs_krypto-krypto-jvm-4_0_10_http_import",
  jar = "@com_soywiz_korlibs_krypto-krypto-jvm-4_0_10_http//file",
  source_jar = "@com_soywiz_korlibs_krypto-krypto-jvm-4_0_10-sources_http//file"
)

java_library(
  name = "platform-build_scripts-code_optimizer-proguard",
  exports = [
    ":com_guardsquare-proguard-base-7_6_1_http_import",
    ":com_guardsquare-proguard-core-9_1_7_http_import",
    ":org_jetbrains_kotlin-kotlin-metadata-jvm-2_0_0_http_import",
    ":org_jetbrains-annotations-26_0_1_http_import",
    ":org_apache_logging_log4j-log4j-api-2_24_2_http_import",
    ":org_apache_logging_log4j-log4j-core-2_24_2_http_import",
    ":org_json-json-20231013_http_import",
  ],
  visibility = ["//visibility:public"]
)

jvm_import(
  name = "com_guardsquare-proguard-base-7_6_1_http_import",
  jar = "@com_guardsquare-proguard-base-7_6_1_http//file",
  source_jar = "@com_guardsquare-proguard-base-7_6_1-sources_http//file"
)

jvm_import(
  name = "com_guardsquare-proguard-core-9_1_7_http_import",
  jar = "@com_guardsquare-proguard-core-9_1_7_http//file",
  source_jar = "@com_guardsquare-proguard-core-9_1_7-sources_http//file"
)

jvm_import(
  name = "org_jetbrains_kotlin-kotlin-metadata-jvm-2_0_0_http_import",
  jar = "@org_jetbrains_kotlin-kotlin-metadata-jvm-2_0_0_http//file",
  source_jar = "@org_jetbrains_kotlin-kotlin-metadata-jvm-2_0_0-sources_http//file"
)

jvm_import(
  name = "org_jetbrains-annotations-26_0_1_http_import",
  jar = "@org_jetbrains-annotations-26_0_1_http//file",
  source_jar = "@org_jetbrains-annotations-26_0_1-sources_http//file"
)

jvm_import(
  name = "org_apache_logging_log4j-log4j-api-2_24_2_http_import",
  jar = "@org_apache_logging_log4j-log4j-api-2_24_2_http//file",
  source_jar = "@org_apache_logging_log4j-log4j-api-2_24_2-sources_http//file"
)

jvm_import(
  name = "org_apache_logging_log4j-log4j-core-2_24_2_http_import",
  jar = "@org_apache_logging_log4j-log4j-core-2_24_2_http//file",
  source_jar = "@org_apache_logging_log4j-log4j-core-2_24_2-sources_http//file"
)

jvm_import(
  name = "org_json-json-20231013_http_import",
  jar = "@org_json-json-20231013_http//file",
  source_jar = "@org_json-json-20231013-sources_http//file"
)

java_library(
  name = "platform-build_scripts-jetbrains-apple-notary-api-kotlin-client",
  exports = [
    ":org_jetbrains-apple-notary-api-kotlin-client-2_0_1_http_import",
    ":com_amazonaws-aws-java-sdk-s3-1_12_431_http_import",
    ":com_amazonaws-aws-java-sdk-kms-1_12_431_http_import",
    ":com_amazonaws-aws-java-sdk-core-1_12_431_http_import",
    ":com_amazonaws-jmespath-java-1_12_431_http_import",
    ":com_auth0-java-jwt-4_3_0_http_import",
  ],
  visibility = ["//visibility:public"]
)

jvm_import(
  name = "org_jetbrains-apple-notary-api-kotlin-client-2_0_1_http_import",
  jar = "@org_jetbrains-apple-notary-api-kotlin-client-2_0_1_http//file",
  source_jar = "@org_jetbrains-apple-notary-api-kotlin-client-2_0_1-sources_http//file"
)

jvm_import(
  name = "com_amazonaws-aws-java-sdk-s3-1_12_431_http_import",
  jar = "@com_amazonaws-aws-java-sdk-s3-1_12_431_http//file",
  source_jar = "@com_amazonaws-aws-java-sdk-s3-1_12_431-sources_http//file"
)

jvm_import(
  name = "com_amazonaws-aws-java-sdk-kms-1_12_431_http_import",
  jar = "@com_amazonaws-aws-java-sdk-kms-1_12_431_http//file",
  source_jar = "@com_amazonaws-aws-java-sdk-kms-1_12_431-sources_http//file"
)

jvm_import(
  name = "com_amazonaws-aws-java-sdk-core-1_12_431_http_import",
  jar = "@com_amazonaws-aws-java-sdk-core-1_12_431_http//file",
  source_jar = "@com_amazonaws-aws-java-sdk-core-1_12_431-sources_http//file"
)

jvm_import(
  name = "com_amazonaws-jmespath-java-1_12_431_http_import",
  jar = "@com_amazonaws-jmespath-java-1_12_431_http//file",
  source_jar = "@com_amazonaws-jmespath-java-1_12_431-sources_http//file"
)

jvm_import(
  name = "com_auth0-java-jwt-4_3_0_http_import",
  jar = "@com_auth0-java-jwt-4_3_0_http//file",
  source_jar = "@com_auth0-java-jwt-4_3_0-sources_http//file"
)

jvm_import(
  name = "platform-build_scripts-jetbrains-format-ripper",
  jar = "@com_jetbrains_format-ripper-format-ripper-1_2_0_http//file",
  source_jar = "@com_jetbrains_format-ripper-format-ripper-1_2_0-sources_http//file",
  visibility = ["//visibility:public"]
)

java_library(
  name = "platform-build_scripts-jetbrains-intellij-deps-coverage-reporter",
  exports = [
    ":org_jetbrains_intellij_deps-intellij-coverage-reporter-1_0_766_http_import",
    ":org_jetbrains_intellij_deps-coverage-report-1_0_25_http_import",
    ":org_freemarker-freemarker-2_3_32_http_import",
    ":org_jetbrains_intellij_deps-intellij-coverage-agent-1_0_766_http_import",
  ],
  visibility = ["//visibility:public"]
)

jvm_import(
  name = "org_jetbrains_intellij_deps-intellij-coverage-reporter-1_0_766_http_import",
  jar = "@org_jetbrains_intellij_deps-intellij-coverage-reporter-1_0_766_http//file",
  source_jar = "@org_jetbrains_intellij_deps-intellij-coverage-reporter-1_0_766-sources_http//file"
)

jvm_import(
  name = "org_jetbrains_intellij_deps-intellij-coverage-agent-1_0_766_http_import",
  jar = "@org_jetbrains_intellij_deps-intellij-coverage-agent-1_0_766_http//file",
  source_jar = "@org_jetbrains_intellij_deps-intellij-coverage-agent-1_0_766-sources_http//file"
)

java_library(
  name = "platform-build_scripts-netty",
  exports = [
    ":io_netty-netty-all-4_2_0_RC2_http_import",
    ":io_netty-netty-buffer-4_2_0_RC2_http_import",
    ":io_netty-netty-codec-base-4_2_0_RC2_http_import",
    ":io_netty-netty-codec-4_2_0_RC2_http_import",
    ":io_netty-netty-codec-http-4_2_0_RC2_http_import",
    ":io_netty-netty-codec-http2-4_2_0_RC2_http_import",
    ":io_netty-netty-common-4_2_0_RC2_http_import",
    ":io_netty-netty-handler-4_2_0_RC2_http_import",
    ":io_netty-netty-transport-native-unix-common-4_2_0_RC2_http_import",
    ":io_netty-netty-handler-ssl-ocsp-4_2_0_RC2_http_import",
    ":io_netty-netty-resolver-4_2_0_RC2_http_import",
    ":io_netty-netty-transport-4_2_0_RC2_http_import",
    ":io_netty-netty-pkitesting-4_2_0_RC2_http_import",
    ":org_bouncycastle-bcpkix-jdk18on-1_79_http_import",
    ":org_bouncycastle-bcutil-jdk18on-1_79_http_import",
    ":org_bouncycastle-bcprov-jdk18on-1_79_http_import",
    ":io_netty-netty-transport-classes-epoll-4_2_0_RC2_http_import",
    ":io_netty-netty-transport-classes-kqueue-4_2_0_RC2_http_import",
    ":io_netty-netty-transport-native-epoll-4_2_0_RC2-linux-x86_64_http_import",
    ":io_netty-netty-transport-native-epoll-4_2_0_RC2-linux-aarch_64_http_import",
    ":io_netty-netty-transport-native-epoll-4_2_0_RC2-linux-riscv64_http_import",
    ":io_netty-netty-transport-native-kqueue-4_2_0_RC2-osx-x86_64_http_import",
    ":io_netty-netty-transport-native-kqueue-4_2_0_RC2-osx-aarch_64_http_import",
  ],
  visibility = ["//visibility:public"]
)

jvm_import(
  name = "io_netty-netty-all-4_2_0_RC2_http_import",
  jar = "@io_netty-netty-all-4_2_0_RC2_http//file"
)

jvm_import(
  name = "io_netty-netty-handler-ssl-ocsp-4_2_0_RC2_http_import",
  jar = "@io_netty-netty-handler-ssl-ocsp-4_2_0_RC2_http//file",
  source_jar = "@io_netty-netty-handler-ssl-ocsp-4_2_0_RC2-sources_http//file"
)

jvm_import(
  name = "io_netty-netty-pkitesting-4_2_0_RC2_http_import",
  jar = "@io_netty-netty-pkitesting-4_2_0_RC2_http//file",
  source_jar = "@io_netty-netty-pkitesting-4_2_0_RC2-sources_http//file"
)

jvm_import(
  name = "org_bouncycastle-bcpkix-jdk18on-1_79_http_import",
  jar = "@org_bouncycastle-bcpkix-jdk18on-1_79_http//file",
  source_jar = "@org_bouncycastle-bcpkix-jdk18on-1_79-sources_http//file"
)

jvm_import(
  name = "org_bouncycastle-bcutil-jdk18on-1_79_http_import",
  jar = "@org_bouncycastle-bcutil-jdk18on-1_79_http//file",
  source_jar = "@org_bouncycastle-bcutil-jdk18on-1_79-sources_http//file"
)

jvm_import(
  name = "org_bouncycastle-bcprov-jdk18on-1_79_http_import",
  jar = "@org_bouncycastle-bcprov-jdk18on-1_79_http//file",
  source_jar = "@org_bouncycastle-bcprov-jdk18on-1_79-sources_http//file"
)

jvm_import(
  name = "io_netty-netty-transport-classes-epoll-4_2_0_RC2_http_import",
  jar = "@io_netty-netty-transport-classes-epoll-4_2_0_RC2_http//file",
  source_jar = "@io_netty-netty-transport-classes-epoll-4_2_0_RC2-sources_http//file"
)

jvm_import(
  name = "io_netty-netty-transport-classes-kqueue-4_2_0_RC2_http_import",
  jar = "@io_netty-netty-transport-classes-kqueue-4_2_0_RC2_http//file",
  source_jar = "@io_netty-netty-transport-classes-kqueue-4_2_0_RC2-sources_http//file"
)

jvm_import(
  name = "io_netty-netty-transport-native-epoll-4_2_0_RC2-linux-x86_64_http_import",
  jar = "@io_netty-netty-transport-native-epoll-4_2_0_RC2-linux-x86_64_http//file"
)

jvm_import(
  name = "io_netty-netty-transport-native-epoll-4_2_0_RC2-linux-aarch_64_http_import",
  jar = "@io_netty-netty-transport-native-epoll-4_2_0_RC2-linux-aarch_64_http//file"
)

jvm_import(
  name = "io_netty-netty-transport-native-epoll-4_2_0_RC2-linux-riscv64_http_import",
  jar = "@io_netty-netty-transport-native-epoll-4_2_0_RC2-linux-riscv64_http//file"
)

jvm_import(
  name = "io_netty-netty-transport-native-kqueue-4_2_0_RC2-osx-x86_64_http_import",
  jar = "@io_netty-netty-transport-native-kqueue-4_2_0_RC2-osx-x86_64_http//file"
)

jvm_import(
  name = "io_netty-netty-transport-native-kqueue-4_2_0_RC2-osx-aarch_64_http_import",
  jar = "@io_netty-netty-transport-native-kqueue-4_2_0_RC2-osx-aarch_64_http//file"
)

java_library(
  name = "platform-build_scripts-spdx-tools-java",
  exports = [
    ":org_spdx-tools-java-1_1_8_http_import",
    ":org_spdx-java-spdx-library-1_1_10_http_import",
    ":org_spdx-spdx-jackson-store-1_1_9_http_import",
    ":com_fasterxml_jackson_dataformat-jackson-dataformat-xml-2_15_0_http_import",
  ],
  visibility = ["//visibility:public"]
)

jvm_import(
  name = "org_spdx-tools-java-1_1_8_http_import",
  jar = "@org_spdx-tools-java-1_1_8_http//file",
  source_jar = "@org_spdx-tools-java-1_1_8-sources_http//file"
)

jvm_import(
  name = "org_spdx-java-spdx-library-1_1_10_http_import",
  jar = "@org_spdx-java-spdx-library-1_1_10_http//file",
  source_jar = "@org_spdx-java-spdx-library-1_1_10-sources_http//file"
)

jvm_import(
  name = "org_spdx-spdx-jackson-store-1_1_9_http_import",
  jar = "@org_spdx-spdx-jackson-store-1_1_9_http//file",
  source_jar = "@org_spdx-spdx-jackson-store-1_1_9-sources_http//file"
)

jvm_import(
  name = "com_fasterxml_jackson_dataformat-jackson-dataformat-xml-2_15_0_http_import",
  jar = "@com_fasterxml_jackson_dataformat-jackson-dataformat-xml-2_15_0_http//file",
  source_jar = "@com_fasterxml_jackson_dataformat-jackson-dataformat-xml-2_15_0-sources_http//file"
)

jvm_import(
  name = "platform-compose-compiler_plugin-jetbrains-compose-compiler-hosted",
  jar = "@org_jetbrains_compose_compiler-compiler-hosted-1_5_14_http//file",
  source_jar = "@org_jetbrains_compose_compiler-compiler-hosted-1_5_14-sources_http//file",
  visibility = ["//visibility:public"]
)

java_library(
  name = "platform-compose-compiler_plugin-jetbrains-compose-compiler-hosted-provided",
  exports = [":platform-compose-compiler_plugin-jetbrains-compose-compiler-hosted"],
  neverlink = True,
  visibility = ["//visibility:public"]
)

jvm_import(
  name = "platform-coverage-agent-intellij-coverage",
  jar = "@org_jetbrains_intellij_deps-intellij-coverage-agent-1_0_771_http//file",
  source_jar = "@org_jetbrains_intellij_deps-intellij-coverage-agent-1_0_771-sources_http//file",
  visibility = ["//visibility:public"]
)

java_library(
  name = "platform-credential_store-impl-dbus-java",
  exports = [
    ":com_github_hypfvieh-dbus-java-transport-native-unixsocket-4_2_1_http_import",
    ":com_github_hypfvieh-dbus-java-core-4_2_1_http_import",
  ],
  visibility = ["//visibility:public"]
)

jvm_import(
  name = "com_github_hypfvieh-dbus-java-transport-native-unixsocket-4_2_1_http_import",
  jar = "@com_github_hypfvieh-dbus-java-transport-native-unixsocket-4_2_1_http//file",
  source_jar = "@com_github_hypfvieh-dbus-java-transport-native-unixsocket-4_2_1-sources_http//file"
)

jvm_import(
  name = "com_github_hypfvieh-dbus-java-core-4_2_1_http_import",
  jar = "@com_github_hypfvieh-dbus-java-core-4_2_1_http//file",
  source_jar = "@com_github_hypfvieh-dbus-java-core-4_2_1-sources_http//file"
)

java_library(
  name = "platform-eel_helper-jline-terminal",
  exports = [
    ":org_jline-jline-terminal-3_27_0_http_import",
    ":org_jline-jline-native-3_27_0_http_import",
  ],
  visibility = ["//visibility:public"]
)

jvm_import(
  name = "platform-images-build-pngencoder",
  jar = "@com_pngencoder-pngencoder-0_14_0_http//file",
  source_jar = "@com_pngencoder-pngencoder-0_14_0-sources_http//file",
  visibility = ["//visibility:public"]
)

java_library(
  name = "platform-jewel-detekt_plugin-io-gitlab-arturbosch-detekt-api",
  exports = [
    ":io_gitlab_arturbosch_detekt-detekt-api-1_23_8_http_import",
    ":org_jetbrains_kotlin-kotlin-compiler-embeddable-2_0_21_http_import",
    ":org_jetbrains_kotlin-kotlin-script-runtime-2_0_21_http_import",
    ":org_jetbrains_kotlin-kotlin-reflect-1_6_10_http_import",
    ":org_jetbrains_kotlin-kotlin-daemon-embeddable-2_0_21_http_import",
    ":org_jetbrains_intellij_deps-trove4j-1_0_20200330_http_import",
    ":org_jetbrains_kotlinx-kotlinx-coroutines-core-jvm-1_6_4_http_import",
    ":io_gitlab_arturbosch_detekt-detekt-psi-utils-1_23_8_http_import",
    ":io_gitlab_arturbosch_detekt-detekt-utils-1_23_8_http_import",
    ":dev_drewhamilton_poko-poko-annotations-jvm-0_17_1_http_import",
  ],
  visibility = ["//visibility:public"]
)

jvm_import(
  name = "org_jetbrains_kotlin-kotlin-compiler-embeddable-2_0_21_http_import",
  jar = "@org_jetbrains_kotlin-kotlin-compiler-embeddable-2_0_21_http//file",
  source_jar = "@org_jetbrains_kotlin-kotlin-compiler-embeddable-2_0_21-sources_http//file"
)

jvm_import(
  name = "org_jetbrains_kotlin-kotlin-script-runtime-2_0_21_http_import",
  jar = "@org_jetbrains_kotlin-kotlin-script-runtime-2_0_21_http//file",
  source_jar = "@org_jetbrains_kotlin-kotlin-script-runtime-2_0_21-sources_http//file"
)

jvm_import(
  name = "org_jetbrains_kotlin-kotlin-reflect-1_6_10_http_import",
  jar = "@org_jetbrains_kotlin-kotlin-reflect-1_6_10_http//file",
  source_jar = "@org_jetbrains_kotlin-kotlin-reflect-1_6_10-sources_http//file"
)

jvm_import(
  name = "org_jetbrains_kotlin-kotlin-daemon-embeddable-2_0_21_http_import",
  jar = "@org_jetbrains_kotlin-kotlin-daemon-embeddable-2_0_21_http//file",
  source_jar = "@org_jetbrains_kotlin-kotlin-daemon-embeddable-2_0_21-sources_http//file"
)

jvm_import(
  name = "org_jetbrains_intellij_deps-trove4j-1_0_20200330_http_import",
  jar = "@org_jetbrains_intellij_deps-trove4j-1_0_20200330_http//file",
  source_jar = "@org_jetbrains_intellij_deps-trove4j-1_0_20200330-sources_http//file"
)

jvm_import(
  name = "org_jetbrains_kotlinx-kotlinx-coroutines-core-jvm-1_6_4_http_import",
  jar = "@org_jetbrains_kotlinx-kotlinx-coroutines-core-jvm-1_6_4_http//file",
  source_jar = "@org_jetbrains_kotlinx-kotlinx-coroutines-core-jvm-1_6_4-sources_http//file"
)

java_library(
  name = "platform-jewel-detekt_plugin-io-gitlab-arturbosch-detekt-core",
  exports = [
    ":io_gitlab_arturbosch_detekt-detekt-core-1_23_8_http_import",
    ":io_gitlab_arturbosch_detekt-detekt-api-1_23_8_http_import",
    ":org_jetbrains_kotlin-kotlin-compiler-embeddable-2_0_21_http_import",
    ":org_jetbrains_kotlin-kotlin-script-runtime-2_0_21_http_import",
    ":org_jetbrains_kotlin-kotlin-daemon-embeddable-2_0_21_http_import",
    ":org_jetbrains_intellij_deps-trove4j-1_0_20200330_http_import",
    ":org_jetbrains_kotlinx-kotlinx-coroutines-core-jvm-1_6_4_http_import",
    ":dev_drewhamilton_poko-poko-annotations-jvm-0_17_1_http_import",
    ":io_gitlab_arturbosch_detekt-detekt-parser-1_23_8_http_import",
    ":io_github_davidburstrom_contester-contester-breakpoint-0_2_0_http_import",
    ":io_gitlab_arturbosch_detekt-detekt-tooling-1_23_8_http_import",
    ":org_jetbrains_kotlin-kotlin-stdlib-2_0_21_http_import",
    ":org_jetbrains-annotations-13_0_http_import",
    ":org_snakeyaml-snakeyaml-engine-2_7_http_import",
    ":org_jetbrains_kotlin-kotlin-reflect-2_0_21_http_import",
    ":io_gitlab_arturbosch_detekt-detekt-metrics-1_23_8_http_import",
    ":io_gitlab_arturbosch_detekt-detekt-psi-utils-1_23_8_http_import",
    ":io_gitlab_arturbosch_detekt-detekt-report-html-1_23_8_http_import",
    ":org_jetbrains_kotlinx-kotlinx-html-jvm-0_8_1_http_import",
    ":io_gitlab_arturbosch_detekt-detekt-report-md-1_23_8_http_import",
    ":io_gitlab_arturbosch_detekt-detekt-report-txt-1_23_8_http_import",
    ":io_gitlab_arturbosch_detekt-detekt-report-xml-1_23_8_http_import",
    ":io_gitlab_arturbosch_detekt-detekt-report-sarif-1_23_8_http_import",
    ":io_github_detekt_sarif4k-sarif4k-jvm-0_6_0_http_import",
    ":org_jetbrains_kotlinx-kotlinx-serialization-json-jvm-1_4_1_http_import",
    ":org_jetbrains_kotlin-kotlin-stdlib-common-1_7_20_http_import",
    ":org_jetbrains_kotlinx-kotlinx-serialization-core-jvm-1_4_1_http_import",
    ":org_jetbrains_kotlin-kotlin-stdlib-jdk8-1_7_20_http_import",
    ":org_jetbrains_kotlin-kotlin-stdlib-jdk7-1_7_20_http_import",
    ":io_gitlab_arturbosch_detekt-detekt-utils-1_23_8_http_import",
  ],
  visibility = ["//visibility:public"]
)

jvm_import(
  name = "org_jetbrains_kotlin-kotlin-stdlib-2_0_21_http_import",
  jar = "@org_jetbrains_kotlin-kotlin-stdlib-2_0_21_http//file",
  source_jar = "@org_jetbrains_kotlin-kotlin-stdlib-2_0_21-sources_http//file"
)

jvm_import(
  name = "org_jetbrains-annotations-13_0_http_import",
  jar = "@org_jetbrains-annotations-13_0_http//file",
  source_jar = "@org_jetbrains-annotations-13_0-sources_http//file"
)

jvm_import(
  name = "org_jetbrains_kotlin-kotlin-reflect-2_0_21_http_import",
  jar = "@org_jetbrains_kotlin-kotlin-reflect-2_0_21_http//file",
  source_jar = "@org_jetbrains_kotlin-kotlin-reflect-2_0_21-sources_http//file"
)

jvm_import(
  name = "io_gitlab_arturbosch_detekt-detekt-report-html-1_23_8_http_import",
  jar = "@io_gitlab_arturbosch_detekt-detekt-report-html-1_23_8_http//file",
  source_jar = "@io_gitlab_arturbosch_detekt-detekt-report-html-1_23_8-sources_http//file"
)

jvm_import(
  name = "org_jetbrains_kotlinx-kotlinx-html-jvm-0_8_1_http_import",
  jar = "@org_jetbrains_kotlinx-kotlinx-html-jvm-0_8_1_http//file",
  source_jar = "@org_jetbrains_kotlinx-kotlinx-html-jvm-0_8_1-sources_http//file"
)

jvm_import(
  name = "io_gitlab_arturbosch_detekt-detekt-report-md-1_23_8_http_import",
  jar = "@io_gitlab_arturbosch_detekt-detekt-report-md-1_23_8_http//file",
  source_jar = "@io_gitlab_arturbosch_detekt-detekt-report-md-1_23_8-sources_http//file"
)

jvm_import(
  name = "io_gitlab_arturbosch_detekt-detekt-report-txt-1_23_8_http_import",
  jar = "@io_gitlab_arturbosch_detekt-detekt-report-txt-1_23_8_http//file",
  source_jar = "@io_gitlab_arturbosch_detekt-detekt-report-txt-1_23_8-sources_http//file"
)

jvm_import(
  name = "io_gitlab_arturbosch_detekt-detekt-report-xml-1_23_8_http_import",
  jar = "@io_gitlab_arturbosch_detekt-detekt-report-xml-1_23_8_http//file",
  source_jar = "@io_gitlab_arturbosch_detekt-detekt-report-xml-1_23_8-sources_http//file"
)

jvm_import(
  name = "io_gitlab_arturbosch_detekt-detekt-report-sarif-1_23_8_http_import",
  jar = "@io_gitlab_arturbosch_detekt-detekt-report-sarif-1_23_8_http//file",
  source_jar = "@io_gitlab_arturbosch_detekt-detekt-report-sarif-1_23_8-sources_http//file"
)

jvm_import(
  name = "io_github_detekt_sarif4k-sarif4k-jvm-0_6_0_http_import",
  jar = "@io_github_detekt_sarif4k-sarif4k-jvm-0_6_0_http//file",
  source_jar = "@io_github_detekt_sarif4k-sarif4k-jvm-0_6_0-sources_http//file"
)

jvm_import(
  name = "org_jetbrains_kotlinx-kotlinx-serialization-json-jvm-1_4_1_http_import",
  jar = "@org_jetbrains_kotlinx-kotlinx-serialization-json-jvm-1_4_1_http//file",
  source_jar = "@org_jetbrains_kotlinx-kotlinx-serialization-json-jvm-1_4_1-sources_http//file"
)

jvm_import(
  name = "org_jetbrains_kotlin-kotlin-stdlib-common-1_7_20_http_import",
  jar = "@org_jetbrains_kotlin-kotlin-stdlib-common-1_7_20_http//file",
  source_jar = "@org_jetbrains_kotlin-kotlin-stdlib-common-1_7_20-sources_http//file"
)

jvm_import(
  name = "org_jetbrains_kotlinx-kotlinx-serialization-core-jvm-1_4_1_http_import",
  jar = "@org_jetbrains_kotlinx-kotlinx-serialization-core-jvm-1_4_1_http//file",
  source_jar = "@org_jetbrains_kotlinx-kotlinx-serialization-core-jvm-1_4_1-sources_http//file"
)

jvm_import(
  name = "org_jetbrains_kotlin-kotlin-stdlib-jdk8-1_7_20_http_import",
  jar = "@org_jetbrains_kotlin-kotlin-stdlib-jdk8-1_7_20_http//file",
  source_jar = "@org_jetbrains_kotlin-kotlin-stdlib-jdk8-1_7_20-sources_http//file"
)

jvm_import(
  name = "org_jetbrains_kotlin-kotlin-stdlib-jdk7-1_7_20_http_import",
  jar = "@org_jetbrains_kotlin-kotlin-stdlib-jdk7-1_7_20_http//file",
  source_jar = "@org_jetbrains_kotlin-kotlin-stdlib-jdk7-1_7_20-sources_http//file"
)

java_library(
  name = "platform-jewel-detekt_plugin-io-gitlab-arturbosch-detekt-test",
  exports = [
    ":io_gitlab_arturbosch_detekt-detekt-test-1_23_8_http_import",
    ":io_gitlab_arturbosch_detekt-detekt-api-1_23_8_http_import",
    ":org_jetbrains_kotlin-kotlin-compiler-embeddable-2_0_21_http_import",
    ":org_jetbrains_kotlin-kotlin-script-runtime-2_0_21_http_import",
    ":org_jetbrains_kotlin-kotlin-daemon-embeddable-2_0_21_http_import",
    ":org_jetbrains_intellij_deps-trove4j-1_0_20200330_http_import",
    ":io_gitlab_arturbosch_detekt-detekt-psi-utils-1_23_8_http_import",
    ":dev_drewhamilton_poko-poko-annotations-jvm-0_17_1_http_import",
    ":io_gitlab_arturbosch_detekt-detekt-test-utils-1_23_8_http_import",
    ":org_junit_jupiter-junit-jupiter-api-5_10_2_http_import",
    ":org_opentest4j-opentest4j-1_3_0_http_import",
    ":org_junit_platform-junit-platform-commons-1_10_2_http_import",
    ":org_apiguardian-apiguardian-api-1_1_2_http_import",
    ":io_gitlab_arturbosch_detekt-detekt-parser-1_23_8_http_import",
    ":io_github_davidburstrom_contester-contester-breakpoint-0_2_0_http_import",
    ":org_jetbrains_kotlin-kotlin-main-kts-2_0_21_http_import",
    ":org_jetbrains_kotlin-kotlin-scripting-compiler-embeddable-2_0_21_http_import",
    ":org_jetbrains_kotlin-kotlin-scripting-compiler-impl-embeddable-2_0_21_http_import",
    ":org_jetbrains_kotlin-kotlin-scripting-common-2_0_21_http_import",
    ":org_jetbrains_kotlin-kotlin-scripting-jvm-2_0_21_http_import",
    ":io_gitlab_arturbosch_detekt-detekt-utils-1_23_8_http_import",
  ],
  visibility = ["//visibility:public"]
)

jvm_import(
  name = "io_gitlab_arturbosch_detekt-detekt-test-1_23_8_http_import",
  jar = "@io_gitlab_arturbosch_detekt-detekt-test-1_23_8_http//file",
  source_jar = "@io_gitlab_arturbosch_detekt-detekt-test-1_23_8-sources_http//file"
)

jvm_import(
  name = "io_gitlab_arturbosch_detekt-detekt-test-utils-1_23_8_http_import",
  jar = "@io_gitlab_arturbosch_detekt-detekt-test-utils-1_23_8_http//file",
  source_jar = "@io_gitlab_arturbosch_detekt-detekt-test-utils-1_23_8-sources_http//file"
)

jvm_import(
  name = "org_junit_jupiter-junit-jupiter-api-5_10_2_http_import",
  jar = "@org_junit_jupiter-junit-jupiter-api-5_10_2_http//file",
  source_jar = "@org_junit_jupiter-junit-jupiter-api-5_10_2-sources_http//file"
)

jvm_import(
  name = "org_junit_platform-junit-platform-commons-1_10_2_http_import",
  jar = "@org_junit_platform-junit-platform-commons-1_10_2_http//file",
  source_jar = "@org_junit_platform-junit-platform-commons-1_10_2-sources_http//file"
)

jvm_import(
  name = "org_jetbrains_kotlin-kotlin-main-kts-2_0_21_http_import",
  jar = "@org_jetbrains_kotlin-kotlin-main-kts-2_0_21_http//file",
  source_jar = "@org_jetbrains_kotlin-kotlin-main-kts-2_0_21-sources_http//file"
)

jvm_import(
  name = "org_jetbrains_kotlin-kotlin-scripting-compiler-embeddable-2_0_21_http_import",
  jar = "@org_jetbrains_kotlin-kotlin-scripting-compiler-embeddable-2_0_21_http//file",
  source_jar = "@org_jetbrains_kotlin-kotlin-scripting-compiler-embeddable-2_0_21-sources_http//file"
)

jvm_import(
  name = "org_jetbrains_kotlin-kotlin-scripting-compiler-impl-embeddable-2_0_21_http_import",
  jar = "@org_jetbrains_kotlin-kotlin-scripting-compiler-impl-embeddable-2_0_21_http//file",
  source_jar = "@org_jetbrains_kotlin-kotlin-scripting-compiler-impl-embeddable-2_0_21-sources_http//file"
)

jvm_import(
  name = "org_jetbrains_kotlin-kotlin-scripting-common-2_0_21_http_import",
  jar = "@org_jetbrains_kotlin-kotlin-scripting-common-2_0_21_http//file",
  source_jar = "@org_jetbrains_kotlin-kotlin-scripting-common-2_0_21-sources_http//file"
)

jvm_import(
  name = "org_jetbrains_kotlin-kotlin-scripting-jvm-2_0_21_http_import",
  jar = "@org_jetbrains_kotlin-kotlin-scripting-jvm-2_0_21_http//file",
  source_jar = "@org_jetbrains_kotlin-kotlin-scripting-jvm-2_0_21-sources_http//file"
)

jvm_import(
  name = "platform-jewel-markdown-core-org-commonmark-commonmark",
  jar = "@org_commonmark-commonmark-0_24_0_http//file",
  source_jar = "@org_commonmark-commonmark-0_24_0-sources_http//file",
  visibility = ["//visibility:public"]
)

java_library(
  name = "platform-jewel-markdown-extensions-autolink-commonmark-ext-autolink",
  exports = [
    ":org_commonmark-commonmark-ext-autolink-0_24_0_http_import",
    ":org_nibor_autolink-autolink-0_11_0_http_import",
  ],
  visibility = ["//visibility:public"]
)

jvm_import(
  name = "org_commonmark-commonmark-ext-autolink-0_24_0_http_import",
  jar = "@org_commonmark-commonmark-ext-autolink-0_24_0_http//file",
  source_jar = "@org_commonmark-commonmark-ext-autolink-0_24_0-sources_http//file"
)

jvm_import(
  name = "org_nibor_autolink-autolink-0_11_0_http_import",
  jar = "@org_nibor_autolink-autolink-0_11_0_http//file",
  source_jar = "@org_nibor_autolink-autolink-0_11_0-sources_http//file"
)

jvm_import(
  name = "platform-jewel-markdown-extensions-gfm_strikethrough-commonmark-ext-gfm-strikethrough",
  jar = "@org_commonmark-commonmark-ext-gfm-strikethrough-0_24_0_http//file",
  source_jar = "@org_commonmark-commonmark-ext-gfm-strikethrough-0_24_0-sources_http//file",
  visibility = ["//visibility:public"]
)

jvm_import(
  name = "platform-jewel-markdown-extensions-gfm_tables-commonmark-ext-gfm-tables",
  jar = "@org_commonmark-commonmark-ext-gfm-tables-0_24_0_http//file",
  source_jar = "@org_commonmark-commonmark-ext-gfm-tables-0_24_0-sources_http//file",
  visibility = ["//visibility:public"]
)

jvm_import(
  name = "platform-jewel-samples-standalone-org-lwjgl-lwjgl-tinyfd",
  jar = "@org_lwjgl-lwjgl-tinyfd-3_3_1_http//file",
  source_jar = "@org_lwjgl-lwjgl-tinyfd-3_3_1-sources_http//file",
  visibility = ["//visibility:public"]
)

jvm_import(
  name = "platform-jewel-samples-standalone-org-nibor-autolink-autolink",
  jar = "@org_nibor_autolink-autolink-0_11_0_http//file",
  source_jar = "@org_nibor_autolink-autolink-0_11_0-sources_http//file",
  visibility = ["//visibility:public"]
)

jvm_import(
  name = "platform-jewel-ui-org-jetbrains-compose-components-components-resources",
  jar = "@org_jetbrains_compose_components-components-resources-1_10_0-alpha01_http//file",
  source_jar = "@org_jetbrains_compose_components-components-resources-1_10_0-alpha01-sources_http//file",
  visibility = ["//visibility:public"]
)

jvm_import(
  name = "platform-jewel-ui-org-jetbrains-compose-components-components-resources-desktop",
  jar = "@org_jetbrains_compose_components-components-resources-desktop-1_10_0-alpha01_http//file",
  source_jar = "@org_jetbrains_compose_components-components-resources-desktop-1_10_0-alpha01-sources_http//file",
  visibility = ["//visibility:public"]
)

jvm_import(
  name = "platform-jps-build-qdox-java-parser",
  jar = "@com_thoughtworks_qdox-qdox-2_2_0_http//file",
  source_jar = "@com_thoughtworks_qdox-qdox-2_2_0-sources_http//file",
  visibility = ["//visibility:public"]
)

java_library(
  name = "platform-jps-build-tests-jqwik",
  exports = [
    ":net_jqwik-jqwik-1_9_2_http_import",
    ":org_apiguardian-apiguardian-api-1_1_2_http_import",
    ":net_jqwik-jqwik-api-1_9_2_http_import",
    ":net_jqwik-jqwik-web-1_9_2_http_import",
    ":net_jqwik-jqwik-time-1_9_2_http_import",
    ":net_jqwik-jqwik-engine-1_9_2_http_import",
  ],
  visibility = ["//visibility:public"]
)

jvm_import(
  name = "net_jqwik-jqwik-1_9_2_http_import",
  jar = "@net_jqwik-jqwik-1_9_2_http//file",
  source_jar = "@net_jqwik-jqwik-1_9_2-sources_http//file"
)

jvm_import(
  name = "net_jqwik-jqwik-api-1_9_2_http_import",
  jar = "@net_jqwik-jqwik-api-1_9_2_http//file",
  source_jar = "@net_jqwik-jqwik-api-1_9_2-sources_http//file"
)

jvm_import(
  name = "net_jqwik-jqwik-web-1_9_2_http_import",
  jar = "@net_jqwik-jqwik-web-1_9_2_http//file",
  source_jar = "@net_jqwik-jqwik-web-1_9_2-sources_http//file"
)

jvm_import(
  name = "net_jqwik-jqwik-time-1_9_2_http_import",
  jar = "@net_jqwik-jqwik-time-1_9_2_http//file",
  source_jar = "@net_jqwik-jqwik-time-1_9_2-sources_http//file"
)

jvm_import(
  name = "net_jqwik-jqwik-engine-1_9_2_http_import",
  jar = "@net_jqwik-jqwik-engine-1_9_2_http//file",
  source_jar = "@net_jqwik-jqwik-engine-1_9_2-sources_http//file"
)

jvm_import(
  name = "platform-settings-local-jackson-dataformat-cbor",
  jar = "@com_fasterxml_jackson_dataformat-jackson-dataformat-cbor-2_19_0_http//file",
  source_jar = "@com_fasterxml_jackson_dataformat-jackson-dataformat-cbor-2_19_0-sources_http//file",
  visibility = ["//visibility:public"]
)

java_library(
  name = "platform-test_framework-okhttp3-mockwebserver",
  exports = [
    ":com_squareup_okhttp3-mockwebserver-5_0_0-alpha_11_http_import",
    ":com_squareup_okhttp3-mockwebserver3-5_0_0-alpha_11_http_import",
  ],
  visibility = ["//visibility:public"]
)

jvm_import(
  name = "com_squareup_okhttp3-mockwebserver-5_0_0-alpha_11_http_import",
  jar = "@com_squareup_okhttp3-mockwebserver-5_0_0-alpha_11_http//file",
  source_jar = "@com_squareup_okhttp3-mockwebserver-5_0_0-alpha_11-sources_http//file"
)

jvm_import(
  name = "com_squareup_okhttp3-mockwebserver3-5_0_0-alpha_11_http_import",
  jar = "@com_squareup_okhttp3-mockwebserver3-5_0_0-alpha_11_http//file",
  source_jar = "@com_squareup_okhttp3-mockwebserver3-5_0_0-alpha_11-sources_http//file"
)

jvm_import(
  name = "platform-test_framework-ui-intellij-remoterobot-remote-fixtures",
  jar = "@com_intellij_remoterobot-remote-fixtures-0_11_19_http//file",
  source_jar = "@com_intellij_remoterobot-remote-fixtures-0_11_19-sources_http//file",
  visibility = ["//visibility:public"]
)

java_library(
  name = "platform-test_framework-ui-intellij-remoterobot-robot-server-core",
  exports = [
    ":com_intellij_remoterobot-robot-server-core-0_11_19_http_import",
    ":com_intellij_remoterobot-remote-robot-0_11_19_http_import",
    ":org_slf4j-slf4j-api-2_0_7_http_import",
    ":org_jetbrains_kotlin-kotlin-reflect-1_8_10_http_import",
    ":com_squareup_retrofit2-retrofit-2_9_0_http_import",
    ":com_squareup_okhttp3-okhttp-3_14_9_http_import",
    ":com_squareup_okio-okio-1_17_2_http_import",
    ":com_squareup_retrofit2-converter-gson-2_9_0_http_import",
    ":org_mozilla-rhino-1_7_14_http_import",
    ":org_assertj-assertj-swing-junit-3_17_1_http_import",
    ":junit-junit-4_12_http_import",
    ":org_hamcrest-hamcrest-core-1_3_http_import",
    ":org_assertj-assertj-swing-3_17_1_http_import",
    ":org_assertj-assertj-core-3_17_2_http_import",
    ":org_easytesting-fest-util-1_2_5_http_import",
    ":org_easytesting-fest-reflect-1_4_1_http_import",
    ":net_bytebuddy-byte-buddy-dep-1_14_5_http_import",
    ":org_ow2_asm-asm-9_5_http_import",
    ":org_ow2_asm-asm-commons-9_5_http_import",
  ],
  visibility = ["//visibility:public"]
)

jvm_import(
  name = "com_intellij_remoterobot-robot-server-core-0_11_19_http_import",
  jar = "@com_intellij_remoterobot-robot-server-core-0_11_19_http//file",
  source_jar = "@com_intellij_remoterobot-robot-server-core-0_11_19-sources_http//file"
)

jvm_import(
  name = "com_intellij_remoterobot-remote-robot-0_11_19_http_import",
  jar = "@com_intellij_remoterobot-remote-robot-0_11_19_http//file",
  source_jar = "@com_intellij_remoterobot-remote-robot-0_11_19-sources_http//file"
)

jvm_import(
  name = "org_slf4j-slf4j-api-2_0_7_http_import",
  jar = "@org_slf4j-slf4j-api-2_0_7_http//file",
  source_jar = "@org_slf4j-slf4j-api-2_0_7-sources_http//file"
)

jvm_import(
  name = "org_jetbrains_kotlin-kotlin-reflect-1_8_10_http_import",
  jar = "@org_jetbrains_kotlin-kotlin-reflect-1_8_10_http//file",
  source_jar = "@org_jetbrains_kotlin-kotlin-reflect-1_8_10-sources_http//file"
)

jvm_import(
  name = "com_squareup_retrofit2-retrofit-2_9_0_http_import",
  jar = "@com_squareup_retrofit2-retrofit-2_9_0_http//file",
  source_jar = "@com_squareup_retrofit2-retrofit-2_9_0-sources_http//file"
)

jvm_import(
  name = "com_squareup_okhttp3-okhttp-3_14_9_http_import",
  jar = "@com_squareup_okhttp3-okhttp-3_14_9_http//file",
  source_jar = "@com_squareup_okhttp3-okhttp-3_14_9-sources_http//file"
)

jvm_import(
  name = "com_squareup_okio-okio-1_17_2_http_import",
  jar = "@com_squareup_okio-okio-1_17_2_http//file",
  source_jar = "@com_squareup_okio-okio-1_17_2-sources_http//file"
)

jvm_import(
  name = "com_squareup_retrofit2-converter-gson-2_9_0_http_import",
  jar = "@com_squareup_retrofit2-converter-gson-2_9_0_http//file",
  source_jar = "@com_squareup_retrofit2-converter-gson-2_9_0-sources_http//file"
)

jvm_import(
  name = "org_mozilla-rhino-1_7_14_http_import",
  jar = "@org_mozilla-rhino-1_7_14_http//file",
  source_jar = "@org_mozilla-rhino-1_7_14-sources_http//file"
)

jvm_import(
  name = "org_assertj-assertj-swing-junit-3_17_1_http_import",
  jar = "@org_assertj-assertj-swing-junit-3_17_1_http//file",
  source_jar = "@org_assertj-assertj-swing-junit-3_17_1-sources_http//file"
)

jvm_import(
  name = "junit-junit-4_12_http_import",
  jar = "@junit-junit-4_12_http//file",
  source_jar = "@junit-junit-4_12-sources_http//file"
)

jvm_import(
  name = "org_hamcrest-hamcrest-core-1_3_http_import",
  jar = "@org_hamcrest-hamcrest-core-1_3_http//file",
  source_jar = "@org_hamcrest-hamcrest-core-1_3-sources_http//file"
)

jvm_import(
  name = "org_assertj-assertj-swing-3_17_1_http_import",
  jar = "@org_assertj-assertj-swing-3_17_1_http//file",
  source_jar = "@org_assertj-assertj-swing-3_17_1-sources_http//file"
)

jvm_import(
  name = "org_assertj-assertj-core-3_17_2_http_import",
  jar = "@org_assertj-assertj-core-3_17_2_http//file",
  source_jar = "@org_assertj-assertj-core-3_17_2-sources_http//file"
)

jvm_import(
  name = "org_easytesting-fest-util-1_2_5_http_import",
  jar = "@org_easytesting-fest-util-1_2_5_http//file",
  source_jar = "@org_easytesting-fest-util-1_2_5-sources_http//file"
)

jvm_import(
  name = "org_easytesting-fest-reflect-1_4_1_http_import",
  jar = "@org_easytesting-fest-reflect-1_4_1_http//file",
  source_jar = "@org_easytesting-fest-reflect-1_4_1-sources_http//file"
)

jvm_import(
  name = "net_bytebuddy-byte-buddy-dep-1_14_5_http_import",
  jar = "@net_bytebuddy-byte-buddy-dep-1_14_5_http//file",
  source_jar = "@net_bytebuddy-byte-buddy-dep-1_14_5-sources_http//file"
)

jvm_import(
  name = "org_ow2_asm-asm-9_5_http_import",
  jar = "@org_ow2_asm-asm-9_5_http//file",
  source_jar = "@org_ow2_asm-asm-9_5-sources_http//file"
)

jvm_import(
  name = "org_ow2_asm-asm-commons-9_5_http_import",
  jar = "@org_ow2_asm-asm-commons-9_5_http//file",
  source_jar = "@org_ow2_asm-asm-commons-9_5-sources_http//file"
)

jvm_import(
  name = "platform-util-commons_lang_v2_shim-commons-collections",
  jar = "@commons-collections-commons-collections-3_2_2_http//file",
  source_jar = "@commons-collections-commons-collections-3_2_2-sources_http//file",
  visibility = ["//visibility:public"]
)

jvm_import(
  name = "platform-util-trove-trove",
  jar = "@org_jetbrains_intellij_deps-trove4j-1_0_20221201_http//file",
  source_jar = "@org_jetbrains_intellij_deps-trove4j-1_0_20221201-sources_http//file",
  visibility = ["//visibility:public"]
)

jvm_import(
  name = "plexus-utils",
  jar = "@org_codehaus_plexus-plexus-utils-3_5_1_http//file",
  source_jar = "@org_codehaus_plexus-plexus-utils-3_5_1-sources_http//file",
  visibility = ["//visibility:public"]
)

jvm_import(
  name = "protobuf",
  jar = "@com_google_protobuf-protobuf-java-3_24_4-jb_2_http//file",
  source_jar = "@com_google_protobuf-protobuf-java-3_24_4-jb_2-sources_http//file",
  visibility = ["//visibility:public"]
)

java_library(
  name = "proxy-vole",
  exports = [
    ":org_bidib_com_github_markusbernhardt-proxy-vole-1_1_6_http_import",
    ":org_javadelight-delight-rhino-sandbox-0_0_17_http_import",
  ],
  visibility = ["//visibility:public"]
)

jvm_import(
  name = "org_bidib_com_github_markusbernhardt-proxy-vole-1_1_6_http_import",
  jar = "@org_bidib_com_github_markusbernhardt-proxy-vole-1_1_6_http//file",
  source_jar = "@org_bidib_com_github_markusbernhardt-proxy-vole-1_1_6-sources_http//file"
)

jvm_import(
  name = "org_javadelight-delight-rhino-sandbox-0_0_17_http_import",
  jar = "@org_javadelight-delight-rhino-sandbox-0_0_17_http//file",
  source_jar = "@org_javadelight-delight-rhino-sandbox-0_0_17-sources_http//file"
)

jvm_import(
  name = "python-community-impl-completion-ranking-python-with-full-line",
  jar = "@org_jetbrains_intellij_deps_completion-completion-ranking-python-with-full-line-0_2_1_http//file",
  source_jar = "@org_jetbrains_intellij_deps_completion-completion-ranking-python-with-full-line-0_2_1-sources_http//file",
  visibility = ["//visibility:public"]
)

jvm_import(
  name = "python-community-impl-ml-completion-prev-exprs-models",
  jar = "@completion_ml_python_features-ml-completion-prev-exprs-models-1_11_http//file",
  visibility = ["//visibility:public"]
)

jvm_import(
  name = "python-ml-features-jetbrains-ml-models-python-imports-ranking-model",
  jar = "@com_jetbrains_ml_models-python-imports-ranking-model-coral-panda-republished-6_http//file",
  source_jar = "@com_jetbrains_ml_models-python-imports-ranking-model-coral-panda-republished-6-sources_http//file",
  visibility = ["//visibility:public"]
)

jvm_import(
  name = "qodana-sarif",
  jar = "@com_jetbrains_qodana-qodana-sarif-0_2_115_http//file",
  source_jar = "@com_jetbrains_qodana-qodana-sarif-0_2_115-sources_http//file",
  visibility = ["//visibility:public"]
)

jvm_import(
  name = "rd-core",
  jar = "@com_jetbrains_rd-rd-core-2025_3_1_http//file",
  source_jar = "@com_jetbrains_rd-rd-core-2025_3_1-sources_http//file",
  visibility = ["//visibility:public"]
)

jvm_import(
  name = "rd-framework",
  jar = "@com_jetbrains_rd-rd-framework-2025_3_1_http//file",
  source_jar = "@com_jetbrains_rd-rd-framework-2025_3_1-sources_http//file",
  visibility = ["//visibility:public"]
)

jvm_import(
  name = "rd-gen",
  jar = "@com_jetbrains_rd-rd-gen-2025_3_1_http//file",
  source_jar = "@com_jetbrains_rd-rd-gen-2025_3_1-sources_http//file",
  visibility = ["//visibility:public"]
)

jvm_import(
  name = "rd-swing",
  jar = "@com_jetbrains_rd-rd-swing-2025_3_1_http//file",
  source_jar = "@com_jetbrains_rd-rd-swing-2025_3_1-sources_http//file",
  visibility = ["//visibility:public"]
)

jvm_import(
  name = "rd-text",
  jar = "@com_jetbrains_rd-rd-text-2025_3_1_http//file",
  source_jar = "@com_jetbrains_rd-rd-text-2025_3_1-sources_http//file",
  visibility = ["//visibility:public"]
)

jvm_import(
  name = "relaxng-isorelax",
  jar = "@isorelax-isorelax-20030108_http//file",
  visibility = ["//visibility:public"]
)

jvm_import(
  name = "relaxng-jing",
  jar = "@thaiopensource-jing-20030619_http//file",
  source_jar = "@thaiopensource-jing-20030619-sources_http//file",
  visibility = ["//visibility:public"]
)

jvm_import(
  name = "rhino",
  jar = "@org_mozilla-rhino-runtime-1_7_15_http//file",
  source_jar = "@org_mozilla-rhino-runtime-1_7_15-sources_http//file",
  visibility = ["//visibility:public"]
)

jvm_import(
  name = "rhizomedb-compiler-plugin",
  jar = "@jetbrains_fleet-rhizomedb-compiler-plugin-2_2_21-0_1_http//file",
  source_jar = "@jetbrains_fleet-rhizomedb-compiler-plugin-2_2_21-0_1-sources_http//file",
  visibility = ["//visibility:public"]
)

jvm_import(
  name = "rpc-compiler-plugin",
  jar = "@com_jetbrains_fleet-rpc-compiler-plugin-2_2_21-0_1_http//file",
  source_jar = "@com_jetbrains_fleet-rpc-compiler-plugin-2_2_21-0_1-sources_http//file",
  visibility = ["//visibility:public"]
)

java_library(
  name = "search_everywhere_ml-ai-grazie-emb",
  exports = [
    ":ai_grazie_model-model-emb-jvm-0_8_74_http_import",
    ":ai_grazie_model-model-text-jvm-0_8_74_http_import",
    ":ai_grazie_model-model-common-jvm-0_8_74_http_import",
    ":ai_grazie_utils-utils-common-jvm-0_8_74_http_import",
    ":ai_grazie_utils-utils-multiplatform-jvm-0_8_74_http_import",
  ],
  visibility = ["//visibility:public"]
)

jvm_import(
  name = "search_everywhere_ml-ai-grazie-model-swagger-annotations-jvm",
  jar = "@ai_grazie_model-swagger-annotations-jvm-0_8_74_http//file",
  source_jar = "@ai_grazie_model-swagger-annotations-jvm-0_8_74-sources_http//file",
  visibility = ["//visibility:public"]
)

jvm_import(
  name = "search_everywhere_ml-ranking-core-find-action-model",
  jar = "@org_jetbrains_intellij_deps_searchEverywhere_model-find-action-model-252_0_0_http//file",
  source_jar = "@org_jetbrains_intellij_deps_searchEverywhere_model-find-action-model-252_0_0-sources_http//file",
  visibility = ["//visibility:public"]
)

jvm_import(
  name = "search_everywhere_ml-ranking-core-find-action-model-experimental",
  jar = "@org_jetbrains_intellij_deps_searchEverywhere_model-find-action-model-252_0_1_http//file",
  source_jar = "@org_jetbrains_intellij_deps_searchEverywhere_model-find-action-model-252_0_1-sources_http//file",
  visibility = ["//visibility:public"]
)

jvm_import(
  name = "search_everywhere_ml-ranking-core-find-all-model-experimental",
  jar = "@org_jetbrains_intellij_deps_searchEverywhere_model-find-all-model-252_0_1_http//file",
  source_jar = "@org_jetbrains_intellij_deps_searchEverywhere_model-find-all-model-252_0_1-sources_http//file",
  visibility = ["//visibility:public"]
)

jvm_import(
  name = "search_everywhere_ml-ranking-core-find-classes-model",
  jar = "@org_jetbrains_intellij_deps_searchEverywhere_model-find-classes-model-252_0_0_http//file",
  source_jar = "@org_jetbrains_intellij_deps_searchEverywhere_model-find-classes-model-252_0_0-sources_http//file",
  visibility = ["//visibility:public"]
)

jvm_import(
  name = "search_everywhere_ml-ranking-core-find-classes-model-experimental",
  jar = "@org_jetbrains_intellij_deps_searchEverywhere_model-find-classes-model-252_0_1_http//file",
  source_jar = "@org_jetbrains_intellij_deps_searchEverywhere_model-find-classes-model-252_0_1-sources_http//file",
  visibility = ["//visibility:public"]
)

jvm_import(
  name = "search_everywhere_ml-ranking-core-find-ec-model-experimental",
  jar = "@org_jetbrains_intellij_deps_searchEverywhere_model-find-ec-model-252_0_1_http//file",
  source_jar = "@org_jetbrains_intellij_deps_searchEverywhere_model-find-ec-model-252_0_1-sources_http//file",
  visibility = ["//visibility:public"]
)

jvm_import(
  name = "search_everywhere_ml-ranking-core-find-file-model",
  jar = "@org_jetbrains_intellij_deps_searchEverywhere_model-find-file-model-252_0_0_http//file",
  source_jar = "@org_jetbrains_intellij_deps_searchEverywhere_model-find-file-model-252_0_0-sources_http//file",
  visibility = ["//visibility:public"]
)

jvm_import(
  name = "search_everywhere_ml-ranking-core-find-file-model-experimental",
  jar = "@org_jetbrains_intellij_deps_searchEverywhere_model-find-file-model-252_0_1_http//file",
  source_jar = "@org_jetbrains_intellij_deps_searchEverywhere_model-find-file-model-252_0_1-sources_http//file",
  visibility = ["//visibility:public"]
)

jvm_import(
  name = "search_everywhere_ml-typos-ai-grazie-spell-gec-engine-local-jvm",
  jar = "@ai_grazie_spell-gec-spell-engine-local-0_8_74_http//file",
  source_jar = "@ai_grazie_spell-gec-spell-engine-local-0_8_74-sources_http//file",
  visibility = ["//visibility:public"]
)

jvm_import(
  name = "settings_repository-eclipse-jgit-ssh-apache",
  jar = "@org_eclipse_jgit-org_eclipse_jgit_ssh_apache-6_6_1_202309021850-r_http//file",
  source_jar = "@org_eclipse_jgit-org_eclipse_jgit_ssh_apache-6_6_1_202309021850-r-sources_http//file",
  visibility = ["//visibility:public"]
)

jvm_import(
  name = "settings_repository-eclipse-jgit-ssh-apache-agent",
  jar = "@org_eclipse_jgit-org_eclipse_jgit_ssh_apache_agent-6_6_1_202309021850-r_http//file",
  source_jar = "@org_eclipse_jgit-org_eclipse_jgit_ssh_apache_agent-6_6_1_202309021850-r-sources_http//file",
  visibility = ["//visibility:public"]
)

jvm_import(
  name = "slf4j-api",
  jar = "@org_slf4j-slf4j-api-2_0_13_http//file",
  source_jar = "@org_slf4j-slf4j-api-2_0_13-sources_http//file",
  visibility = ["//visibility:public"]
)

jvm_import(
  name = "slf4j-jdk14",
  jar = "@org_slf4j-slf4j-jdk14-2_0_13_http//file",
  source_jar = "@org_slf4j-slf4j-jdk14-2_0_13-sources_http//file",
  visibility = ["//visibility:public"]
)

jvm_import(
  name = "snakeyaml",
  jar = "@org_yaml-snakeyaml-2_4_http//file",
  source_jar = "@org_yaml-snakeyaml-2_4-sources_http//file",
  visibility = ["//visibility:public"]
)

jvm_import(
  name = "snakeyaml-engine",
  jar = "@org_snakeyaml-snakeyaml-engine-2_9_http//file",
  source_jar = "@org_snakeyaml-snakeyaml-engine-2_9-sources_http//file",
  visibility = ["//visibility:public"]
)

jvm_import(
  name = "spellchecker-java-string-similarity",
  jar = "@info_debatty-java-string-similarity-2_0_0_http//file",
  source_jar = "@info_debatty-java-string-similarity-2_0_0-sources_http//file",
  visibility = ["//visibility:public"]
)

jvm_import(
  name = "sqlite",
  jar = "@org_xerial-sqlite-jdbc-3_50_3_0_http//file",
  source_jar = "@org_xerial-sqlite-jdbc-3_50_3_0-sources_http//file",
  visibility = ["//visibility:public"]
)

jvm_import(
  name = "sqlite-native",
  jar = "@org_sqlite-native-3_42_0-jb_1_http//file",
  visibility = ["//visibility:public"]
)

jvm_import(
  name = "stats_collector-completion-log-events",
  jar = "@org_jetbrains_intellij_deps_completion-completion-log-events-0_0_3_http//file",
  source_jar = "@org_jetbrains_intellij_deps_completion-completion-log-events-0_0_3-sources_http//file",
  visibility = ["//visibility:public"]
)

jvm_import(
  name = "stats_collector-tests-completion-log-events",
  jar = "@org_jetbrains_intellij_deps_completion-completion-log-events-0_0_3_http//file",
  source_jar = "@org_jetbrains_intellij_deps_completion-completion-log-events-0_0_3-sources_http//file",
  visibility = ["//visibility:public"]
)

jvm_import(
  name = "stream_ex",
  jar = "@one_util-streamex-0_8_4_http//file",
  source_jar = "@one_util-streamex-0_8_4-sources_http//file",
  visibility = ["//visibility:public"]
)

jvm_import(
  name = "studio-platform",
  jar = "@org_jetbrains_intellij_deps-studio-platform-2025_2_1-alpha01-290_http//file",
  source_jar = "@org_jetbrains_intellij_deps-studio-platform-2025_2_1-alpha01-290-sources_http//file",
  visibility = ["//visibility:public"]
)

java_library(
  name = "studio-platform-provided",
  exports = [":studio-platform"],
  neverlink = True,
  visibility = ["//visibility:public"]
)

jvm_import(
  name = "studio-test-platform",
  jar = "@org_jetbrains_intellij_deps-studio-test-platform-2025_2_1-alpha01-290_http//file",
  source_jar = "@org_jetbrains_intellij_deps-studio-test-platform-2025_2_1-alpha01-290-sources_http//file",
  visibility = ["//visibility:public"]
)

jvm_import(
  name = "swingx",
  jar = "@org_swinglabs-swingx-core-1_6_2-2_http//file",
  source_jar = "@org_swinglabs-swingx-core-1_6_2-2-sources_http//file",
  visibility = ["//visibility:public"]
)

jvm_import(
  name = "tasks-core-commons-discovery",
  jar = "@commons-discovery-commons-discovery-0_4_http//file",
  source_jar = "@commons-discovery-commons-discovery-0_4-sources_http//file",
  visibility = ["//visibility:public"]
)

jvm_import(
  name = "tc_service_messages",
  jar = "@org_jetbrains_teamcity-serviceMessages-2024_07_http//file",
  source_jar = "@org_jetbrains_teamcity-serviceMessages-2024_07-sources_http//file",
  visibility = ["//visibility:public"]
)

jvm_import(
  name = "terminal-completion-ranking-sh",
  jar = "@org_jetbrains_intellij_deps_completion-completion-ranking-sh-0_0_2_http//file",
  source_jar = "@org_jetbrains_intellij_deps_completion-completion-ranking-sh-0_0_2-sources_http//file",
  visibility = ["//visibility:public"]
)

jvm_import(
  name = "terminal-completion-terminal-completion-spec",
  jar = "@org_jetbrains_terminal-completion-spec-0_4_0_http//file",
  source_jar = "@org_jetbrains_terminal-completion-spec-0_4_0-sources_http//file",
  visibility = ["//visibility:public"]
)

jvm_import(
  name = "terminal-terminal-completion-db-with-extensions",
  jar = "@org_jetbrains_terminal-completion-db-with-extensions-0_5_0_http//file",
  visibility = ["//visibility:public"]
)

jvm_import(
  name = "test-discovery-plugin-base",
  jar = "@org_jetbrains_testDiscovery-test-discovery-plugin-base-0_1_191_http//file",
  source_jar = "@org_jetbrains_testDiscovery-test-discovery-plugin-base-0_1_191-sources_http//file",
  visibility = ["//visibility:public"]
)

java_library(
  name = "test_n_g",
  exports = [
    ":org_testng-testng-7_8_0_http_import",
    ":com_beust-jcommander-1_82_http_import",
    ":org_webjars-jquery-3_6_1_http_import",
  ],
  visibility = ["//visibility:public"]
)

jvm_import(
  name = "org_testng-testng-7_8_0_http_import",
  jar = "@org_testng-testng-7_8_0_http//file",
  source_jar = "@org_testng-testng-7_8_0-sources_http//file"
)

jvm_import(
  name = "com_beust-jcommander-1_82_http_import",
  jar = "@com_beust-jcommander-1_82_http//file",
  source_jar = "@com_beust-jcommander-1_82-sources_http//file"
)

jvm_import(
  name = "org_webjars-jquery-3_6_1_http_import",
  jar = "@org_webjars-jquery-3_6_1_http//file",
  source_jar = "@org_webjars-jquery-3_6_1-sources_http//file"
)

java_library(
  name = "test_n_g-provided",
  exports = [":test_n_g"],
  neverlink = True,
  visibility = ["//visibility:public"]
)

java_library(
  name = "testcontainers",
  exports = [
    ":org_testcontainers-testcontainers-1_20_3_http_import",
    ":org_rnorth_duct-tape-duct-tape-1_0_8_http_import",
    ":com_github_docker-java-docker-java-api-3_4_0_http_import",
    ":com_github_docker-java-docker-java-transport-zerodep-3_4_0_http_import",
    ":com_github_docker-java-docker-java-transport-3_4_0_http_import",
  ],
  visibility = ["//visibility:public"]
)

jvm_import(
  name = "org_testcontainers-testcontainers-1_20_3_http_import",
  jar = "@org_testcontainers-testcontainers-1_20_3_http//file",
  source_jar = "@org_testcontainers-testcontainers-1_20_3-sources_http//file"
)

jvm_import(
  name = "org_rnorth_duct-tape-duct-tape-1_0_8_http_import",
  jar = "@org_rnorth_duct-tape-duct-tape-1_0_8_http//file",
  source_jar = "@org_rnorth_duct-tape-duct-tape-1_0_8-sources_http//file"
)

jvm_import(
  name = "com_github_docker-java-docker-java-api-3_4_0_http_import",
  jar = "@com_github_docker-java-docker-java-api-3_4_0_http//file",
  source_jar = "@com_github_docker-java-docker-java-api-3_4_0-sources_http//file"
)

jvm_import(
  name = "com_github_docker-java-docker-java-transport-zerodep-3_4_0_http_import",
  jar = "@com_github_docker-java-docker-java-transport-zerodep-3_4_0_http//file",
  source_jar = "@com_github_docker-java-docker-java-transport-zerodep-3_4_0-sources_http//file"
)

jvm_import(
  name = "com_github_docker-java-docker-java-transport-3_4_0_http_import",
  jar = "@com_github_docker-java-docker-java-transport-3_4_0_http//file",
  source_jar = "@com_github_docker-java-docker-java-transport-3_4_0-sources_http//file"
)

jvm_import(
  name = "testcontainers-junit-jupiter",
  jar = "@org_testcontainers-junit-jupiter-1_20_3_http//file",
  source_jar = "@org_testcontainers-junit-jupiter-1_20_3-sources_http//file",
  visibility = ["//visibility:public"]
)

jvm_import(
  name = "tips-pycharm-community",
  jar = "@com_jetbrains_intellij_documentation-tips-pycharm-community-241_74_http//file",
  visibility = ["//visibility:public"]
)

jvm_import(
  name = "tools-api_dump-kotlinx-bcv",
  jar = "@org_jetbrains_kotlinx-binary-compatibility-validator-0_17_0_http//file",
  source_jar = "@org_jetbrains_kotlinx-binary-compatibility-validator-0_17_0-sources_http//file",
  visibility = ["//visibility:public"]
)

jvm_import(
  name = "tools-ide-starter-github-stephenc-monte-screen-recorder",
  jar = "@com_github_stephenc_monte-monte-screen-recorder-0_7_7_0_http//file",
  source_jar = "@com_github_stephenc_monte-monte-screen-recorder-0_7_7_0-sources_http//file",
  visibility = ["//visibility:public"]
)

jvm_import(
  name = "tools-ide-starter-rauschig-jarchivelib",
  jar = "@org_rauschig-jarchivelib-1_2_0_http//file",
  visibility = ["//visibility:public"]
)

java_library(
  name = "truth",
  exports = [
    ":com_google_truth-truth-0_42_http_import",
    ":com_googlecode_java-diff-utils-diffutils-1_3_0_http_import",
  ],
  visibility = ["//visibility:public"]
)

jvm_import(
  name = "com_google_truth-truth-0_42_http_import",
  jar = "@com_google_truth-truth-0_42_http//file",
  source_jar = "@com_google_truth-truth-0_42-sources_http//file"
)

jvm_import(
  name = "com_googlecode_java-diff-utils-diffutils-1_3_0_http_import",
  jar = "@com_googlecode_java-diff-utils-diffutils-1_3_0_http//file",
  source_jar = "@com_googlecode_java-diff-utils-diffutils-1_3_0-sources_http//file"
)

jvm_import(
  name = "turbo_complete-languages-kotlin-k1-completion-performance-kotlin",
  jar = "@org_jetbrains_intellij_deps_completion-performance-kotlin-0_0_9_http//file",
  source_jar = "@org_jetbrains_intellij_deps_completion-performance-kotlin-0_0_9-sources_http//file",
  visibility = ["//visibility:public"]
)

java_library(
  name = "tuweni-toml",
  exports = [
    ":io_consensys_tuweni-tuweni-toml-2_7_1_http_import",
    ":org_antlr-antlr4-runtime-4_13_0_http_import",
  ],
  visibility = ["//visibility:public"]
)

jvm_import(
  name = "io_consensys_tuweni-tuweni-toml-2_7_1_http_import",
  jar = "@io_consensys_tuweni-tuweni-toml-2_7_1_http//file",
  source_jar = "@io_consensys_tuweni-tuweni-toml-2_7_1-sources_http//file"
)

jvm_import(
  name = "org_antlr-antlr4-runtime-4_13_0_http_import",
  jar = "@org_antlr-antlr4-runtime-4_13_0_http//file",
  source_jar = "@org_antlr-antlr4-runtime-4_13_0-sources_http//file"
)

java_library(
  name = "vavr",
  exports = [
    ":io_vavr-vavr-0_10_4_http_import",
    ":io_vavr-vavr-match-0_10_4_http_import",
  ],
  visibility = ["//visibility:public"]
)

jvm_import(
  name = "io_vavr-vavr-0_10_4_http_import",
  jar = "@io_vavr-vavr-0_10_4_http//file",
  source_jar = "@io_vavr-vavr-0_10_4-sources_http//file"
)

jvm_import(
  name = "io_vavr-vavr-match-0_10_4_http_import",
  jar = "@io_vavr-vavr-match-0_10_4_http//file",
  source_jar = "@io_vavr-vavr-match-0_10_4-sources_http//file"
)

java_library(
  name = "vcs-github-apollographql-apollo-ast-jvm",
  exports = [
    ":com_apollographql_apollo-apollo-ast-jvm-4_0_0_http_import",
    ":com_squareup_okio-okio-jvm-3_9_0_http_import",
    ":com_apollographql_apollo-apollo-annotations-jvm-4_0_0_http_import",
  ],
  visibility = ["//visibility:public"]
)

jvm_import(
  name = "com_apollographql_apollo-apollo-ast-jvm-4_0_0_http_import",
  jar = "@com_apollographql_apollo-apollo-ast-jvm-4_0_0_http//file",
  source_jar = "@com_apollographql_apollo-apollo-ast-jvm-4_0_0-sources_http//file"
)

jvm_import(
  name = "com_apollographql_apollo-apollo-annotations-jvm-4_0_0_http_import",
  jar = "@com_apollographql_apollo-apollo-annotations-jvm-4_0_0_http//file",
  source_jar = "@com_apollographql_apollo-apollo-annotations-jvm-4_0_0-sources_http//file"
)

jvm_import(
  name = "workspace-model-codegen",
  jar = "@com_jetbrains_intellij_platform-workspace-model-codegen-0_0_9_http//file",
  visibility = ["//visibility:public"]
)

jvm_import(
  name = "xml-resolver",
  jar = "@xml-resolver-xml-resolver-1_2_http//file",
  source_jar = "@xml-resolver-xml-resolver-1_2-sources_http//file",
  visibility = ["//visibility:public"]
)

jvm_import(
  name = "xml-xmlbeans-_xml_beans",
  jar = "@org_apache_xmlbeans-xmlbeans-5_1_1_http//file",
  source_jar = "@org_apache_xmlbeans-xmlbeans-5_1_1-sources_http//file",
  visibility = ["//visibility:public"]
)

java_library(
  name = "xml-xmlbeans-apache-logging-log4j-to-slf4j",
  exports = [
    ":org_apache_logging_log4j-log4j-to-slf4j-2_20_0_http_import",
    ":org_apache_logging_log4j-log4j-api-2_20_0_http_import",
  ],
  visibility = ["//visibility:public"]
)

jvm_import(
  name = "org_apache_logging_log4j-log4j-to-slf4j-2_20_0_http_import",
  jar = "@org_apache_logging_log4j-log4j-to-slf4j-2_20_0_http//file",
  source_jar = "@org_apache_logging_log4j-log4j-to-slf4j-2_20_0-sources_http//file"
)

jvm_import(
  name = "org_apache_logging_log4j-log4j-api-2_20_0_http_import",
  jar = "@org_apache_logging_log4j-log4j-api-2_20_0_http//file",
  source_jar = "@org_apache_logging_log4j-log4j-api-2_20_0-sources_http//file"
)

jvm_import(
  name = "xslt-debugger-impl-rt-_serializer-2-7-3",
  jar = "@xalan-serializer-2_7_3_http//file",
  visibility = ["//visibility:public"]
)

jvm_import(
  name = "xslt-debugger-impl-rt-_xalan-2-7-3",
  jar = "@xalan-xalan-2_7_3_http//file",
  visibility = ["//visibility:public"]
)

jvm_import(
  name = "xtext-xbase",
  jar = "@org_eclipse_xtext-org_eclipse_xtext_xbase_lib-2_40_0_http//file",
  source_jar = "@org_eclipse_xtext-org_eclipse_xtext_xbase_lib-2_40_0-sources_http//file",
  visibility = ["//visibility:public"]
)

jvm_import(
  name = "xz",
  jar = "@org_tukaani-xz-1_10_http//file",
  source_jar = "@org_tukaani-xz-1_10-sources_http//file",
  visibility = ["//visibility:public"]
)

jvm_import(
  name = "zip-signer",
  jar = "@org_jetbrains-marketplace-zip-signer-0_1_43_http//file",
  source_jar = "@org_jetbrains-marketplace-zip-signer-0_1_43-sources_http//file",
  visibility = ["//visibility:public"]
)

jvm_import(
  name = "zstd-jni",
  jar = "@com_github_luben-zstd-jni-1_5_7-4_http//file",
  source_jar = "@com_github_luben-zstd-jni-1_5_7-4-sources_http//file",
  visibility = ["//visibility:public"]
)

jvm_import(
  name = "zxing-core",
  jar = "@com_google_zxing-core-3_5_1_http//file",
  source_jar = "@com_google_zxing-core-3_5_1-sources_http//file",
  visibility = ["//visibility:public"]
)
### auto-generated section `maven libs` end<|MERGE_RESOLUTION|>--- conflicted
+++ resolved
@@ -3442,12 +3442,6 @@
   jar = "@org_apache_ant-ant-launcher-1_7_1_http//file"
 )
 
-<<<<<<< HEAD
-jvm_import(
-  name = "jimfs",
-  jar = "@com_google_jimfs-jimfs-1_3_0_http//file",
-  source_jar = "@com_google_jimfs-jimfs-1_3_0-sources_http//file",
-=======
 java_library(
   name = "java-rt-ant-1-7-1-provided",
   exports = [":java-rt-ant-1-7-1"],
@@ -3465,7 +3459,6 @@
 jvm_import(
   name = "java_f_x-scene_builder-_scene_builder_kit11",
   jar = "@org_jetbrains_intellij_deps-scenebuilderkit-11_0_5_http//file",
->>>>>>> eb5038a0
   visibility = ["//visibility:public"]
 )
 
@@ -3728,14 +3721,6 @@
   source_jar = "@net_bytebuddy-byte-buddy-agent-1_14_12-sources_http//file"
 )
 
-<<<<<<< HEAD
-java_library(
-  name = "junit5Launcher",
-  exports = [
-    ":org_junit_platform-junit-platform-launcher-1_13_4_http_import",
-    ":org_junit_platform-junit-platform-engine-1_13_4_http_import",
-  ],
-=======
 jvm_import(
   name = "org_jetbrains_kotlinx-atomicfu-jvm-0_20_2_http_import",
   jar = "@org_jetbrains_kotlinx-atomicfu-jvm-0_20_2_http//file",
@@ -3746,7 +3731,6 @@
   name = "jetbrains-markdown",
   jar = "@org_jetbrains-markdown-jvm-0_7_2_http//file",
   source_jar = "@org_jetbrains-markdown-jvm-0_7_2-sources_http//file",
->>>>>>> eb5038a0
   visibility = ["//visibility:public"]
 )
 
@@ -3771,22 +3755,9 @@
 )
 
 jvm_import(
-  name = "jgoodies-common",
-  jar = "@com_jgoodies-jgoodies-common-1_4_0_http//file",
-  source_jar = "@com_jgoodies-jgoodies-common-1_4_0-sources_http//file",
-  visibility = ["//visibility:public"]
-)
-
-jvm_import(
-  name = "jgoodies-forms",
-  jar = "@com_jgoodies-forms-1_1-preview_http//file",
-  visibility = ["//visibility:public"]
-)
-
-jvm_import(
   name = "jimfs",
-  jar = "@com_google_jimfs-jimfs-1_1_http//file",
-  source_jar = "@com_google_jimfs-jimfs-1_1-sources_http//file",
+  jar = "@com_google_jimfs-jimfs-1_3_0_http//file",
+  source_jar = "@com_google_jimfs-jimfs-1_3_0-sources_http//file",
   visibility = ["//visibility:public"]
 )
 
@@ -4061,13 +4032,6 @@
   name = "junit5Jupiter",
   jar = "@org_junit_jupiter-junit-jupiter-engine-5_13_4_http//file",
   source_jar = "@org_junit_jupiter-junit-jupiter-engine-5_13_4-sources_http//file",
-  visibility = ["//visibility:public"]
-)
-
-java_library(
-  name = "junit5Jupiter-provided",
-  exports = [":junit5Jupiter"],
-  neverlink = True,
   visibility = ["//visibility:public"]
 )
 
