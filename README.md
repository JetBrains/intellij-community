--- conflicted
+++ resolved
@@ -1,6 +1,5 @@
 [![Build status](https://github.com/JetBrains/intellij-community/workflows/IntelliJ%20IDEA/badge.svg)](https://github.com/JetBrains/intellij-community/actions/workflows/IntelliJ_IDEA.yml)
 
-<<<<<<< HEAD
 # Open IntelliJ
 
 
@@ -11,17 +10,6 @@
 
 ## Building Open IntelliJ
 These instructions will help you build Open IntelliJ from source code, which is the basis for IntelliJ Platform development.
-=======
-# IntelliJ Open Source Repository
-
-This repository is the open-source part of the JetBrains IDEs codebase.
-It also serves as the basis for [IntelliJ Platform development](https://www.jetbrains.com/opensource/idea). 
-
-These instructions will help you build and run open source parts of IntelliJ Platform / IntelliJ IDEA / PyCharm.
-
-If you are new to the community and would like to contribute code or help others learn, see [CONTRIBUTING.md](https://github.com/JetBrains/intellij-community/blob/master/CONTRIBUTING.md) to get started.
-
->>>>>>> 154e1dd0
 The following conventions will be used to refer to directories on your machine:
 * `<USER_HOME>` is your OS user's home directory.
 * `<IDEA_HOME>` is the root directory for the **IntelliJ source code**.
@@ -48,7 +36,6 @@
 The branch names and build numbers for older releases of JetBrains IDEs can be found on the
 [Build Number Ranges](https://plugins.jetbrains.com/docs/intellij/build-number-ranges.html) page.
 
-<<<<<<< HEAD
 ## Getting Open IntelliJ Source Code
 Open IntelliJ source code is available from `github.com/SoftOmni/open-intellij` by either cloning or
 downloading a zip file (based on a branch) into `<IDEA_HOME>`. The default is the *master* branch. 
@@ -58,16 +45,6 @@
 [Build Number Ranges](https://plugins.jetbrains.com/docs/intellij/build-number-ranges.html).
 
 These Git operations can also be done through the [Open IntelliJ user interface](https://www.jetbrains.com/help/idea/using-git-integration.html).
-=======
-You can [clone this project](https://www.jetbrains.com/help/idea/manage-projects-hosted-on-github.html#clone-from-GitHub) directly using IntelliJ IDEA. 
-
-Alternatively, follow the steps below in a terminal:
-
-   ```
-   git clone https://github.com/JetBrains/intellij-community.git
-   cd intellij-community
-   ```
->>>>>>> 154e1dd0
 
 > [!TIP]
 > - **For faster download**: If the complete repository history isn't needed, create [shallow clone](https://git-scm.com/docs/git-clone#Documentation/git-clone.txt---depthdepth)
@@ -81,7 +58,6 @@
 - Linux/macOS: `./getPlugins.sh`
 - Windows: `getPlugins.bat`
 
-<<<<<<< HEAD
 Open IntelliJ requires additional Android modules from separate Git repositories. To clone these repositories,
 run one of the `getPlugins` scripts located in the `<IDEA_HOME>` directory. Use the `--shallow` argument if the complete repository history isn't needed. 
 These scripts clone their respective *master* branches. Make sure you are inside the `<IDEA_HOME>` directory when running those scripts, so the modules get cloned inside the `<IDEA_HOME>` directory.
@@ -92,24 +68,12 @@
 
 ## Building Open IntelliJ
 Version 2023.2 or newer of Open IntelliJ
-=======
-> [!IMPORTANT]
->
->  Always `git checkout` the `intellij-community` and `android` Git repositories to the same branches/tags.
-
-
----
-## Building IntelliJ IDEA
-These instructions will help you build IntelliJ IDEA from source code, which is the basis for IntelliJ Platform development.
-IntelliJ IDEA '**2023.2**' or newer is required.
->>>>>>> 154e1dd0
 
 ### Opening the IntelliJ IDEA Source Code in the IDE
 Using the latest IntelliJ IDEA, click '**File | Open**', select the `<IDEA_HOME>` directory.
 If IntelliJ IDEA displays a message about a missing or out-of-date required plugin (e.g. Kotlin),
 [enable, upgrade, or install that plugin](https://www.jetbrains.com/help/idea/managing-plugins.html) and restart IntelliJ IDEA.
 
-<<<<<<< HEAD
 ### IntelliJ Build Configuration
 1. It's recommended to use JetBrains Runtime 17 to compile the project. 
    When you invoke **Build Project** for the first time, Open IntelliJ should suggest downloading it automatically.
@@ -126,22 +90,6 @@
 
 ### Building the IntelliJ Application Source Code
 To build Open IntelliJ from source, choose **Build | Build Project** from the main menu.
-=======
-
-### Build Configuration Steps
-1. **JDK Setup**
-
-- Use JetBrains Runtime 21 (without JCEF) to compile
-  - IDE will prompt to download it on the first build
-> [!IMPORTANT]
->
-> JetBrains Runtime **without** JCEF is required. If `jbr-21` SDK points to JCEF version, change it to the non-JCEF version:
-> - Add `idea.is.internal=true` to `idea.properties` and restart the IDE.
-> - Go to '**Project Structure | SDKs**'
-> - Click 'Browse' → 'Download...'
-> - Select version 21 and vendor 'JetBrains Runtime'
-> - To confirm if the JDK is correct, navigate to the SDK page with jbr-21 selected. Search for `jcef`, it should **_NOT_** yield a result.
->>>>>>> 154e1dd0
 
 2. **Maven Configuration** : If the **Maven** plugin is disabled, [add the path variable](https://www.jetbrains.com/help/idea/absolute-path-variables.html) "**MAVEN_REPOSITORY**" pointing to `<USER_HOME>/.m2/repository` directory.
 
@@ -196,14 +144,9 @@
 * Working dir: `<IDEA_HOME>/bin`
 * VM options:  `-ea`
 
-<<<<<<< HEAD
 ## Running Open IntelliJ on CI/CD environment
 
 To run tests outside of Open IntelliJ, run the `tests.cmd` command in `<IDEA_HOME>` directory. `tests.cmd` will work on both Windows and Unix systems.
-=======
-
-#### Running IntelliJ IDEA in CI/CD environment
->>>>>>> 154e1dd0
 
 To run tests outside of IntelliJ IDEA, run the `tests.cmd` command in `<IDEA_HOME>` directory.`tests.cmd` can be used in both Windows and Unix systems.
 Options to run tests are passed as system properties to `tests.cmd` command.
@@ -219,8 +162,4 @@
 ```
 
 `tests.cmd` is used just to run [CommunityRunTestsBuildTarget](build/src/CommunityRunTestsBuildTarget.kt) from the command line.
-<<<<<<< HEAD
-You may call it directly from Open IntelliJ, see run configuration `tests in community` for an example.
-=======
-You can also call it directly from IDEA, see run configuration `tests in community` for an example.
->>>>>>> 154e1dd0
+You may call it directly from Open IntelliJ, see run configuration `tests in community` for an example.