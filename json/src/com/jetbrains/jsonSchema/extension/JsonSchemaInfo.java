// Copyright 2000-2020 JetBrains s.r.o. Use of this source code is governed by the Apache 2.0 license that can be found in the LICENSE file.
package com.jetbrains.jsonSchema.extension;

import com.intellij.openapi.project.Project;
import com.intellij.openapi.util.NlsSafe;
import com.intellij.openapi.util.io.FileUtil;
import com.intellij.openapi.util.text.StringUtil;
import com.intellij.openapi.util.text.Strings;
import com.intellij.openapi.vfs.LocalFileSystem;
import com.intellij.openapi.vfs.VfsUtil;
import com.intellij.openapi.vfs.VfsUtilCore;
import com.intellij.openapi.vfs.VirtualFile;
import com.intellij.openapi.vfs.impl.http.HttpVirtualFile;
import com.intellij.util.containers.ContainerUtil;
import com.jetbrains.jsonSchema.impl.JsonSchemaType;
import com.jetbrains.jsonSchema.impl.JsonSchemaVersion;
import org.jetbrains.annotations.Nls;
import org.jetbrains.annotations.NotNull;
import org.jetbrains.annotations.Nullable;

import java.io.File;
import java.nio.file.Path;
import java.nio.file.Paths;
import java.util.Map;
import java.util.Set;

public class JsonSchemaInfo {
  @Nullable private final JsonSchemaFileProvider myProvider;
  @Nullable private final String myUrl;
  @Nullable private @Nls String myName = null;
  @Nullable private @Nls String myDocumentation = null;
  @NotNull  private final static Set<String> myDumbNames = ContainerUtil.set(
    "schema",
    "lib",
    "cli",
    "packages",
    "master",
    "format",
    "angular", // the only angular-related schema is the 'angular-cli', so we skip the repo name
    "config");

  // weird cases such as meaningless 'config' as a name, etc.
  @NotNull private final static Map<String, @Nls String> myWeirdNames = ContainerUtil.stringMap(
    "http://json.schemastore.org/config", "asp.net config",
    "https://schemastore.azurewebsites.net/schemas/json/config.json", "asp.net config",
    "http://json.schemastore.org/2.0.0-csd.2.beta.2018-10-10.json", "sarif-2.0.0-csd.2.beta.2018-10-10",
    "https://schemastore.azurewebsites.net/schemas/json/2.0.0-csd.2.beta.2018-10-10.json", "sarif-2.0.0-csd.2.beta.2018-10-10"
  );

  public JsonSchemaInfo(@NotNull JsonSchemaFileProvider provider) {
    myProvider = provider;
    myUrl = null;
  }

  public JsonSchemaInfo(@NotNull String url) {
    myUrl = url;
    myProvider = null;
  }

  @Nullable
  public JsonSchemaFileProvider getProvider() {
    return myProvider;
  }

  @NotNull
  public String getUrl(Project project) {
    if (myProvider != null) {
      String remoteSource = myProvider.getRemoteSource();
      if (remoteSource != null) {
        return remoteSource;
      }

      VirtualFile schemaFile = myProvider.getSchemaFile();
      if (schemaFile == null) return "";

      if (schemaFile instanceof HttpVirtualFile) {
        return schemaFile.getUrl();
      }

      return getRelativePath(project, schemaFile.getPath());
    }
    else {
      assert myUrl != null;
      return myUrl;
    }
  }

  @NotNull
<<<<<<< HEAD
  public String getDescription() {
    if (getName() != null) {
      return getName();
    }
=======
  public @Nls String getDescription() {
>>>>>>> dbb67108
    if (myProvider != null) {
      String providerName = myProvider.getPresentableName();
      return sanitizeName(providerName);
    }

    assert myUrl != null;

    if (myWeirdNames.containsKey(myUrl)) {
      return myWeirdNames.get(myUrl);
    }

    String url = myUrl.replace('\\', '/');

    return ContainerUtil.reverse(StringUtil.split(url, "/"))
      .stream()
      .filter(p -> !isVeryDumbName(p))
      .findFirst().orElse(myUrl);
  }

  @Nullable
  public @Nls String getDocumentation() {
    return myDocumentation;
  }

  public void setDocumentation(@Nullable @Nls String documentation) {
    myDocumentation = documentation;
  }

  @Nullable
  public @Nls String getName() {
    return myName;
  }

  public void setName(@Nullable @Nls String name) {
    myName = name;
  }

  public static boolean isVeryDumbName(@Nullable String possibleName) {
    if (StringUtil.isEmptyOrSpaces(possibleName) || myDumbNames.contains(possibleName)) return true;
    return StringUtil.split(possibleName, ".").stream().allMatch(s -> JsonSchemaType.isInteger(s));
  }

  @NotNull
  private static @NlsSafe String sanitizeName(@NotNull String providerName) {
    return StringUtil.trimEnd(StringUtil.trimEnd(StringUtil.trimEnd(providerName, ".json"), "-schema"), ".schema");
  }

  @NotNull
  public JsonSchemaVersion getSchemaVersion() {
    return myProvider != null ? myProvider.getSchemaVersion() : JsonSchemaVersion.SCHEMA_4;
  }

  @NotNull
  public static String getRelativePath(@NotNull Project project, @NotNull String text) {
    text = text.trim();
    if (project.isDefault() || project.getBasePath() == null || Strings.isEmptyOrSpaces(text)) {
      return text;
    }

    Path file = Paths.get(text);
    if (!file.isAbsolute()) {
      return text;
    }

    String relativePath = FileUtil.getRelativePath(project.getBasePath(), FileUtil.toSystemIndependentName(file.toString()), '/');
    if (relativePath != null) {
      return relativePath;
    }

    VirtualFile virtualFile = LocalFileSystem.getInstance().findFileByNioFile(file);
    if (virtualFile == null) {
      return text;
    }

    VirtualFile projectBaseDir = LocalFileSystem.getInstance().findFileByPath(project.getBasePath());
    if (projectBaseDir == null) {
      return text;
    }

    if (isMeaningfulAncestor(VfsUtilCore.getCommonAncestor(virtualFile, projectBaseDir))) {
      String path = VfsUtilCore.findRelativePath(projectBaseDir, virtualFile, File.separatorChar);
      if (path != null) {
        return path;
      }
    }
    return text;
  }

  private static boolean isMeaningfulAncestor(@Nullable VirtualFile ancestor) {
    if (ancestor == null) return false;
    VirtualFile homeDir = VfsUtil.getUserHomeDir();
    return homeDir != null && VfsUtilCore.isAncestor(homeDir, ancestor, true);
  }
}<|MERGE_RESOLUTION|>--- conflicted
+++ resolved
@@ -86,14 +86,10 @@
   }
 
   @NotNull
-<<<<<<< HEAD
-  public String getDescription() {
+  public @Nls String getDescription() {
     if (getName() != null) {
       return getName();
     }
-=======
-  public @Nls String getDescription() {
->>>>>>> dbb67108
     if (myProvider != null) {
       String providerName = myProvider.getPresentableName();
       return sanitizeName(providerName);
