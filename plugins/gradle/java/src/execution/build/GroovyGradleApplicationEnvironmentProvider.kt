--- conflicted
+++ resolved
@@ -11,30 +11,7 @@
 import org.jetbrains.plugins.groovy.config.GroovyConfigUtils
 import org.jetbrains.plugins.groovy.runner.GroovyScriptRunConfiguration
 
-<<<<<<< HEAD
-class GroovyGradleApplicationEnvironmentProvider : GradleBaseApplicationEnvironmentProvider<GroovyScriptRunConfiguration>() {
-  override fun generateInitScript(params: GradleInitScriptParameters): String {
-    val scriptText = loadApplicationInitScript(
-      gradlePath = params.gradleTaskPath,
-      runAppTaskName = params.runAppTaskName,
-      mainClassToRun = params.mainClass,
-      javaExePath = params.javaExePath,
-      sourceSetName = params.sourceSetName,
-      params = params.params,
-      definitions = params.definitions,
-      intelliJRtPath = null,
-      workingDirectory = params.workingDirectory,
-      useManifestJar = params.useManifestJar ?: false,
-      useArgsFile = params.useArgsFile ?: false,
-      useClasspathFile = false,
-      javaModuleName = params.javaModuleName
-    )
-    return scriptText
-  }
-
-=======
 class GroovyGradleApplicationEnvironmentProvider : GradleBaseApplicationEnvironmentProvider() {
->>>>>>> f77a7927
   override fun getMainClass(profile: JavaRunConfigurationBase): String {
     return "org.codehaus.groovy.tools.GroovyStarter"
   }
