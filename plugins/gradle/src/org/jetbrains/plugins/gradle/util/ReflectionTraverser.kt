--- conflicted
+++ resolved
@@ -9,12 +9,6 @@
 import java.util.function.Consumer
 
 class ReflectionTraverser : Closeable {
-<<<<<<< HEAD
-  interface Visitor {
-    fun process(instance: Any)
-  }
-=======
->>>>>>> 7b9b8cc1
 
   private val visited = IdentityHashMap<Any, Any?>()
   private val classCache = HashMap<Class<*>, ClassInfo>()
@@ -113,13 +107,8 @@
     private val skipChildrenClass = ClassInfo(emptyList())
 
     @JvmStatic
-<<<<<<< HEAD
-    fun traverse(o: Any, visitor: Visitor) {
-      ReflectionTraverser().use { it.walk(o, visitor) }
-=======
     fun traverse(o: Any, consumer: Consumer<Any>) {
       ReflectionTraverser().use { it.walk(o, emptyList(), emptyList(), consumer) }
->>>>>>> 7b9b8cc1
     }
 
     private fun walkCollection(stack: Deque<Any>, col: Collection<Any?>) {
