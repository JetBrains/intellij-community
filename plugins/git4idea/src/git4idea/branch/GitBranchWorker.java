/*
 * Copyright 2000-2014 JetBrains s.r.o.
 *
 * Licensed under the Apache License, Version 2.0 (the "License");
 * you may not use this file except in compliance with the License.
 * You may obtain a copy of the License at
 *
 * http://www.apache.org/licenses/LICENSE-2.0
 *
 * Unless required by applicable law or agreed to in writing, software
 * distributed under the License is distributed on an "AS IS" BASIS,
 * WITHOUT WARRANTIES OR CONDITIONS OF ANY KIND, either express or implied.
 * See the License for the specific language governing permissions and
 * limitations under the License.
 */
package git4idea.branch;

import com.intellij.dvcs.ui.CompareBranchesDialog;
import com.intellij.dvcs.util.CommitCompareInfo;
import com.intellij.openapi.application.ApplicationManager;
import com.intellij.openapi.diagnostic.Logger;
import com.intellij.openapi.project.Project;
import com.intellij.openapi.ui.Messages;
import com.intellij.openapi.vcs.VcsException;
import com.intellij.openapi.vcs.changes.Change;
import com.intellij.util.containers.ContainerUtil;
import git4idea.GitCommit;
import git4idea.GitExecutionException;
import git4idea.GitLocalBranch;
import git4idea.GitUtil;
import git4idea.changes.GitChangeUtils;
import git4idea.commands.Git;
import git4idea.config.GitVcsSettings;
import git4idea.history.GitHistoryUtils;
import git4idea.rebase.GitRebaseUtils;
import git4idea.repo.GitRepository;
<<<<<<< HEAD
import git4idea.ui.branch.GitCompareBranchesHelper;
=======
import git4idea.ui.branch.GitCompareBranchesDialog;
import git4idea.util.GitCommitCompareInfo;
import git4idea.util.GitLocalCommitCompareInfo;
>>>>>>> 2c30378c
import org.jetbrains.annotations.NotNull;

import java.util.Collection;
import java.util.List;
import java.util.Map;

/**
 * Executes the logic of git branch operations.
 * All operations are run in the current thread.
 * All UI interaction is done via the {@link GitBranchUiHandler} passed to the constructor.
 */
public final class GitBranchWorker {

  private static final Logger LOG = Logger.getInstance(GitBranchWorker.class);

  @NotNull private final Project myProject;
  @NotNull private final Git myGit;
  @NotNull private final GitBranchUiHandler myUiHandler;

  public GitBranchWorker(@NotNull Project project, @NotNull Git git, @NotNull GitBranchUiHandler uiHandler) {
    myProject = project;
    myGit = git;
    myUiHandler = uiHandler;
  }
  
  public void checkoutNewBranch(@NotNull final String name, @NotNull List<GitRepository> repositories) {
    updateInfo(repositories);
    repositories = ContainerUtil.filter(repositories, repository -> {
      GitLocalBranch currentBranch = repository.getCurrentBranch();
      return currentBranch == null || !currentBranch.getName().equals(name);
    });
    if (!repositories.isEmpty()) {
      new GitCheckoutNewBranchOperation(myProject, myGit, myUiHandler, repositories, name).execute();
    }
    else {
      LOG.error("Creating new branch the same as current in all repositories: " + name);
    }
  }

  public void createBranch(@NotNull String name, @NotNull Map<GitRepository, String> startPoints) {
    updateInfo(startPoints.keySet());
    new GitCreateBranchOperation(myProject, myGit, myUiHandler, name, startPoints).execute();
  }

  public void createNewTag(@NotNull final String name, @NotNull final String reference, @NotNull final List<GitRepository> repositories) {
    for (GitRepository repository : repositories) {
      myGit.createNewTag(repository, name, null, reference);
      repository.getRepositoryFiles().refresh();
    }
  }

  public void checkoutNewBranchStartingFrom(@NotNull String newBranchName, @NotNull String startPoint,
                                            @NotNull List<GitRepository> repositories) {
    updateInfo(repositories);
    new GitCheckoutOperation(myProject, myGit, myUiHandler, repositories, startPoint, false, true, newBranchName).execute();
  }

  public void checkout(@NotNull final String reference, boolean detach, @NotNull List<GitRepository> repositories) {
    updateInfo(repositories);
    new GitCheckoutOperation(myProject, myGit, myUiHandler, repositories, reference, detach, false, null).execute();
  }


  public void deleteBranch(@NotNull final String branchName, @NotNull final List<GitRepository> repositories) {
    updateInfo(repositories);
    new GitDeleteBranchOperation(myProject, myGit, myUiHandler, repositories, branchName).execute();
  }

  public void deleteTag(@NotNull final String tagName, @NotNull final List<GitRepository> repositories) {
    updateInfo(repositories);
    new GitDeleteTagOperation(myProject, myGit, myUiHandler, repositories, tagName).execute();
  }

  public void deleteRemoteTag(@NotNull final String tagName, @NotNull final Map<GitRepository, String> repositories) {
    updateInfo(repositories.keySet());
    new GitDeleteRemoteTagOperation(myProject, myGit, myUiHandler, repositories, tagName).execute();
  }

  public void deleteRemoteBranch(@NotNull final String branchName, @NotNull final List<GitRepository> repositories) {
    updateInfo(repositories);
    new GitDeleteRemoteBranchOperation(myProject, myGit, myUiHandler, repositories, branchName).execute();
  }

  public void merge(@NotNull final String branchName, @NotNull final GitBrancher.DeleteOnMergeOption deleteOnMerge,
                    @NotNull final List<GitRepository> repositories) {
    updateInfo(repositories);
    new GitMergeOperation(myProject, myGit, myUiHandler, repositories, branchName, deleteOnMerge).execute();
  }

  public void rebase(@NotNull List<GitRepository> repositories, @NotNull String branchName) {
    updateInfo(repositories);
    GitRebaseUtils.rebase(myProject, repositories, new GitRebaseParams(branchName), myUiHandler.getProgressIndicator());
  }

  public void rebaseOnCurrent(@NotNull List<GitRepository> repositories, @NotNull String branchName) {
    updateInfo(repositories);
    GitRebaseUtils.rebase(myProject, repositories, new GitRebaseParams(branchName, null, "HEAD", false, false),
                          myUiHandler.getProgressIndicator());
  }

  public void renameBranch(@NotNull String currentName, @NotNull String newName, @NotNull List<GitRepository> repositories) {
    updateInfo(repositories);
    new GitRenameBranchOperation(myProject, myGit, myUiHandler, currentName, newName, repositories).execute();
  }

  public void compare(@NotNull final String branchName, @NotNull final List<GitRepository> repositories,
                      @NotNull final GitRepository selectedRepository) {
    final CommitCompareInfo myCompareInfo = loadCommitsToCompare(repositories, branchName);
    if (myCompareInfo == null) {
      LOG.error("The task to get compare info didn't finish. Repositories: \n" + repositories + "\nbranch name: " + branchName);
      return;
    }
    ApplicationManager.getApplication().invokeLater(
      () -> displayCompareDialog(branchName, GitBranchUtil.getCurrentBranchOrRev(repositories), myCompareInfo, selectedRepository));
  }

<<<<<<< HEAD
  private CommitCompareInfo loadCommitsToCompare(List<GitRepository> repositories, String branchName) {
    CommitCompareInfo compareInfo = new CommitCompareInfo();
    for (GitRepository repository : repositories) {
      loadCommitsToCompare(repository, branchName, compareInfo);
      compareInfo.put(repository, loadTotalDiff(repository, branchName));
=======
  private GitCommitCompareInfo loadCommitsToCompare(List<GitRepository> repositories, String branchName) {
    GitCommitCompareInfo compareInfo = new GitLocalCommitCompareInfo(branchName);
    for (GitRepository repository: repositories) {
      compareInfo.put(repository, loadCommitsToCompare(repository, branchName));

      try {
        compareInfo.put(repository, loadTotalDiff(repository, branchName));
      }
      catch (VcsException e) {
        // we treat it as critical and report an error
        throw new GitExecutionException("Couldn't get [git diff " + branchName + "] on repository [" + repository.getRoot() + "]", e);
      }
>>>>>>> 2c30378c
    }
    return compareInfo;
  }

  @NotNull
  public static Collection<Change> loadTotalDiff(@NotNull GitRepository repository, @NotNull String branchName) throws VcsException {
    // return git diff between current working directory and branchName: working dir should be displayed as a 'left' one (base)
    return GitChangeUtils.getDiffWithWorkingDir(repository.getProject(), repository.getRoot(), branchName, null, true);
  }

  private void loadCommitsToCompare(@NotNull GitRepository repository, @NotNull final String branchName,
                                                       @NotNull CommitCompareInfo compareInfo) {
    final List<GitCommit> headToBranch;
    final List<GitCommit> branchToHead;
    try {
      headToBranch = GitHistoryUtils.history(myProject, repository.getRoot(), ".." + branchName);
      branchToHead = GitHistoryUtils.history(myProject, repository.getRoot(), branchName + "..");
    }
    catch (VcsException e) {
      // we treat it as critical and report an error
      throw new GitExecutionException("Couldn't get [git log .." + branchName + "] on repository [" + repository.getRoot() + "]", e);
    }
    compareInfo.put(repository, headToBranch, branchToHead);
  }
  
  private void displayCompareDialog(@NotNull String branchName, @NotNull String currentBranch, @NotNull CommitCompareInfo compareInfo,
                                    @NotNull GitRepository selectedRepository) {
    if (compareInfo.isEmpty()) {
      Messages.showInfoMessage(myProject, String.format("<html>There are no changes between <code>%s</code> and <code>%s</code></html>",
                                                        currentBranch, branchName), "No Changes Detected");
    }
    else {
      new CompareBranchesDialog(new GitCompareBranchesHelper(myProject),
                                branchName, currentBranch, compareInfo, selectedRepository, false).show();
    }
  }

  private static void updateInfo(@NotNull Collection<GitRepository> repositories) {
    for (GitRepository repository : repositories) {
      repository.update();
    }
  }

}<|MERGE_RESOLUTION|>--- conflicted
+++ resolved
@@ -15,6 +15,7 @@
  */
 package git4idea.branch;
 
+import com.intellij.dvcs.repo.Repository;
 import com.intellij.dvcs.ui.CompareBranchesDialog;
 import com.intellij.dvcs.util.CommitCompareInfo;
 import com.intellij.openapi.application.ApplicationManager;
@@ -27,20 +28,13 @@
 import git4idea.GitCommit;
 import git4idea.GitExecutionException;
 import git4idea.GitLocalBranch;
-import git4idea.GitUtil;
 import git4idea.changes.GitChangeUtils;
 import git4idea.commands.Git;
-import git4idea.config.GitVcsSettings;
 import git4idea.history.GitHistoryUtils;
 import git4idea.rebase.GitRebaseUtils;
 import git4idea.repo.GitRepository;
-<<<<<<< HEAD
 import git4idea.ui.branch.GitCompareBranchesHelper;
-=======
-import git4idea.ui.branch.GitCompareBranchesDialog;
-import git4idea.util.GitCommitCompareInfo;
 import git4idea.util.GitLocalCommitCompareInfo;
->>>>>>> 2c30378c
 import org.jetbrains.annotations.NotNull;
 
 import java.util.Collection;
@@ -157,18 +151,10 @@
       () -> displayCompareDialog(branchName, GitBranchUtil.getCurrentBranchOrRev(repositories), myCompareInfo, selectedRepository));
   }
 
-<<<<<<< HEAD
   private CommitCompareInfo loadCommitsToCompare(List<GitRepository> repositories, String branchName) {
-    CommitCompareInfo compareInfo = new CommitCompareInfo();
-    for (GitRepository repository : repositories) {
+    CommitCompareInfo compareInfo = new GitLocalCommitCompareInfo();
+    for (GitRepository repository: repositories) {
       loadCommitsToCompare(repository, branchName, compareInfo);
-      compareInfo.put(repository, loadTotalDiff(repository, branchName));
-=======
-  private GitCommitCompareInfo loadCommitsToCompare(List<GitRepository> repositories, String branchName) {
-    GitCommitCompareInfo compareInfo = new GitLocalCommitCompareInfo(branchName);
-    for (GitRepository repository: repositories) {
-      compareInfo.put(repository, loadCommitsToCompare(repository, branchName));
-
       try {
         compareInfo.put(repository, loadTotalDiff(repository, branchName));
       }
@@ -176,13 +162,12 @@
         // we treat it as critical and report an error
         throw new GitExecutionException("Couldn't get [git diff " + branchName + "] on repository [" + repository.getRoot() + "]", e);
       }
->>>>>>> 2c30378c
     }
     return compareInfo;
   }
 
   @NotNull
-  public static Collection<Change> loadTotalDiff(@NotNull GitRepository repository, @NotNull String branchName) throws VcsException {
+  public static Collection<Change> loadTotalDiff(@NotNull Repository repository, @NotNull String branchName) throws VcsException {
     // return git diff between current working directory and branchName: working dir should be displayed as a 'left' one (base)
     return GitChangeUtils.getDiffWithWorkingDir(repository.getProject(), repository.getRoot(), branchName, null, true);
   }
