<<<<<<< HEAD
/*
 * Copyright 2000-2012 JetBrains s.r.o.
 *
 * Licensed under the Apache License, Version 2.0 (the "License");
 * you may not use this file except in compliance with the License.
 * You may obtain a copy of the License at
 *
 * http://www.apache.org/licenses/LICENSE-2.0
 *
 * Unless required by applicable law or agreed to in writing, software
 * distributed under the License is distributed on an "AS IS" BASIS,
 * WITHOUT WARRANTIES OR CONDITIONS OF ANY KIND, either express or implied.
 * See the License for the specific language governing permissions and
 * limitations under the License.
 */
package com.intellij.spellchecker.tokenizer;

import com.intellij.openapi.util.TextRange;
import com.intellij.psi.PsiElement;
import com.intellij.spellchecker.inspections.PlainTextSplitter;

/**
 * @author yole
 */
public class EscapeSequenceTokenizer {
  public static void processTextWithOffsets(PsiElement element, TokenConsumer consumer, StringBuilder unescapedText,
                                            int[] offsets) {
    StringBuilder currentToken = new StringBuilder();
    int currentTokenStart = 0;
    for (int i = 0; i < unescapedText.length(); i++) {
      if (offsets[i+1]-offsets[i] == 1) {
        if (currentToken.length() == 0) {
          currentTokenStart = offsets[i];
        }
        currentToken.append(unescapedText.charAt(i));
      }
      else {
        if (currentToken.length() > 0) {
          processCurrentToken(element, currentToken, currentTokenStart, consumer);
          currentToken.setLength(0);
        }
      }
    }
    if (currentToken.length() > 0) {
      processCurrentToken(element, currentToken, currentTokenStart, consumer);
    }
  }

  private static void processCurrentToken(PsiElement element,
                                          StringBuilder currentToken,
                                          int currentTokenStart, TokenConsumer consumer) {
    final String token = currentToken.toString();
    // +1 for the starting quote of the string literal
    consumer.consumeToken(element, token, false, currentTokenStart+1, TextRange.allOf(token), PlainTextSplitter.getInstance());
  }
}
=======
/*
 * Copyright 2000-2012 JetBrains s.r.o.
 *
 * Licensed under the Apache License, Version 2.0 (the "License");
 * you may not use this file except in compliance with the License.
 * You may obtain a copy of the License at
 *
 * http://www.apache.org/licenses/LICENSE-2.0
 *
 * Unless required by applicable law or agreed to in writing, software
 * distributed under the License is distributed on an "AS IS" BASIS,
 * WITHOUT WARRANTIES OR CONDITIONS OF ANY KIND, either express or implied.
 * See the License for the specific language governing permissions and
 * limitations under the License.
 */
package com.intellij.spellchecker.tokenizer;

import com.intellij.openapi.util.TextRange;
import com.intellij.psi.PsiElement;
import com.intellij.spellchecker.inspections.PlainTextSplitter;

/**
 * @author yole
 */
public class EscapeSequenceTokenizer {
  public static void processTextWithOffsets(PsiElement element, TokenConsumer consumer, StringBuilder unescapedText,
                                            int[] offsets, int startOffset) {
    StringBuilder currentToken = new StringBuilder();
    int currentTokenStart = startOffset;
    for (int i = 0; i < unescapedText.length(); i++) {
      if (offsets[i+1]-offsets[i] == 1) {
        if (currentToken.length() == 0) {
          currentTokenStart = offsets[i] + startOffset;
        }
        currentToken.append(unescapedText.charAt(i));
      }
      else {
        if (currentToken.length() > 0) {
          processCurrentToken(element, currentToken, currentTokenStart, consumer);
          currentToken.setLength(0);
        }
      }
    }
    if (currentToken.length() > 0) {
      processCurrentToken(element, currentToken, currentTokenStart, consumer);
    }
  }

  private static void processCurrentToken(PsiElement element,
                                          StringBuilder currentToken,
                                          int currentTokenStart, TokenConsumer consumer) {
    final String token = currentToken.toString();
    // +1 for the starting quote of the string literal
    consumer.consumeToken(element, token, false, currentTokenStart, TextRange.allOf(token), PlainTextSplitter.getInstance());
  }
}
>>>>>>> c9706cc4
<|MERGE_RESOLUTION|>--- conflicted
+++ resolved
@@ -1,61 +1,3 @@
-<<<<<<< HEAD
-/*
- * Copyright 2000-2012 JetBrains s.r.o.
- *
- * Licensed under the Apache License, Version 2.0 (the "License");
- * you may not use this file except in compliance with the License.
- * You may obtain a copy of the License at
- *
- * http://www.apache.org/licenses/LICENSE-2.0
- *
- * Unless required by applicable law or agreed to in writing, software
- * distributed under the License is distributed on an "AS IS" BASIS,
- * WITHOUT WARRANTIES OR CONDITIONS OF ANY KIND, either express or implied.
- * See the License for the specific language governing permissions and
- * limitations under the License.
- */
-package com.intellij.spellchecker.tokenizer;
-
-import com.intellij.openapi.util.TextRange;
-import com.intellij.psi.PsiElement;
-import com.intellij.spellchecker.inspections.PlainTextSplitter;
-
-/**
- * @author yole
- */
-public class EscapeSequenceTokenizer {
-  public static void processTextWithOffsets(PsiElement element, TokenConsumer consumer, StringBuilder unescapedText,
-                                            int[] offsets) {
-    StringBuilder currentToken = new StringBuilder();
-    int currentTokenStart = 0;
-    for (int i = 0; i < unescapedText.length(); i++) {
-      if (offsets[i+1]-offsets[i] == 1) {
-        if (currentToken.length() == 0) {
-          currentTokenStart = offsets[i];
-        }
-        currentToken.append(unescapedText.charAt(i));
-      }
-      else {
-        if (currentToken.length() > 0) {
-          processCurrentToken(element, currentToken, currentTokenStart, consumer);
-          currentToken.setLength(0);
-        }
-      }
-    }
-    if (currentToken.length() > 0) {
-      processCurrentToken(element, currentToken, currentTokenStart, consumer);
-    }
-  }
-
-  private static void processCurrentToken(PsiElement element,
-                                          StringBuilder currentToken,
-                                          int currentTokenStart, TokenConsumer consumer) {
-    final String token = currentToken.toString();
-    // +1 for the starting quote of the string literal
-    consumer.consumeToken(element, token, false, currentTokenStart+1, TextRange.allOf(token), PlainTextSplitter.getInstance());
-  }
-}
-=======
 /*
  * Copyright 2000-2012 JetBrains s.r.o.
  *
@@ -111,5 +53,4 @@
     // +1 for the starting quote of the string literal
     consumer.consumeToken(element, token, false, currentTokenStart, TextRange.allOf(token), PlainTextSplitter.getInstance());
   }
-}
->>>>>>> c9706cc4
+}