// Copyright 2000-2019 JetBrains s.r.o. Use of this source code is governed by the Apache 2.0 license that can be found in the LICENSE file.
package org.jetbrains.plugins.github.pullrequest

import com.intellij.codeInsight.AutoPopupController
import com.intellij.diff.editor.VCSContentVirtualFile
import com.intellij.ide.DataManager
import com.intellij.ide.actions.RefreshAction
import com.intellij.openapi.Disposable
import com.intellij.openapi.actionSystem.*
import com.intellij.openapi.application.ApplicationManager
import com.intellij.openapi.application.ModalityState
import com.intellij.openapi.components.Service
import com.intellij.openapi.fileEditor.FileEditorManager
import com.intellij.openapi.fileEditor.impl.EditorWindowHolder
import com.intellij.openapi.ide.CopyPasteManager
import com.intellij.openapi.progress.ProgressIndicator
import com.intellij.openapi.progress.ProgressManager
import com.intellij.openapi.project.Project
import com.intellij.openapi.roots.ui.componentsList.components.ScrollablePanel
import com.intellij.openapi.ui.Splitter
import com.intellij.openapi.ui.VerticalFlowLayout
import com.intellij.openapi.util.Disposer
import com.intellij.openapi.util.registry.Registry
import com.intellij.openapi.vfs.VirtualFile
import com.intellij.ui.*
import com.intellij.ui.components.JBPanelWithEmptyText
import com.intellij.util.ui.JBUI
import com.intellij.util.ui.UIUtil
import org.jetbrains.annotations.CalledInAwt
import org.jetbrains.plugins.github.api.GithubApiRequestExecutor
import org.jetbrains.plugins.github.api.data.pullrequest.GHPullRequest
import org.jetbrains.plugins.github.authentication.accounts.GithubAccount
import org.jetbrains.plugins.github.pullrequest.action.GHPRListSelectionActionDataContext
import org.jetbrains.plugins.github.pullrequest.action.GithubPullRequestKeys
import org.jetbrains.plugins.github.pullrequest.avatars.CachingGithubAvatarIconsProvider
import org.jetbrains.plugins.github.pullrequest.config.GithubPullRequestsProjectUISettings
import org.jetbrains.plugins.github.pullrequest.data.GHPullRequestsDataContext
import org.jetbrains.plugins.github.pullrequest.data.GHPullRequestsDataContextRepository
import org.jetbrains.plugins.github.pullrequest.data.GithubPullRequestDataProvider
import org.jetbrains.plugins.github.pullrequest.search.GithubPullRequestSearchPanel
import org.jetbrains.plugins.github.pullrequest.ui.*
import org.jetbrains.plugins.github.pullrequest.ui.changes.*
import org.jetbrains.plugins.github.pullrequest.ui.details.GHPRDescriptionPanel
import org.jetbrains.plugins.github.pullrequest.ui.details.GHPRMetadataPanel
import org.jetbrains.plugins.github.ui.util.SingleValueModel
import org.jetbrains.plugins.github.util.*
import java.awt.BorderLayout
import java.awt.Component
import java.awt.event.ActionListener
import java.awt.event.FocusEvent
import java.awt.event.FocusListener
import javax.swing.JComponent
import javax.swing.event.ListDataEvent
import javax.swing.event.ListDataListener
import javax.swing.event.ListSelectionEvent

@Service
internal class GHPRComponentFactory(private val project: Project) {

  private val progressManager = ProgressManager.getInstance()
  private val actionManager = ActionManager.getInstance()
  private val copyPasteManager = CopyPasteManager.getInstance()
  private val avatarLoader = CachingGithubUserAvatarLoader.getInstance()
  private val imageResizer = GithubImageResizer.getInstance()

  private var ghprVirtualFile: VCSContentVirtualFile? = null
  private var ghprEditorContent: JComponent? = null

  private val autoPopupController = AutoPopupController.getInstance(project)
  private val projectUiSettings = GithubPullRequestsProjectUISettings.getInstance(project)
  private val dataContextRepository = GHPullRequestsDataContextRepository.getInstance(project)

  @CalledInAwt
  fun createComponent(remoteUrl: GitRemoteUrlCoordinates, account: GithubAccount, requestExecutor: GithubApiRequestExecutor,
                      parentDisposable: Disposable): JComponent {

    val contextValue = object : LazyCancellableBackgroundProcessValue<GHPullRequestsDataContext>(progressManager) {
      override fun compute(indicator: ProgressIndicator) =
        dataContextRepository.getContext(indicator, account, requestExecutor, remoteUrl).also {
          Disposer.register(parentDisposable, it)
        }
    }
    Disposer.register(parentDisposable, Disposable { contextValue.drop() })

    val uiDisposable = Disposer.newDisposable()
    Disposer.register(parentDisposable, uiDisposable)

    val loadingModel = GHCompletableFutureLoadingModel<GHPullRequestsDataContext>()
    val contentContainer = JBPanelWithEmptyText(null).apply {
      background = UIUtil.getListBackground()
    }
    loadingModel.addStateChangeListener(object : GHLoadingModel.StateChangeListener {
      override fun onLoadingCompleted() {
        val dataContext = loadingModel.result
        if (dataContext != null) {
          var content = createContent(dataContext, uiDisposable)
          if (Registry.`is`("show.log.as.editor.tab")) {
            content = patchContent(content)
          }

          with(contentContainer) {
            layout = BorderLayout()
            add(content, BorderLayout.CENTER)
            validate()
            repaint()
          }
        }
      }
    })
    loadingModel.future = contextValue.value

    return GHLoadingPanel(loadingModel, contentContainer, uiDisposable,
                          GHLoadingPanel.EmptyTextBundle.Simple("", "Can't load data from GitHub")).apply {
      resetHandler = ActionListener {
        contextValue.drop()
        loadingModel.future = contextValue.value
      }
    }
  }

  private fun patchContent(content: JComponent): JComponent {
    var patchedContent = content
    val onePixelSplitter = patchedContent as OnePixelSplitter
    val splitter = onePixelSplitter.secondComponent as Splitter
    patchedContent = splitter.secondComponent

    onePixelSplitter.secondComponent = splitter.firstComponent
    installEditor(onePixelSplitter)
    return patchedContent
  }

  private fun installEditor(onePixelSplitter: OnePixelSplitter) {
    ghprEditorContent = onePixelSplitter
    ApplicationManager.getApplication().invokeLater({ tryOpenGHPREditorTab() }, ModalityState.NON_MODAL)
  }

  @CalledInAwt
  private fun getOrCreateGHPRViewFile(): VirtualFile? {
    ApplicationManager.getApplication().assertIsDispatchThread()

    if (ghprEditorContent == null) return null

    if (ghprVirtualFile == null) {
      val content = ghprEditorContent ?: error("editor content should be created by this time")
      ghprVirtualFile = VCSContentVirtualFile(content) { "GitHub Pull Requests" }
      ghprVirtualFile?.putUserData(VCSContentVirtualFile.TabSelector) {
        GithubUIUtil.findAndSelectGitHubContent(project, true)
      }
    }

    Disposer.register(project, Disposable { ghprVirtualFile = null })

    return ghprVirtualFile ?: error("error")
  }
  
  fun tryOpenGHPREditorTab() {
    val file = getOrCreateGHPRViewFile() ?: return

    val editors = FileEditorManager.getInstance(project).openFile(file, true)
    assert(editors.size == 1) { "opened multiple log editors for $file" }
    val editor = editors[0]
    val component = editor.component
    val holder = ComponentUtil.getParentOfType(EditorWindowHolder::class.java as Class<out EditorWindowHolder>, component as Component)
                 ?: return
    val editorWindow = holder.editorWindow
    editorWindow.setFilePinned(file, true)
  }

  private fun createContent(dataContext: GHPullRequestsDataContext, disposable: Disposable): JComponent {
    val avatarIconsProviderFactory = CachingGithubAvatarIconsProvider.Factory(avatarLoader, imageResizer, dataContext.requestExecutor)
    val listSelectionHolder = GithubPullRequestsListSelectionHolderImpl()
    val actionDataContext = GHPRListSelectionActionDataContext(dataContext, listSelectionHolder, avatarIconsProviderFactory)

<<<<<<< HEAD
    val list = GithubPullRequestsList(copyPasteManager, avatarIconsProviderFactory, dataContext.listModel).apply {
      emptyText.clear()
    }.also {
      it.addFocusListener(object : FocusListener {
        override fun focusGained(e: FocusEvent?) {
          if (it.selectedIndex < 0 && !it.isEmpty) it.selectedIndex = 0
        }

        override fun focusLost(e: FocusEvent?) {}
      })

      installPopup(it)
      installSelectionSaver(it, listSelectionHolder)
      val shortcuts = CompositeShortcutSet(CommonShortcuts.ENTER, CommonShortcuts.DOUBLE_CLICK_1)
      EmptyAction.registerWithShortcutSet("Github.PullRequest.Timeline.Show", shortcuts, it)
      val search = ListSpeedSearch(it) { item -> item.title }
      search.comparator = SpeedSearchComparator(false)
    }

    val search = GithubPullRequestSearchPanel(project, autoPopupController, dataContext.searchHolder).apply {
      border = IdeBorderFactory.createBorder(SideBorder.BOTTOM)
    }
    val loaderPanel = GHPRListLoaderPanel(dataContext.listLoader, dataContext.dataLoader, list, search)
=======
    val list = createListComponent(dataContext, listSelectionHolder, avatarIconsProviderFactory, disposable)
>>>>>>> 7809c06e

    val dataProviderModel = createDataProviderModel(dataContext, listSelectionHolder, disposable)

    val detailsLoadingModel = createDetailsLoadingModel(dataProviderModel, disposable)
    val detailsModel = createValueModel(detailsLoadingModel)

    val detailsPanel = createDetailsPanel(dataContext, detailsModel, avatarIconsProviderFactory, disposable)
    val detailsLoadingPanel = GHLoadingPanel(detailsLoadingModel, detailsPanel, disposable,
                                             GHLoadingPanel.EmptyTextBundle.Simple("Select pull request to view details",
                                                                                   "Can't load details")).apply {
      resetHandler = ActionListener { dataProviderModel.value?.reloadDetails() }
    }

    val changesModel = GHPRChangesModelImpl(project)
    val diffHelper = GHPRChangesDiffHelperImpl(project, dataContext.reviewService,
                                               avatarIconsProviderFactory, dataContext.securityService.currentUser)
    val changesLoadingModel = createChangesLoadingModel(changesModel, diffHelper,
                                                        dataProviderModel, projectUiSettings, disposable)
    val changesBrowser = GHPRChangesBrowser(changesModel, diffHelper, project)

    val changesLoadingPanel = GHLoadingPanel(changesLoadingModel, changesBrowser, disposable,
                                             GHLoadingPanel.EmptyTextBundle.Simple("Select pull request to view changes",
                                                                                   "Can't load changes",
                                                                                   "Pull request does not contain any changes")).apply {
      resetHandler = ActionListener { dataProviderModel.value?.reloadCommits() }
    }

    return OnePixelSplitter("Github.PullRequests.Component", 0.33f).apply {
      background = UIUtil.getListBackground()
      isOpaque = true
      isFocusCycleRoot = true
      firstComponent = list
      secondComponent = OnePixelSplitter("Github.PullRequest.Preview.Component", 0.5f).apply {
        firstComponent = detailsLoadingPanel
        secondComponent = changesLoadingPanel
      }.also {
        (actionManager.getAction("Github.PullRequest.Details.Reload") as RefreshAction).registerShortcutOn(it)
      }
    }.also {
      changesBrowser.diffAction.registerCustomShortcutSet(it, disposable)
      DataManager.registerDataProvider(it) { dataId ->
        if (Disposer.isDisposed(disposable)) null
        else when {
          GithubPullRequestKeys.ACTION_DATA_CONTEXT.`is`(dataId) -> actionDataContext
          else -> null
        }

      }
    }
  }

  private fun createListComponent(dataContext: GHPullRequestsDataContext,
                                  listSelectionHolder: GithubPullRequestsListSelectionHolder,
                                  avatarIconsProviderFactory: CachingGithubAvatarIconsProvider.Factory,
                                  disposable: Disposable): JComponent {
    val list = GithubPullRequestsList(copyPasteManager, avatarIconsProviderFactory, dataContext.listModel).apply {
      emptyText.clear()
    }.also {
      it.addFocusListener(object : FocusListener {
        override fun focusGained(e: FocusEvent?) {
          if (it.selectedIndex < 0 && !it.isEmpty) it.selectedIndex = 0
        }

        override fun focusLost(e: FocusEvent?) {}
      })

      installPopup(it)
      installSelectionSaver(it, listSelectionHolder)
      val shortcuts = CompositeShortcutSet(CommonShortcuts.ENTER, CommonShortcuts.DOUBLE_CLICK_1)
      EmptyAction.registerWithShortcutSet("Github.PullRequest.Timeline.Show", shortcuts, it)
    }

    val search = GithubPullRequestSearchPanel(project, autoPopupController, dataContext.searchHolder).apply {
      border = IdeBorderFactory.createBorder(SideBorder.BOTTOM)
    }

    val listReloadAction = actionManager.getAction("Github.PullRequest.List.Reload") as RefreshAction
    val loaderPanel = GHPRListLoaderPanel(dataContext.listLoader, listReloadAction, list, search).also {
      listReloadAction.registerShortcutOn(it)
    }

    Disposer.register(disposable, Disposable {
      Disposer.dispose(list)
      Disposer.dispose(search)
      Disposer.dispose(loaderPanel)
    })

    return loaderPanel
  }

  private fun createDetailsPanel(dataContext: GHPullRequestsDataContext,
                                 detailsModel: SingleValueModel<GHPullRequest?>,
                                 avatarIconsProviderFactory: CachingGithubAvatarIconsProvider.Factory,
                                 parentDisposable: Disposable): JBPanelWithEmptyText {
    val metaPanel = GHPRMetadataPanel(project, detailsModel,
                                      dataContext.securityService,
                                      dataContext.busyStateTracker,
                                      dataContext.metadataService,
                                      avatarIconsProviderFactory).apply {
      border = JBUI.Borders.empty(4, 8, 4, 8)
    }.also {
      Disposer.register(parentDisposable, it)
    }

    val descriptionPanel = GHPRDescriptionPanel(detailsModel).apply {
      border = JBUI.Borders.empty(4, 8, 8, 8)
    }

    val scrollablePanel = ScrollablePanel(VerticalFlowLayout(0, 0)).apply {
      isOpaque = false
      add(metaPanel)
      add(descriptionPanel)
    }
    val scrollPane = ScrollPaneFactory.createScrollPane(scrollablePanel, true).apply {
      viewport.isOpaque = false
      isOpaque = false
    }.also {
      val actionGroup = actionManager.getAction("Github.PullRequest.Details.Popup") as ActionGroup
      PopupHandler.installPopupHandler(it, actionGroup, ActionPlaces.UNKNOWN, actionManager)
    }

    scrollPane.isVisible = detailsModel.value != null

    detailsModel.addValueChangedListener {
      scrollPane.isVisible = detailsModel.value != null
    }

    return JBPanelWithEmptyText(BorderLayout()).apply {
      isOpaque = false

      add(scrollPane, BorderLayout.CENTER)
    }
  }

  private fun installPopup(list: GithubPullRequestsList) {
    val popupHandler = object : PopupHandler() {
      override fun invokePopup(comp: java.awt.Component, x: Int, y: Int) {
        if (ListUtil.isPointOnSelection(list, x, y)) {
          val popupMenu = actionManager
            .createActionPopupMenu("GithubPullRequestListPopup",
                                   actionManager.getAction("Github.PullRequest.ToolWindow.List.Popup") as ActionGroup)
          popupMenu.setTargetComponent(list)
          popupMenu.component.show(comp, x, y)
        }
      }
    }
    list.addMouseListener(popupHandler)
  }

  private fun installSelectionSaver(list: GithubPullRequestsList, listSelectionHolder: GithubPullRequestsListSelectionHolder) {
    var savedSelectionNumber: Long? = null

    list.selectionModel.addListSelectionListener { e: ListSelectionEvent ->
      if (!e.valueIsAdjusting) {
        val selectedIndex = list.selectedIndex
        if (selectedIndex >= 0 && selectedIndex < list.model.size) {
          listSelectionHolder.selectionNumber = list.model.getElementAt(selectedIndex).number
          savedSelectionNumber = null
        }
      }
    }

    list.model.addListDataListener(object : ListDataListener {
      override fun intervalAdded(e: ListDataEvent) {
        if (e.type == ListDataEvent.INTERVAL_ADDED)
          (e.index0..e.index1).find { list.model.getElementAt(it).number == savedSelectionNumber }
            ?.run { ApplicationManager.getApplication().invokeLater { ScrollingUtil.selectItem(list, this) } }
      }

      override fun contentsChanged(e: ListDataEvent) {}
      override fun intervalRemoved(e: ListDataEvent) {
        if (e.type == ListDataEvent.INTERVAL_REMOVED) savedSelectionNumber = listSelectionHolder.selectionNumber
      }
    })
  }

  private fun createChangesLoadingModel(changesModel: GHPRChangesModel,
                                        diffHelper: GHPRChangesDiffHelper,
                                        dataProviderModel: SingleValueModel<GithubPullRequestDataProvider?>,
                                        uiSettings: GithubPullRequestsProjectUISettings,
                                        disposable: Disposable): GHPRChangesLoadingModel {
    val model = GHPRChangesLoadingModel(changesModel, diffHelper, uiSettings.zipChanges)
    projectUiSettings.addChangesListener(disposable) { model.zipChanges = projectUiSettings.zipChanges }

    val requestChangesListener = object : GithubPullRequestDataProvider.RequestsChangedListener {
      override fun commitsRequestChanged() {
        model.dataProvider = model.dataProvider
      }
    }
    dataProviderModel.addValueChangedListener {
      model.dataProvider?.removeRequestsChangesListener(requestChangesListener)
      model.dataProvider = dataProviderModel.value?.apply {
        addRequestsChangesListener(disposable, requestChangesListener)
      }
    }
    return model
  }

  private fun createDetailsLoadingModel(dataProviderModel: SingleValueModel<GithubPullRequestDataProvider?>,
                                        parentDisposable: Disposable): GHCompletableFutureLoadingModel<GHPullRequest> {
    val model = GHCompletableFutureLoadingModel<GHPullRequest>()

    var listenerDisposable: Disposable? = null

    dataProviderModel.addValueChangedListener {
      val provider = dataProviderModel.value
      model.future = provider?.detailsRequest

      listenerDisposable = listenerDisposable?.let {
        Disposer.dispose(it)
        null
      }

      if (provider != null) {
        val disposable = Disposer.newDisposable().apply {
          Disposer.register(parentDisposable, this)
        }
        provider.addRequestsChangesListener(disposable, object : GithubPullRequestDataProvider.RequestsChangedListener {
          override fun detailsRequestChanged() {
            model.future = provider.detailsRequest
          }
        })

        listenerDisposable = disposable
      }
    }

    return model
  }

  private fun <T> createValueModel(loadingModel: GHSimpleLoadingModel<T>): SingleValueModel<T?> {
    val model = SingleValueModel<T?>(null)
    loadingModel.addStateChangeListener(object : GHLoadingModel.StateChangeListener {
      override fun onLoadingCompleted() {
        model.value = loadingModel.result
      }

      override fun onReset() {
        model.value = loadingModel.result
      }
    })
    return model
  }

  private fun createDataProviderModel(dataContext: GHPullRequestsDataContext,
                                      listSelectionHolder: GithubPullRequestsListSelectionHolder,
                                      parentDisposable: Disposable): SingleValueModel<GithubPullRequestDataProvider?> {
    val model: SingleValueModel<GithubPullRequestDataProvider?> = SingleValueModel(null)

    fun setNewProvider(provider: GithubPullRequestDataProvider?) {
      val oldValue = model.value
      if (oldValue != null && provider != null && oldValue.number != provider.number) {
        model.value = null
      }
      model.value = provider
    }
    Disposer.register(parentDisposable, Disposable {
      model.value = null
    })

    listSelectionHolder.addSelectionChangeListener(parentDisposable) {
      setNewProvider(listSelectionHolder.selectionNumber?.let(dataContext.dataLoader::getDataProvider))
    }

    dataContext.dataLoader.addInvalidationListener(parentDisposable) {
      val selection = listSelectionHolder.selectionNumber
      if (selection != null && selection == it) {
        setNewProvider(dataContext.dataLoader.getDataProvider(selection))
      }
    }

    return model
  }
}<|MERGE_RESOLUTION|>--- conflicted
+++ resolved
@@ -171,33 +171,7 @@
     val listSelectionHolder = GithubPullRequestsListSelectionHolderImpl()
     val actionDataContext = GHPRListSelectionActionDataContext(dataContext, listSelectionHolder, avatarIconsProviderFactory)
 
-<<<<<<< HEAD
-    val list = GithubPullRequestsList(copyPasteManager, avatarIconsProviderFactory, dataContext.listModel).apply {
-      emptyText.clear()
-    }.also {
-      it.addFocusListener(object : FocusListener {
-        override fun focusGained(e: FocusEvent?) {
-          if (it.selectedIndex < 0 && !it.isEmpty) it.selectedIndex = 0
-        }
-
-        override fun focusLost(e: FocusEvent?) {}
-      })
-
-      installPopup(it)
-      installSelectionSaver(it, listSelectionHolder)
-      val shortcuts = CompositeShortcutSet(CommonShortcuts.ENTER, CommonShortcuts.DOUBLE_CLICK_1)
-      EmptyAction.registerWithShortcutSet("Github.PullRequest.Timeline.Show", shortcuts, it)
-      val search = ListSpeedSearch(it) { item -> item.title }
-      search.comparator = SpeedSearchComparator(false)
-    }
-
-    val search = GithubPullRequestSearchPanel(project, autoPopupController, dataContext.searchHolder).apply {
-      border = IdeBorderFactory.createBorder(SideBorder.BOTTOM)
-    }
-    val loaderPanel = GHPRListLoaderPanel(dataContext.listLoader, dataContext.dataLoader, list, search)
-=======
     val list = createListComponent(dataContext, listSelectionHolder, avatarIconsProviderFactory, disposable)
->>>>>>> 7809c06e
 
     val dataProviderModel = createDataProviderModel(dataContext, listSelectionHolder, disposable)
 
@@ -268,6 +242,8 @@
       installSelectionSaver(it, listSelectionHolder)
       val shortcuts = CompositeShortcutSet(CommonShortcuts.ENTER, CommonShortcuts.DOUBLE_CLICK_1)
       EmptyAction.registerWithShortcutSet("Github.PullRequest.Timeline.Show", shortcuts, it)
+      val search = ListSpeedSearch(it) { item -> item.title }
+      search.comparator = SpeedSearchComparator(false)
     }
 
     val search = GithubPullRequestSearchPanel(project, autoPopupController, dataContext.searchHolder).apply {
