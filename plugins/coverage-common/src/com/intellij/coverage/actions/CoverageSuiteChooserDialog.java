// Copyright 2000-2020 JetBrains s.r.o. Use of this source code is governed by the Apache 2.0 license that can be found in the LICENSE file.
package com.intellij.coverage.actions;

import com.intellij.CommonBundle;
import com.intellij.coverage.*;
import com.intellij.openapi.actionSystem.*;
import com.intellij.openapi.actionSystem.ex.ComboBoxAction;
import com.intellij.openapi.fileChooser.FileChooser;
import com.intellij.openapi.fileChooser.FileChooserDescriptor;
import com.intellij.openapi.project.Project;
import com.intellij.openapi.ui.DialogWrapper;
import com.intellij.openapi.ui.Messages;
import com.intellij.openapi.ui.ValidationInfo;
import com.intellij.openapi.util.Comparing;
import com.intellij.openapi.vfs.VfsUtil;
import com.intellij.openapi.vfs.VfsUtilCore;
import com.intellij.openapi.vfs.VirtualFile;
import com.intellij.openapi.vfs.VirtualFileVisitor;
import com.intellij.ui.*;
import com.intellij.util.IconUtil;
import com.intellij.util.PlatformIcons;
import com.intellij.util.containers.TreeTraversal;
import com.intellij.util.text.DateFormatUtil;
import com.intellij.util.ui.tree.TreeUtil;
import org.jetbrains.annotations.NonNls;
import org.jetbrains.annotations.NotNull;
import org.jetbrains.annotations.Nullable;

import javax.swing.*;
import javax.swing.tree.DefaultMutableTreeNode;
import javax.swing.tree.DefaultTreeModel;
import javax.swing.tree.TreeNode;
import javax.swing.tree.TreePath;
import java.awt.*;
import java.awt.event.ActionEvent;
import java.util.List;
import java.util.*;

public class CoverageSuiteChooserDialog extends DialogWrapper {
  @NonNls private static final String LOCAL = "Local";
  private final Project myProject;
  private final CheckboxTree mySuitesTree;
  private final CoverageDataManager myCoverageManager;
  private final CheckedTreeNode myRootNode;
  private CoverageEngine myEngine;

  public CoverageSuiteChooserDialog(Project project) {
    super(project, true);
    myProject = project;
    myCoverageManager = CoverageDataManager.getInstance(project);

    myRootNode = new CheckedTreeNode("");
    initTree();
    mySuitesTree = new CheckboxTree(new SuitesRenderer(), myRootNode) {
      @Override
      protected void installSpeedSearch() {
        new TreeSpeedSearch(this, path -> {
          final DefaultMutableTreeNode component = (DefaultMutableTreeNode)path.getLastPathComponent();
          final Object userObject = component.getUserObject();
          if (userObject instanceof CoverageSuite) {
            return ((CoverageSuite)userObject).getPresentableName();
          }
          return userObject.toString();
        });
      }
    };
    mySuitesTree.getEmptyText().appendText(CoverageBundle.message("no.coverage.suites.configured"));
    mySuitesTree.setRootVisible(false);
    mySuitesTree.setShowsRootHandles(false);
    TreeUtil.installActions(mySuitesTree);
    TreeUtil.expandAll(mySuitesTree);
    TreeUtil.promiseSelectFirst(mySuitesTree);
    mySuitesTree.setMinimumSize(new Dimension(25, -1));
    setOKButtonText(CoverageBundle.message("coverage.data.show.selected.button"));
    init();
    setTitle(CoverageBundle.message("choose.coverage.suite.to.display"));
  }

  @Override
  protected JComponent createCenterPanel() {
    return ScrollPaneFactory.createScrollPane(mySuitesTree);
  }

  @Override
  public JComponent getPreferredFocusedComponent() {
    return mySuitesTree;
  }

  @Override
  protected JComponent createNorthPanel() {
    final DefaultActionGroup group = new DefaultActionGroup();
    group.add(new AddExternalSuiteAction());
    group.add(new DeleteSuiteAction());
    group.add(new SwitchEngineAction());
    return ActionManager.getInstance().createActionToolbar("CoverageSuiteChooser", group, true).getComponent();
  }

  @Override
  protected void doOKAction() {
    final List<CoverageSuite> suites = collectSelectedSuites();
    myCoverageManager.chooseSuitesBundle(suites.isEmpty() ? null : new CoverageSuitesBundle(suites.toArray(new CoverageSuite[0])));
    ((CoverageDataManagerImpl)myCoverageManager).addRootsToWatch(suites);
    super.doOKAction();
  }

  @NotNull
  @Override
  protected List<ValidationInfo> doValidateAll() {
    CoverageEngine engine = null;
    for (CoverageSuite suite : collectSelectedSuites()) {
      if (engine == null) {
        engine = suite.getCoverageEngine();
        continue;
      }
      if (!Comparing.equal(engine, suite.getCoverageEngine())) {
        return Collections.singletonList(new ValidationInfo(CoverageBundle.message("cannot.show.coverage.reports.from.different.engines"), mySuitesTree));
      }
    }
    return super.doValidateAll();
  }

  @Override
  protected Action @NotNull [] createActions() {
    return new Action[]{getOKAction(), new NoCoverageAction(), getCancelAction()};
  }

  private Set<CoverageEngine> collectEngines() {
    final Set<CoverageEngine> engines = new HashSet<>();
    for (CoverageSuite suite : myCoverageManager.getSuites()) {
      engines.add(suite.getCoverageEngine());
    }
    return engines;
  }

  private static String getCoverageRunnerTitle(CoverageRunner coverageRunner) {
    return CoverageBundle.message("coverage.data.runner.name", coverageRunner.getPresentableName());
  }

  @Nullable
  private static CoverageRunner getCoverageRunner(@NotNull VirtualFile file) {
    for (CoverageRunner runner : CoverageRunner.EP_NAME.getExtensionList()) {
      for (String extension : runner.getDataFileExtensions()) {
        if (Comparing.strEqual(file.getExtension(), extension)) return runner;
      }
    }
    return null;
  }

  private List<CoverageSuite> collectSelectedSuites() {
    final List<CoverageSuite> suites = new ArrayList<>();
    TreeUtil.treeNodeTraverser(myRootNode).traverse(TreeTraversal.PRE_ORDER_DFS).processEach(treeNode -> {
      if (treeNode instanceof CheckedTreeNode && ((CheckedTreeNode)treeNode).isChecked()) {
        final Object userObject = ((CheckedTreeNode)treeNode).getUserObject();
        if (userObject instanceof CoverageSuite) {
          suites.add((CoverageSuite)userObject);
        }
      }
      return true;
    });
    return suites;
  }

  private void initTree() {
    myRootNode.removeAllChildren();
    final HashMap<CoverageRunner, Map<String, List<CoverageSuite>>> grouped =
      new HashMap<>();
    groupSuites(grouped, myCoverageManager.getSuites(), myEngine);
    final CoverageSuitesBundle currentSuite = myCoverageManager.getCurrentSuitesBundle();
    final List<CoverageRunner> runners = new ArrayList<>(grouped.keySet());
    runners.sort((o1, o2) -> o1.getPresentableName().compareToIgnoreCase(o2.getPresentableName()));
    for (CoverageRunner runner : runners) {
      final DefaultMutableTreeNode runnerNode = new DefaultMutableTreeNode(getCoverageRunnerTitle(runner));
      final Map<String, List<CoverageSuite>> providers = grouped.get(runner);
      final DefaultMutableTreeNode remoteNode = new DefaultMutableTreeNode(CoverageBundle.message("remote.suites.node"));
      if (providers.size() == 1) {
        final String providersKey = providers.keySet().iterator().next();
        DefaultMutableTreeNode suitesNode = runnerNode;
        if (!Comparing.strEqual(providersKey, DefaultCoverageFileProvider.class.getName())) {
          suitesNode = remoteNode;
          runnerNode.add(remoteNode);
        }
        final List<CoverageSuite> suites = providers.get(providersKey);
        suites.sort((o1, o2) -> o1.getPresentableName().compareToIgnoreCase(o2.getPresentableName()));
        for (CoverageSuite suite : suites) {
          final CheckedTreeNode treeNode = new CheckedTreeNode(suite);
          treeNode.setChecked(currentSuite != null && currentSuite.contains(suite) ? Boolean.TRUE : Boolean.FALSE);
          suitesNode.add(treeNode);
        }
      }
      else {
        final DefaultMutableTreeNode localNode = new DefaultMutableTreeNode(LOCAL);
        runnerNode.add(localNode);
        runnerNode.add(remoteNode);
        for (String aClass : providers.keySet()) {
          DefaultMutableTreeNode node = Comparing.strEqual(aClass, DefaultCoverageFileProvider.class.getName()) ? localNode : remoteNode;
          for (CoverageSuite suite : providers.get(aClass)) {
            final CheckedTreeNode treeNode = new CheckedTreeNode(suite);
            treeNode.setChecked(currentSuite != null && currentSuite.contains(suite) ? Boolean.TRUE : Boolean.FALSE);
            node.add(treeNode);
          }
        }
      }
      myRootNode.add(runnerNode);
    }
  }

  private static void groupSuites(final HashMap<CoverageRunner, Map<String, List<CoverageSuite>>> grouped,
                                  final CoverageSuite[] suites,
                                  final CoverageEngine engine) {
    for (CoverageSuite suite : suites) {
      if (engine != null && suite.getCoverageEngine() != engine) continue;
      final CoverageFileProvider provider = suite.getCoverageDataFileProvider();
      if (provider instanceof DefaultCoverageFileProvider &&
          Comparing.strEqual(((DefaultCoverageFileProvider)provider).getSourceProvider(), DefaultCoverageFileProvider.class.getName())) {
        if (!provider.ensureFileExists()) continue;
      }
      final CoverageRunner runner = suite.getRunner();
      Map<String, List<CoverageSuite>> byProviders = grouped.get(runner);
      if (byProviders == null) {
        byProviders = new HashMap<>();
        grouped.put(runner, byProviders);
      }
      final String sourceProvider = provider instanceof DefaultCoverageFileProvider
                                    ? ((DefaultCoverageFileProvider)provider).getSourceProvider()
                                    : provider.getClass().getName();
      List<CoverageSuite> list = byProviders.get(sourceProvider);
      if (list == null) {
        list = new ArrayList<>();
        byProviders.put(sourceProvider, list);
      }
      list.add(suite);
    }
  }

  private void updateTree() {
    ((DefaultTreeModel)mySuitesTree.getModel()).reload();
    TreeUtil.expandAll(mySuitesTree);
  }

  private static class SuitesRenderer extends CheckboxTree.CheckboxTreeCellRenderer {
    @Override
    public void customizeRenderer(JTree tree, Object value, boolean selected, boolean expanded, boolean leaf, int row, boolean hasFocus) {
      if (value instanceof CheckedTreeNode) {
        final Object userObject = ((CheckedTreeNode)value).getUserObject();
        if (userObject instanceof CoverageSuite) {
          CoverageSuite suite = (CoverageSuite)userObject;
          getTextRenderer().append(suite.getPresentableName(), SimpleTextAttributes.REGULAR_ATTRIBUTES);
          final String date = " (" + DateFormatUtil.formatPrettyDateTime(suite.getLastCoverageTimeStamp()) + ")";
          getTextRenderer().append(date, SimpleTextAttributes.GRAY_ATTRIBUTES);
        }
      }
      else if (value instanceof DefaultMutableTreeNode) {
        final Object userObject = ((DefaultMutableTreeNode)value).getUserObject();
        if (userObject instanceof String) {
          getTextRenderer().append((String)userObject);
        }
      }
    }
  }

  private class NoCoverageAction extends DialogWrapperAction {
    NoCoverageAction() {
      super(CoverageBundle.message("coverage.data.no.coverage.button"));
    }

    @Override
    protected void doAction(ActionEvent e) {
      myCoverageManager.chooseSuitesBundle(null);
      CoverageSuiteChooserDialog.this.close(DialogWrapper.OK_EXIT_CODE);
    }
  }

  private class AddExternalSuiteAction extends AnAction {
    AddExternalSuiteAction() {
      super(CommonBundle.message("button.add"), CommonBundle.message("button.add"), IconUtil.getAddIcon());
      registerCustomShortcutSet(CommonShortcuts.INSERT, mySuitesTree);
    }

    @Override
    public void actionPerformed(@NotNull AnActionEvent e) {
      final VirtualFile[] selectedFiles =
        FileChooser.chooseFiles(new FileChooserDescriptor(true, true, false, false,
                                                          false, true), myProject, null);

      Set<VirtualFile> validFiles = new HashSet<>();
      for (VirtualFile file : selectedFiles) {
        VfsUtilCore.visitChildrenRecursively(file, new VirtualFileVisitor<Void>() {
          @Override
<<<<<<< HEAD
          public boolean visitFile(@NotNull VirtualFile child) {
            if (getCoverageRunner(child) != null) {
              validFiles.add(child);
            }
            return true;
=======
          public boolean isFileSelectable(@Nullable VirtualFile file) {
            return file != null && getCoverageRunner(file) != null;
>>>>>>> c2ae83ee
          }
        });
      }

      validFiles.forEach(file -> {
        //ensure timestamp in vfs is updated
        VfsUtil.markDirtyAndRefresh(false, false, false, file);

        final CoverageRunner coverageRunner = getCoverageRunner(file);
        if (coverageRunner == null) {
          Messages.showErrorDialog(myProject, CoverageBundle.message("no.coverage.runner.available.for", file.getName()), CommonBundle.getErrorTitle());
          return;
        }

        final CoverageSuite coverageSuite = myCoverageManager
          .addExternalCoverageSuite(file.getName(), file.getTimeStamp(), coverageRunner,
                                    new DefaultCoverageFileProvider(file.getPath()));

        final String coverageRunnerTitle = getCoverageRunnerTitle(coverageRunner);
        DefaultMutableTreeNode node = TreeUtil.findNodeWithObject(myRootNode, coverageRunnerTitle);
        if (node == null) {
          node = new DefaultMutableTreeNode(coverageRunnerTitle);
          myRootNode.add(node);
        }
        if (node.getChildCount() > 0) {
          final TreeNode childNode = node.getChildAt(0);
          if (!(childNode instanceof CheckedTreeNode)) {
            if (LOCAL.equals(((DefaultMutableTreeNode)childNode).getUserObject())) {
              node = (DefaultMutableTreeNode)childNode;
            }
            else {
              final DefaultMutableTreeNode localNode = new DefaultMutableTreeNode(LOCAL);
              node.add(localNode);
              node = localNode;
            }
          }
        }
        final CheckedTreeNode suiteNode = new CheckedTreeNode(coverageSuite);
        suiteNode.setChecked(true);
        node.add(suiteNode);
        TreeUtil.sort(node, (o1, o2) -> {
          if (o1 instanceof CheckedTreeNode && o2 instanceof CheckedTreeNode) {
            final Object userObject1 = ((CheckedTreeNode)o1).getUserObject();
            final Object userObject2 = ((CheckedTreeNode)o2).getUserObject();
            if (userObject1 instanceof CoverageSuite && userObject2 instanceof CoverageSuite) {
              final String presentableName1 = ((CoverageSuite)userObject1).getPresentableName();
              final String presentableName2 = ((CoverageSuite)userObject2).getPresentableName();
              return presentableName1.compareToIgnoreCase(presentableName2);
            }
          }
          return 0;
        });
        updateTree();
        TreeUtil.selectNode(mySuitesTree, suiteNode);
      });
    }
  }

  private class DeleteSuiteAction extends AnAction {
    DeleteSuiteAction() {
      super(CommonBundle.message("button.delete"), CommonBundle.message("button.delete"), PlatformIcons.DELETE_ICON);
      registerCustomShortcutSet(CommonShortcuts.getDelete(), mySuitesTree);
    }

    @Override
    public void actionPerformed(@NotNull AnActionEvent e) {
      final CheckedTreeNode[] selectedNodes = mySuitesTree.getSelectedNodes(CheckedTreeNode.class, null);
      for (CheckedTreeNode selectedNode : selectedNodes) {
        final Object userObject = selectedNode.getUserObject();
        if (userObject instanceof CoverageSuite) {
          final CoverageSuite selectedSuite = (CoverageSuite)userObject;
          if (selectedSuite.canRemove()) {
            myCoverageManager.removeCoverageSuite(selectedSuite);
            TreeUtil.removeLastPathComponent(mySuitesTree, new TreePath(selectedNode.getPath()));
          }
        }
      }
    }

    @Override
    public void update(@NotNull AnActionEvent e) {
      final CheckedTreeNode[] selectedSuites = mySuitesTree.getSelectedNodes(CheckedTreeNode.class, null);
      final Presentation presentation = e.getPresentation();
      presentation.setEnabled(false);
      for (CheckedTreeNode node : selectedSuites) {
        final Object userObject = node.getUserObject();
        if (userObject instanceof CoverageSuite) {
          final CoverageSuite selectedSuite = (CoverageSuite)userObject;
          if (selectedSuite.canRemove()) {
            presentation.setEnabled(true);
          }
        }
      }
    }
  }

  private class SwitchEngineAction extends ComboBoxAction {
    @NotNull
    @Override
    protected DefaultActionGroup createPopupActionGroup(JComponent button) {
      final DefaultActionGroup engChooser = new DefaultActionGroup();
      for (final CoverageEngine engine : collectEngines()) {
        engChooser.add(new AnAction(engine.getPresentableText()) {
          @Override
          public void actionPerformed(@NotNull AnActionEvent e) {
            myEngine = engine;
            initTree();
            updateTree();
          }
        });
      }
      return engChooser;
    }

    @Override
    public void update(@NotNull AnActionEvent e) {
      super.update(e);
      e.getPresentation().setVisible(collectEngines().size() > 1);
    }
  }
}<|MERGE_RESOLUTION|>--- conflicted
+++ resolved
@@ -286,16 +286,16 @@
       for (VirtualFile file : selectedFiles) {
         VfsUtilCore.visitChildrenRecursively(file, new VirtualFileVisitor<Void>() {
           @Override
-<<<<<<< HEAD
+          public boolean isFileSelectable(@Nullable VirtualFile file) {
+            return file != null && getCoverageRunner(file) != null;
+          }
+
+          @Override
           public boolean visitFile(@NotNull VirtualFile child) {
             if (getCoverageRunner(child) != null) {
               validFiles.add(child);
             }
             return true;
-=======
-          public boolean isFileSelectable(@Nullable VirtualFile file) {
-            return file != null && getCoverageRunner(file) != null;
->>>>>>> c2ae83ee
           }
         });
       }
