<<<<<<< HEAD
// INTENTION_TEXT: "Replace with a 'forEach' function call"
// WITH_RUNTIME
=======
// WITH_STDLIB
>>>>>>> df801c6e
// AFTER-WARNING: The expression is unused
fun foo() {
    val list = 1..4

    <caret>for (x in list) {
        x
    }
}<|MERGE_RESOLUTION|>--- conflicted
+++ resolved
@@ -1,9 +1,5 @@
-<<<<<<< HEAD
 // INTENTION_TEXT: "Replace with a 'forEach' function call"
-// WITH_RUNTIME
-=======
 // WITH_STDLIB
->>>>>>> df801c6e
 // AFTER-WARNING: The expression is unused
 fun foo() {
     val list = 1..4
