--- conflicted
+++ resolved
@@ -113,25 +113,19 @@
         }
 
         val loopRange = KtPsiUtil.safeDeparenthesize(receiver)
-<<<<<<< HEAD
         val parameters = functionLiteral.valueParameters
         return if (isForEachIndexed) {
             val parameter1 = parameters[0].text
             val parameter2 = parameters[1].text
             if (isImplicitReceiver) {
-                factory.createExpressionByPattern("for(($0, $1) in withIndex()){ $2 }", parameter1, parameter2, body)
+                factory.createExpressionByPattern("for(($0, $1) in withIndex()){ $2 }", parameter1, parameter2, body.allChildren)
             } else {
                 val loopRangeWithIndex = factory.createExpressionByPattern("$0.withIndex()", loopRange)
-                factory.createExpressionByPattern("for(($0, $1) in $2){ $3 }", parameter1, parameter2, loopRangeWithIndex, body)
+                factory.createExpressionByPattern("for(($0, $1) in $2){ $3 }", parameter1, parameter2, loopRangeWithIndex, body.allChildren)
             }
         } else {
             val parameter = parameters.singleOrNull() ?: "it"
-            factory.createExpressionByPattern("for($0 in $1){ $2 }", parameter, loopRange, body)
+            factory.createExpressionByPattern("for($0 in $1){ $2 }", parameter, loopRange, body.allChildren)
         }
-=======
-        val parameter = functionLiteral.valueParameters.singleOrNull()
-
-        return factory.createExpressionByPattern("for($0 in $1){ $2 }", parameter ?: "it", loopRange, body.allChildren)
->>>>>>> df801c6e
     }
 }