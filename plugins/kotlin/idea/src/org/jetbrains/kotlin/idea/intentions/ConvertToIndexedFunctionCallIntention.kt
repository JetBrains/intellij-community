--- conflicted
+++ resolved
@@ -67,43 +67,9 @@
     }
 }
 
-<<<<<<< HEAD
-    companion object {
-        private const val indexed = "Indexed"
-
-        private val functions = listOf(
-          Pair("filter", "filter$indexed"),
-          Pair("filterTo", "filter${indexed}To"),
-          Pair("fold", "fold$indexed"),
-          Pair("foldRight", "foldRight$indexed"),
-          Pair("forEach", "forEach$indexed"),
-          Pair("map", "map$indexed"),
-          Pair("mapNotNull", "map${indexed}NotNull"),
-          Pair("mapNotNullTo", "map${indexed}NotNullTo"),
-          Pair("mapTo", "map${indexed}To"),
-          Pair("onEach", "onEach$indexed"),
-          Pair("reduce", "reduce$indexed"),
-          Pair("reduceOrNull", "reduce${indexed}OrNull"),
-          Pair("reduceRight", "reduceRight$indexed"),
-          Pair("reduceRightOrNull", "reduceRight${indexed}OrNull"),
-          Pair("runningFold", "runningFold$indexed"),
-          Pair("runningReduce", "runningReduce$indexed"),
-          Pair("scan", "scan$indexed"),
-          Pair("scanReduce", "scanReduce$indexed"),
-        )
-
-        private val indexedFunctions = functions.associate { (functionName, indexedFunctionName) ->
-            functionName to (FqName("kotlin.collections.$functionName") to indexedFunctionName)
-        }
-
-        val nonIndexedFunctions = functions.associate { (functionName, indexedFunctionName) ->
-            indexedFunctionName to (FqName("kotlin.collections.$indexedFunctionName") to functionName)
-        }
-    }
-=======
 private const val indexed: String = "Indexed"
 
-private val functions: Map<String, Pair<FqName, String>> = listOf(
+private val functions: List<Pair<String, String>> = listOf(
     Pair("filter", "filter$indexed"),
     Pair("filterTo", "filter${indexed}To"),
     Pair("fold", "fold$indexed"),
@@ -122,7 +88,12 @@
     Pair("runningReduce", "runningReduce$indexed"),
     Pair("scan", "scan$indexed"),
     Pair("scanReduce", "scanReduce$indexed"),
-).associate { (functionName, indexedFunctionName) ->
+)
+
+private val indexedFunctions = functions.associate { (functionName, indexedFunctionName) ->
     functionName to (FqName("kotlin.collections.$functionName") to indexedFunctionName)
->>>>>>> 7195ba22
+}
+
+val nonIndexedFunctions = functions.associate { (functionName, indexedFunctionName) ->
+    indexedFunctionName to (FqName("kotlin.collections.$indexedFunctionName") to functionName)
 }