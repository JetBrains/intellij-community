package org.jetbrains.plugins.groovy.lang.controlFlow;

import com.intellij.openapi.editor.SelectionModel;
import com.intellij.psi.PsiElement;
import com.intellij.psi.util.PsiTreeUtil;
import com.intellij.testFramework.fixtures.LightCodeInsightFixtureTestCase;
import org.jetbrains.plugins.groovy.GroovyFileType;
import org.jetbrains.plugins.groovy.codeInspection.utils.ControlFlowUtils;
import org.jetbrains.plugins.groovy.lang.psi.GrControlFlowOwner;
import org.jetbrains.plugins.groovy.lang.psi.GroovyFile;
import org.jetbrains.plugins.groovy.lang.psi.controlFlow.Instruction;
import org.jetbrains.plugins.groovy.lang.psi.controlFlow.impl.ControlFlowBuilder;
import org.jetbrains.plugins.groovy.util.TestUtils;

import java.util.List;

/**
 * @author ven
 */
public class ControlFlowTest extends LightCodeInsightFixtureTestCase {
  @Override
  protected String getBasePath() {
    return TestUtils.getTestDataPath() + "groovy/controlFlow/";
  }

  public void testAssignment() throws Throwable { doTest(); }
  public void testClosure1() throws Throwable { doTest(); }
  public void testComplexAssign() throws Throwable { doTest(); }
  public void testFor1() throws Throwable { doTest(); }
  public void testForeach1() throws Throwable { doTest(); }
  public void testGrvy1497() throws Throwable { doTest(); }
  public void testIf1() throws Throwable { doTest(); }
  public void testMultipleAssignment() throws Throwable { doTest(); }
  public void testNested() throws Throwable { doTest(); }
  public void testReturn() throws Throwable { doTest(); }
  public void testSwitch1() throws Throwable { doTest(); }
  public void testSwitch2() throws Throwable { doTest(); }
  public void testSwitch3() throws Throwable { doTest(); }
  public void testSwitch4() throws Throwable { doTest(); }
  public void testSwitch5() throws Throwable { doTest(); }
  public void testThrow1() throws Throwable { doTest(); }
  public void testThrowInCatch() throws Throwable { doTest(); }
  public void testTry1() throws Throwable { doTest(); }
  public void testTry2() throws Throwable { doTest(); }
  public void testTry3() throws Throwable { doTest(); }
  public void testTry4() throws Throwable { doTest(); }
  public void testTry5() throws Throwable { doTest(); }
  public void testTry6() throws Throwable { doTest(); }
  public void testTry7() throws Throwable { doTest(); }
  public void testTry8() throws Throwable { doTest(); }
  public void testTry9() throws Throwable { doTest(); }
  public void testTry10() throws Throwable { doTest(); }
  public void testWhile1() throws Throwable { doTest(); }
  public void testWhile2() throws Throwable { doTest(); }
  public void testWhileNonConstant() throws Throwable { doTest(); }
  public void testIfInstanceofElse() throws Throwable { doTest(); }
  public void testReturnMapFromClosure() {doTest();}
  public void testSwitchInTryWithThrows() {doTest();}
  public void testClosure() {doTest();}
  public void testAnonymous() {doTest();}
  public void testSomeCatches() {doTest();}
  public void testOrInReturn() {doTest();}
<<<<<<< HEAD
=======
  public void testInString() {doTest();}
>>>>>>> 12049a7e

  public void doTest() {
    final List<String> input = TestUtils.readInput(getTestDataPath() + getTestName(true) + ".test");

    myFixture.configureByText(GroovyFileType.GROOVY_FILE_TYPE, input.get(0));

    final GroovyFile file = (GroovyFile)myFixture.getFile();
    final SelectionModel model = myFixture.getEditor().getSelectionModel();
    final PsiElement start = file.findElementAt(model.hasSelection() ? model.getSelectionStart() : 0);
    final PsiElement end = file.findElementAt(model.hasSelection() ? model.getSelectionEnd() - 1 : file.getTextLength() - 1);
    final GrControlFlowOwner owner = PsiTreeUtil.getParentOfType(PsiTreeUtil.findCommonParent(start, end), GrControlFlowOwner.class, false);
    final Instruction[] instructions = new ControlFlowBuilder(getProject()).buildControlFlow(owner);
    final String cf = ControlFlowUtils.dumpControlFlow(instructions);
    assertEquals(input.get(1).trim(), cf.trim());
  }

}<|MERGE_RESOLUTION|>--- conflicted
+++ resolved
@@ -60,10 +60,7 @@
   public void testAnonymous() {doTest();}
   public void testSomeCatches() {doTest();}
   public void testOrInReturn() {doTest();}
-<<<<<<< HEAD
-=======
   public void testInString() {doTest();}
->>>>>>> 12049a7e
 
   public void doTest() {
     final List<String> input = TestUtils.readInput(getTestDataPath() + getTestName(true) + ".test");
