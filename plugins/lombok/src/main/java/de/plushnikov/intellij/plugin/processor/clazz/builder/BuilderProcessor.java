--- conflicted
+++ resolved
@@ -83,17 +83,10 @@
 
   @Override
   protected void generatePsiElements(@NotNull PsiClass psiClass, @NotNull PsiAnnotation psiAnnotation, @NotNull List<? super PsiElement> target) {
-<<<<<<< HEAD
-    if (PsiAnnotationSearchUtil.isNotAnnotatedWith(psiClass, LombokClassNames.ALL_ARGS_CONSTRUCTOR,
-      LombokClassNames.REQUIRED_ARGS_CONSTRUCTOR, LombokClassNames.NO_ARGS_CONSTRUCTOR)) {
-      // Create all args constructor only if there is no declared constructors and no lombok constructor annotations
-      if (!psiClass.isRecord()) {
-=======
     if (!psiClass.isRecord()) {
       if (PsiAnnotationSearchUtil.isNotAnnotatedWith(psiClass, LombokClassNames.ALL_ARGS_CONSTRUCTOR,
         LombokClassNames.REQUIRED_ARGS_CONSTRUCTOR, LombokClassNames.NO_ARGS_CONSTRUCTOR)) {
         // Create all args constructor only if there is no declared constructors and no lombok constructor annotations
->>>>>>> 19729321
         final Collection<PsiMethod> definedConstructors = PsiClassUtil.collectClassConstructorIntern(psiClass);
         if (definedConstructors.isEmpty()) {
           target.addAll(getAllArgsConstructorProcessor().createAllArgsConstructor(psiClass, PsiModifier.PACKAGE_LOCAL, psiAnnotation));
