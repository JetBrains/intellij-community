--- conflicted
+++ resolved
@@ -1,20 +1,4 @@
 <component name="libraryTable">
-<<<<<<< HEAD
-  <library name="kotlinc.high-level-api" type="repository">
-    <properties include-transitive-deps="false" maven-id="org.jetbrains.kotlin:high-level-api-for-ide:2.0.0-dev-6771">
-      <verification>
-        <artifact url="file://$MAVEN_REPOSITORY$/org/jetbrains/kotlin/high-level-api-for-ide/2.0.0-dev-6771/high-level-api-for-ide-2.0.0-dev-6771.jar">
-          <sha256sum>38534d3cb76b0ed42225632ed990927bcb8cebedf925a98dd4cb894806afe5f1</sha256sum>
-        </artifact>
-      </verification>
-    </properties>
-    <CLASSES>
-      <root url="jar://$MAVEN_REPOSITORY$/org/jetbrains/kotlin/high-level-api-for-ide/2.0.0-dev-6771/high-level-api-for-ide-2.0.0-dev-6771.jar!/" />
-    </CLASSES>
-    <JAVADOC />
-    <SOURCES>
-      <root url="jar://$MAVEN_REPOSITORY$/org/jetbrains/kotlin/high-level-api-for-ide/2.0.0-dev-6771/high-level-api-for-ide-2.0.0-dev-6771-sources.jar!/" />
-=======
   <library name="kotlinc.high-level-api">
     <CLASSES>
       <root url="jar://$PROJECT_DIR$/../build/repo/org/jetbrains/kotlin/high-level-api-for-ide/2.0.255-dev-255/high-level-api-for-ide-2.0.255-dev-255.jar!/" />
@@ -22,7 +6,6 @@
     <JAVADOC />
     <SOURCES>
       <root url="jar://$PROJECT_DIR$/../build/repo/org/jetbrains/kotlin/high-level-api-for-ide/2.0.255-dev-255/high-level-api-for-ide-2.0.255-dev-255-sources.jar!/" />
->>>>>>> 33da9d43
     </SOURCES>
   </library>
 </component>