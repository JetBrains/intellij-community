// Copyright 2000-2020 JetBrains s.r.o. Use of this source code is governed by the Apache 2.0 license that can be found in the LICENSE file.
package com.intellij.debugger.memory.agent;

import com.intellij.debugger.engine.DebugProcessImpl;
import com.intellij.debugger.engine.DebuggerManagerThreadImpl;
import com.intellij.debugger.engine.evaluation.EvaluateException;
import com.intellij.debugger.engine.evaluation.EvaluateExceptionUtil;
import com.intellij.debugger.engine.evaluation.EvaluationContextImpl;
import com.intellij.debugger.impl.ClassLoadingUtils;
import com.intellij.debugger.impl.DebuggerUtilsEx;
import com.intellij.debugger.memory.agent.extractor.ProxyExtractor;
import com.intellij.debugger.memory.agent.parsers.BooleanParser;
import com.intellij.debugger.memory.agent.parsers.GcRootsPathsParser;
import com.intellij.debugger.memory.agent.parsers.LongArrayParser;
import com.intellij.debugger.memory.agent.parsers.LongValueParser;
import com.intellij.openapi.diagnostic.Logger;
import com.intellij.openapi.util.Key;
import com.intellij.util.containers.ContainerUtil;
import com.sun.jdi.*;
import org.jetbrains.annotations.NotNull;
import org.jetbrains.annotations.Nullable;

import java.util.Arrays;
import java.util.Collections;
import java.util.List;

class MemoryAgentOperations {
  private static final Key<MemoryAgent> MEMORY_AGENT_KEY = Key.create("MEMORY_AGENT_KEY");
  private static final Logger LOG = Logger.getInstance(MemoryAgentOperations.class);

  static long estimateObjectSize(@NotNull EvaluationContextImpl evaluationContext, @NotNull ObjectReference reference)
    throws EvaluateException {
    Value result = callMethod(evaluationContext, MemoryAgentNames.Methods.ESTIMATE_OBJECT_SIZE, Collections.singletonList(reference));
    return LongValueParser.INSTANCE.parse(result);
  }

  static long @NotNull [] estimateObjectsSizes(@NotNull EvaluationContextImpl evaluationContext, @NotNull List<ObjectReference> references)
    throws EvaluateException {
    ArrayReference array = wrapWithArray(evaluationContext, references);
    Value result = callMethod(evaluationContext, MemoryAgentNames.Methods.ESTIMATE_OBJECTS_SIZE, Collections.singletonList(array));
    return LongArrayParser.INSTANCE.parse(result).stream().mapToLong(Long::longValue).toArray();
  }

  static long @NotNull [] getShallowSizeByClasses(@NotNull EvaluationContextImpl evaluationContext, @NotNull List<ReferenceType> classes)
    throws EvaluateException {
    ArrayReference array = wrapWithArray(evaluationContext, ContainerUtil.map(classes, ReferenceType::classObject));
    Value result = callMethod(evaluationContext, MemoryAgentNames.Methods.GET_SHALLOW_SIZE_BY_CLASSES, Collections.singletonList(array));
    return LongArrayParser.INSTANCE.parse(result).stream().mapToLong(Long::longValue).toArray();
  }

  static long @NotNull [] getRetainedSizeByClasses(@NotNull EvaluationContextImpl evaluationContext, @NotNull List<ReferenceType> classes)
    throws EvaluateException {
    ArrayReference array = wrapWithArray(evaluationContext, ContainerUtil.map(classes, ReferenceType::classObject));
    Value result = callMethod(evaluationContext, MemoryAgentNames.Methods.GET_RETAINED_SIZE_BY_CLASSES, Collections.singletonList(array));
    return LongArrayParser.INSTANCE.parse(result).stream().mapToLong(Long::longValue).toArray();
  }

  @NotNull
  static ReferringObjectsInfo findReferringObjects(@NotNull EvaluationContextImpl evaluationContext,
                                                   @NotNull ObjectReference reference, int limit) throws EvaluateException {
    IntegerValue limitValue = evaluationContext.getDebugProcess().getVirtualMachineProxy().mirrorOf(limit);
    Value value = callMethod(evaluationContext, MemoryAgentNames.Methods.FIND_GC_ROOTS, Arrays.asList(reference, limitValue));
    return GcRootsPathsParser.INSTANCE.parse(value);
  }

  @NotNull
  static ReferringObjectsInfo findPathsToClosestGCRoots(@NotNull EvaluationContextImpl evaluationContext,
                                                        @NotNull ObjectReference reference, int number) throws EvaluateException {
    IntegerValue numberValue = evaluationContext.getDebugProcess().getVirtualMachineProxy().mirrorOf(number);
    Value value = callMethod(
      evaluationContext,
      MemoryAgentNames.Methods.FIND_PATHS_TO_CLOSEST_GC_ROOTS,
      Arrays.asList(reference, numberValue)
    );
    return GcRootsPathsParser.INSTANCE.parse(value);
  }

  @NotNull
  static MemoryAgent getAgent(@NotNull DebugProcessImpl debugProcess) {
    MemoryAgent agent = debugProcess.getUserData(MEMORY_AGENT_KEY);
    return agent == null ? MemoryAgentImpl.DISABLED : agent;
  }

  static void initializeAgent(@NotNull EvaluationContextImpl context) {
    DebuggerManagerThreadImpl.assertIsManagerThread();
    MemoryAgent agent = MemoryAgentImpl.DISABLED;
    try {
      agent = new MemoryAgentImpl(initializeCapabilities(context));
    }
    catch (EvaluateException e) {
      LOG.error("Could not initialize memory agent. ", e);
    }
    context.getDebugProcess().putUserData(MEMORY_AGENT_KEY, agent);
  }

  private static MemoryAgentCapabilities initializeCapabilities(@NotNull EvaluationContextImpl context) throws EvaluateException {
    ClassType proxyType = getProxyType(context);
    boolean isAgentLoaded = checkAgentCapability(context, proxyType, MemoryAgentNames.Methods.IS_LOADED);
    if (!isAgentLoaded) {
      return MemoryAgentCapabilities.DISABLED;
    }
    else {
      MemoryAgentCapabilities.Builder builder = new MemoryAgentCapabilities.Builder();
      return builder
        .setCanEstimateObjectSize(checkAgentCapability(context, proxyType, MemoryAgentNames.Methods.CAN_ESTIMATE_OBJECT_SIZE))
        .setCanEstimateObjectsSizes(checkAgentCapability(context, proxyType, MemoryAgentNames.Methods.CAN_ESTIMATE_OBJECTS_SIZES))
        .setCanFindGcRoots(checkAgentCapability(context, proxyType, MemoryAgentNames.Methods.CAN_FIND_GC_ROOTS))
<<<<<<< HEAD
        .setCanGetShallowSizeByClasses(checkAgentCapability(context, proxyType, MemoryAgentNames.Methods.CAN_GET_SHALLOW_SIZE_BY_CLASSES))
        .setCanGetRetainedSizeByClasses(checkAgentCapability(context, proxyType, MemoryAgentNames.Methods.CAN_GET_RETAINED_SIZE_BY_CLASSES))
=======
        .setCanFindPathsToClosestGcRoots(
          checkAgentCapability(
            context, proxyType, MemoryAgentNames.Methods.CAN_FIND_PATHS_TO_CLOSEST_GC_ROOTS
          )
        )
>>>>>>> b947eb58
        .buildLoaded();
    }
  }

  @NotNull
  private static ClassType getProxyType(@NotNull EvaluationContextImpl evaluationContext) throws EvaluateException {
    boolean valueBefore = evaluationContext.isAutoLoadClasses();
    try {
      return getOrLoadProxyType(evaluationContext);
    }
    finally {
      evaluationContext.setAutoLoadClasses(valueBefore);
    }
  }

  private static ClassType getOrLoadProxyType(@NotNull EvaluationContextImpl evaluationContext) throws EvaluateException {
    ClassObjectReference classObjectReference = evaluationContext.computeAndKeep(() -> {
      long start = System.currentTimeMillis();
      ReferenceType referenceType = loadUtilityClass(evaluationContext);
      if (referenceType == null) {
        throw EvaluateExceptionUtil.createEvaluateException("Could not load memory agent proxy class");
      }
      long duration = System.currentTimeMillis() - start;
      LOG.info("Loading of agent proxy class took " + duration + " ms");

      return referenceType.classObject();
    });

    return (ClassType)classObjectReference.reflectedType();
  }

  private static boolean checkAgentCapability(@NotNull EvaluationContextImpl evaluationContext,
                                              @NotNull ClassType proxyType,
                                              @NotNull String capabilityMethodName) {
    try {
      Value value = callMethod(evaluationContext, proxyType, capabilityMethodName, Collections.emptyList());
      return BooleanParser.INSTANCE.parse(value);
    }
    catch (EvaluateException e) {
      LOG.warn("Exception while capability checking: ", e);
    }
    return false;
  }

  private static Value callMethod(@NotNull EvaluationContextImpl evaluationContext,
                                  @NotNull String methodName,
                                  @NotNull List<? extends Value> args) throws EvaluateException {
    ClassType proxyType = getProxyType(evaluationContext);
    return callMethod(evaluationContext, proxyType, methodName, args);
  }

  @NotNull
  private static Value callMethod(@NotNull EvaluationContextImpl evaluationContext,
                                  @NotNull ClassType proxyType,
                                  @NotNull String methodName,
                                  @NotNull List<? extends Value> args) throws EvaluateException {
    DebuggerManagerThreadImpl.assertIsManagerThread();
    long start = System.currentTimeMillis();
    List<Method> methods = DebuggerUtilsEx.declaredMethodsByName(proxyType, methodName);
    if (methods.isEmpty()) {
      throw EvaluateExceptionUtil.createEvaluateException("Could not find method with such name: " + methodName);
    }
    if (methods.size() > 1) {
      throw EvaluateExceptionUtil.createEvaluateException("Too many methods \"" + methodName + "\" found. Count: " + methods.size());
    }

    Method method = methods.get(0);
    if (!method.isStatic()) {
      throw EvaluateExceptionUtil.createEvaluateException("Utility method should be static");
    }


    Value result = evaluationContext
      .computeAndKeep(() -> evaluationContext.getDebugProcess().invokeMethod(evaluationContext, proxyType, method, args, true));

    LOG.info("Memory agent's method \"" + methodName + "\" took " + (System.currentTimeMillis() - start) + " ms");
    return result;
  }

  private static byte @NotNull [] readUtilityClass() {
    return new ProxyExtractor().extractProxy();
  }

  @Nullable
  private static ReferenceType loadUtilityClass(@NotNull EvaluationContextImpl context) throws EvaluateException {
    DebugProcessImpl debugProcess = context.getDebugProcess();
    byte[] bytes = readUtilityClass();
    context.setAutoLoadClasses(true);
    ClassLoaderReference classLoader = ClassLoadingUtils.getClassLoader(context, debugProcess);
    ClassLoadingUtils.defineClass(MemoryAgentNames.PROXY_CLASS_NAME, bytes, context, debugProcess, classLoader);
    try {
      return debugProcess.loadClass(context, MemoryAgentNames.PROXY_CLASS_NAME, classLoader);
    }
    catch (InvocationException | ClassNotLoadedException | IncompatibleThreadStateException | InvalidTypeException e) {
      throw EvaluateExceptionUtil.createEvaluateException("Could not load proxy class", e);
    }
  }

  @NotNull
  private static ArrayReference wrapWithArray(@NotNull EvaluationContextImpl context, @NotNull List<ObjectReference> references)
    throws EvaluateException {
    long start = System.currentTimeMillis();
    ArrayType longArray = (ArrayType)context.getDebugProcess().findClass(context, "java.lang.Object[]", context.getClassLoader());
    ArrayReference instancesArray = longArray.newInstance(references.size());
    try {
      instancesArray.setValues(references);
    }
    catch (InvalidTypeException | ClassNotLoadedException e) {
      throw EvaluateExceptionUtil.createEvaluateException("Could not wrap objects with array", e);
    }
    LOG.info("Wrapping values with array took " + (System.currentTimeMillis() - start) + " ms");
    return instancesArray;
  }
}<|MERGE_RESOLUTION|>--- conflicted
+++ resolved
@@ -105,16 +105,9 @@
         .setCanEstimateObjectSize(checkAgentCapability(context, proxyType, MemoryAgentNames.Methods.CAN_ESTIMATE_OBJECT_SIZE))
         .setCanEstimateObjectsSizes(checkAgentCapability(context, proxyType, MemoryAgentNames.Methods.CAN_ESTIMATE_OBJECTS_SIZES))
         .setCanFindGcRoots(checkAgentCapability(context, proxyType, MemoryAgentNames.Methods.CAN_FIND_GC_ROOTS))
-<<<<<<< HEAD
         .setCanGetShallowSizeByClasses(checkAgentCapability(context, proxyType, MemoryAgentNames.Methods.CAN_GET_SHALLOW_SIZE_BY_CLASSES))
         .setCanGetRetainedSizeByClasses(checkAgentCapability(context, proxyType, MemoryAgentNames.Methods.CAN_GET_RETAINED_SIZE_BY_CLASSES))
-=======
-        .setCanFindPathsToClosestGcRoots(
-          checkAgentCapability(
-            context, proxyType, MemoryAgentNames.Methods.CAN_FIND_PATHS_TO_CLOSEST_GC_ROOTS
-          )
-        )
->>>>>>> b947eb58
+        .setCanFindPathsToClosestGcRoots(checkAgentCapability(context, proxyType, MemoryAgentNames.Methods.CAN_FIND_PATHS_TO_CLOSEST_GC_ROOTS))
         .buildLoaded();
     }
   }
