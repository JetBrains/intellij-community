--- conflicted
+++ resolved
@@ -423,22 +423,8 @@
                                       @NotNull final Project project,
                                       final TemplateEditingListener listener,
                                       final String commandName) {
-<<<<<<< HEAD
-    Runnable runnable = () -> {
-      if (project.isDisposed() || editor.isDisposed()) return;
-      CommandProcessor.getInstance().executeCommand(project,
-                                                    () -> TemplateManager.getInstance(project).startTemplate(editor, template, listener), commandName, commandName);
-    };
-    if (ApplicationManager.getApplication().isUnitTestMode() || ApplicationManager.getApplication().isOnAir()) {
-      runnable.run();
-    }
-    else {
-      ApplicationManager.getApplication().invokeLater(runnable);
-    }
-=======
     Runnable runnable = () -> TemplateManager.getInstance(project).startTemplate(editor, template, listener);
     CommandProcessor.getInstance().executeCommand(project, runnable, commandName, commandName);
->>>>>>> 9b4896ae
   }
 
   @Override
