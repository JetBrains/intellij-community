--- conflicted
+++ resolved
@@ -448,21 +448,17 @@
               boolean needFurtherProcess = false;
               for (int i = 0; i < paramValues.length; i++) {
                 Object value = paramValues[i];
-<<<<<<< HEAD
+                
                 int argumentIndex = i + varargCount;
                 if (argumentIndex >= argumentSize) {
                   break;
                 }
 
-                final Object currentArg = getArgValue(arguments.get(argumentIndex), method.getPsi());
+                final Object currentArg = RefParameterImpl.getAccessibleExpressionValue(arguments.get(i), () -> method.getPsi());
                 if (value == VALUE_VARARGS) {
                   varargCount = argumentSize - paramValues.length;
                   needFurtherProcess = true;
                 } else if (value == VALUE_UNDEFINED) {
-=======
-                final Object currentArg = RefParameterImpl.getAccessibleExpressionValue(arguments.get(i), () -> method.getPsi());
-                if (value == VALUE_UNDEFINED) {
->>>>>>> 1fe01b7b
                   paramValues[i] = currentArg;
                   if (currentArg != VALUE_IS_NOT_CONST) {
                     needFurtherProcess = true;
@@ -481,11 +477,7 @@
             if (myGlobal.minimalUsageCount != 0 && usageCount[0] < myGlobal.minimalUsageCount) return true;
             for (int i = 0, length = paramValues.length; i < length; i++) {
               Object value = paramValues[i];
-<<<<<<< HEAD
               if (value != VALUE_UNDEFINED && value != VALUE_IS_NOT_CONST && value != VALUE_VARARGS) {
-                holder.registerProblem(registerProblem(holder.getManager(), parameters.get(i), value, false));
-=======
-              if (value != VALUE_UNDEFINED && value != VALUE_IS_NOT_CONST) {
                 final UParameter parameter = parameters.get(i);
                 Boolean isFixAvailable = isFixAvailable(parameter, value, false);
                 if (Boolean.FALSE.equals(isFixAvailable) && myGlobal.ignoreWhenRefactoringIsComplicated) return true;
@@ -494,7 +486,6 @@
                 if (descriptor != null) {
                   holder.registerProblem(descriptor);
                 }
->>>>>>> 1fe01b7b
               }
             }
           }
@@ -502,16 +493,9 @@
         }
       }, new Class[]{UMethod.class});
     }
-<<<<<<< HEAD
-
+    
     private boolean isReceiver(UMethod method, UParameter param) {
       return Objects.equals(param.getName(), "$receiver") || Objects.equals(param.getName(), "$this$" + method.getName());
     }
-
-    private Object getArgValue(UExpression arg, PsiMethod method) {
-      return RefParameterImpl.getAccessibleExpressionValue(arg, () -> method);
-    }
-=======
->>>>>>> 1fe01b7b
   }
 }