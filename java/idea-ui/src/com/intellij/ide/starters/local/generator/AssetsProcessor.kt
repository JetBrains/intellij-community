--- conflicted
+++ resolved
@@ -85,7 +85,6 @@
     return file
   }
 
-<<<<<<< HEAD
   private fun generateSources(outputDirectory: Path, asset: GeneratorFile): Path {
     try {
       val file = findOrCreateFile(outputDirectory, asset.targetFileName)
@@ -96,12 +95,8 @@
     }
   }
 
-  protected open fun writeText(file: Path, content: String) {
-    file.writeText(content)
-=======
   protected open fun writeText(path: Path, content: String) {
     path.writeText(content)
->>>>>>> f29b9baf
   }
 
   protected open fun writeBytes(path: Path, content: ByteArray) {
