--- conflicted
+++ resolved
@@ -243,98 +243,6 @@
     return keys;
   }
 
-<<<<<<< HEAD
-  /**
-   * Given `solution` of all dependencies of a method with the `methodKey`, converts this solution into annotations.
-   *
-   * @param solution solution of equations
-   * @param methodAnnotations annotations to which corresponding solutions should be added
-   * @param methodKey a primary key of a method being analyzed. not it is stable
-   * @param arity arity of this method (hint for constructing @Contract annotations)
-   */
-  public static void addMethodAnnotations(@NotNull Map<EKey, Value> solution, @NotNull MethodAnnotations methodAnnotations, @NotNull EKey methodKey, int arity) {
-    List<StandardMethodContract> contractClauses = new ArrayList<>();
-    Set<EKey> notNulls = methodAnnotations.notNulls;
-    Set<EKey> pures = methodAnnotations.pures;
-    Map<EKey, String> contracts = methodAnnotations.contractsValues;
-
-    for (Map.Entry<EKey, Value> entry : solution.entrySet()) {
-      // NB: keys from Psi are always stable, so we need to stabilize keys from equations
-      Value value = entry.getValue();
-      if (value == Value.Top || value == Value.Bot || (value == Value.Fail && !pures.contains(methodKey))) {
-        continue;
-      }
-      EKey key = entry.getKey().mkStable();
-      Direction direction = key.getDirection();
-      EKey baseKey = key.mkBase();
-      if (!methodKey.equals(baseKey)) {
-        continue;
-      }
-      if (value == Value.NotNull && direction == Out) {
-        notNulls.add(methodKey);
-      }
-      else if (value == Value.Pure && direction == Pure) {
-        pures.add(methodKey);
-      }
-      else if (direction instanceof ParamValueBasedDirection) {
-        contractClauses.add(contractElement(arity, (ParamValueBasedDirection)direction, value));
-      }
-    }
-
-    // no contract clauses for @NotNull methods
-    if (!contractClauses.isEmpty() && !notNulls.contains(methodKey)) {
-      Map<Boolean, List<StandardMethodContract>> partition =
-        StreamEx.of(contractClauses).partitioningBy(c -> c.getReturnValue() == ValueConstraint.THROW_EXCEPTION);
-      List<StandardMethodContract> failingContracts = squashContracts(partition.get(true));
-      List<StandardMethodContract> nonFailingContracts = squashContracts(partition.get(false));
-      // Sometimes "null,_->!null;!null,_->!null" contracts are inferred for some reason
-      // They are squashed to "_,_->!null" which is better expressed as @NotNull annotation
-      if(nonFailingContracts.size() == 1) {
-        StandardMethodContract contract = nonFailingContracts.get(0);
-        if(contract.getReturnValue() == ValueConstraint.NOT_NULL_VALUE && contract.isTrivial()) {
-          nonFailingContracts = Collections.emptyList();
-          notNulls.add(methodKey);
-        }
-      }
-      // Failing contracts go first
-      String result = StreamEx.of(failingContracts, nonFailingContracts)
-        .flatMap(list -> list.stream()
-          .map(Object::toString)
-          .map(str -> str.replace(" ", "")) // for compatibility with existing tests
-          .sorted())
-        .joining(";");
-      if(!result.isEmpty()) {
-        contracts.put(methodKey, '"'+result+'"');
-      }
-    }
-
-  }
-
-  @NotNull
-  private static List<StandardMethodContract> squashContracts(List<StandardMethodContract> contractClauses) {
-    // If there's a pair of contracts yielding the same value like "null,_->true", "!null,_->true"
-    // then trivial contract should be used like "_,_->true"
-    StandardMethodContract soleContract = StreamEx.ofPairs(contractClauses, (c1, c2) -> {
-      if (c1.getReturnValue() != c2.getReturnValue()) return null;
-      int idx = -1;
-      for (int i = 0; i < c1.arguments.length; i++) {
-        ValueConstraint left = c1.arguments[i];
-        ValueConstraint right = c2.arguments[i];
-        if (left == ValueConstraint.ANY_VALUE && right == ValueConstraint.ANY_VALUE) continue;
-        if (idx >= 0 || !right.canBeNegated() || left != right.negate()) return null;
-        idx = i;
-      }
-      return c1;
-    }).nonNull().findFirst().orElse(null);
-    if(soleContract != null) {
-      Arrays.fill(soleContract.arguments, ValueConstraint.ANY_VALUE);
-      contractClauses = Collections.singletonList(soleContract);
-    }
-    return contractClauses;
-  }
-
-=======
->>>>>>> edb3f4b9
   public static void addEffectAnnotations(Map<EKey, Effects> puritySolutions,
                                           MethodAnnotations result,
                                           EKey methodKey,
